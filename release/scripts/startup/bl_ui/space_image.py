--- conflicted
+++ resolved
@@ -18,11 +18,8 @@
 
 # <pep8 compliant>
 import bpy
-<<<<<<< HEAD
+from bpy.types import Header, Menu, Panel
 from blf import gettext as _
-=======
-from bpy.types import Header, Menu, Panel
->>>>>>> 2365c640
 
 
 class BrushButtonsPanel():
@@ -36,13 +33,8 @@
         return sima.show_paint and toolsettings.brush
 
 
-<<<<<<< HEAD
-class IMAGE_MT_view(bpy.types.Menu):
+class IMAGE_MT_view(Menu):
     bl_label = _("View")
-=======
-class IMAGE_MT_view(Menu):
-    bl_label = "View"
->>>>>>> 2365c640
 
     def draw(self, context):
         layout = self.layout
@@ -89,13 +81,8 @@
         layout.operator("screen.screen_full_area")
 
 
-<<<<<<< HEAD
-class IMAGE_MT_select(bpy.types.Menu):
+class IMAGE_MT_select(Menu):
     bl_label = _("Select")
-=======
-class IMAGE_MT_select(Menu):
-    bl_label = "Select"
->>>>>>> 2365c640
 
     def draw(self, context):
         layout = self.layout
@@ -115,13 +102,8 @@
         layout.operator("uv.select_linked")
 
 
-<<<<<<< HEAD
-class IMAGE_MT_image(bpy.types.Menu):
+class IMAGE_MT_image(Menu):
     bl_label = _("Image")
-=======
-class IMAGE_MT_image(Menu):
-    bl_label = "Image"
->>>>>>> 2365c640
 
     def draw(self, context):
         layout = self.layout
@@ -171,13 +153,8 @@
             layout.prop(sima, "use_image_paint")
 
 
-<<<<<<< HEAD
-class IMAGE_MT_image_invert(bpy.types.Menu):
+class IMAGE_MT_image_invert(Menu):
     bl_label = _("Invert")
-=======
-class IMAGE_MT_image_invert(Menu):
-    bl_label = "Invert"
->>>>>>> 2365c640
 
     def draw(self, context):
         layout = self.layout
@@ -202,13 +179,8 @@
         op.invert_a = True
 
 
-<<<<<<< HEAD
-class IMAGE_MT_uvs_showhide(bpy.types.Menu):
+class IMAGE_MT_uvs_showhide(Menu):
     bl_label = _("Show/Hide Faces")
-=======
-class IMAGE_MT_uvs_showhide(Menu):
-    bl_label = "Show/Hide Faces"
->>>>>>> 2365c640
 
     def draw(self, context):
         layout = self.layout
@@ -218,13 +190,8 @@
         layout.operator("uv.hide", text=_("Hide Unselected")).unselected = True
 
 
-<<<<<<< HEAD
-class IMAGE_MT_uvs_transform(bpy.types.Menu):
+class IMAGE_MT_uvs_transform(Menu):
     bl_label = _("Transform")
-=======
-class IMAGE_MT_uvs_transform(Menu):
-    bl_label = "Transform"
->>>>>>> 2365c640
 
     def draw(self, context):
         layout = self.layout
@@ -238,13 +205,8 @@
         layout.operator("transform.shear")
 
 
-<<<<<<< HEAD
-class IMAGE_MT_uvs_snap(bpy.types.Menu):
+class IMAGE_MT_uvs_snap(Menu):
     bl_label = _("Snap")
-=======
-class IMAGE_MT_uvs_snap(Menu):
-    bl_label = "Snap"
->>>>>>> 2365c640
 
     def draw(self, context):
         layout = self.layout
@@ -260,13 +222,8 @@
         layout.operator("uv.snap_cursor", text=_("Cursor to Selected")).target = 'SELECTED'
 
 
-<<<<<<< HEAD
-class IMAGE_MT_uvs_mirror(bpy.types.Menu):
+class IMAGE_MT_uvs_mirror(Menu):
     bl_label = _("Mirror")
-=======
-class IMAGE_MT_uvs_mirror(Menu):
-    bl_label = "Mirror"
->>>>>>> 2365c640
 
     def draw(self, context):
         layout = self.layout
@@ -276,13 +233,8 @@
         layout.operator("transform.mirror", text=_("Y Axis")).constraint_axis[1] = True
 
 
-<<<<<<< HEAD
-class IMAGE_MT_uvs_weldalign(bpy.types.Menu):
+class IMAGE_MT_uvs_weldalign(Menu):
     bl_label = _("Weld/Align")
-=======
-class IMAGE_MT_uvs_weldalign(Menu):
-    bl_label = "Weld/Align"
->>>>>>> 2365c640
 
     def draw(self, context):
         layout = self.layout
@@ -336,13 +288,8 @@
         layout.menu("IMAGE_MT_uvs_showhide")
 
 
-<<<<<<< HEAD
-class IMAGE_MT_uvs_select_mode(bpy.types.Menu):
+class IMAGE_MT_uvs_select_mode(Menu):
     bl_label = _("UV Select Mode")
-=======
-class IMAGE_MT_uvs_select_mode(Menu):
-    bl_label = "UV Select Mode"
->>>>>>> 2365c640
 
     def draw(self, context):
         layout = self.layout
@@ -509,20 +456,10 @@
 
         col.prop(ima, "use_animation")
         sub = col.column(align=True)
-<<<<<<< HEAD
-        sub.prop(ima, "use_animation")
-
-        subsub = sub.column()
-        subsub.active = ima.use_animation
-        subsub.prop(ima, "frame_start", text=_("Start"))
-        subsub.prop(ima, "frame_end", text=_("End"))
-        subsub.prop(ima, "fps", text=_("Speed"))
-=======
         sub.active = ima.use_animation
         sub.prop(ima, "frame_start", text="Start")
         sub.prop(ima, "frame_end", text="End")
         sub.prop(ima, "fps", text="Speed")
->>>>>>> 2365c640
 
         col.prop(ima, "use_tiles")
         sub = col.column(align=True)
@@ -675,16 +612,10 @@
         if show_uvedit:
 
             col = layout.column()
-<<<<<<< HEAD
-            col.label(_("Cursor Location"))
-            row = col.row()
-            row.prop(uvedit, "cursor_location", text="")
-=======
-            col.label("Cursor Location:")
+            col.label(_("Cursor Location:"))
             col.row().prop(uvedit, "cursor_location", text="")
 
             col.separator()
->>>>>>> 2365c640
 
             col.label(text="UVs:")
             col.row().prop(uvedit, "edge_draw_type", expand=True)
@@ -747,13 +678,8 @@
                 col.prop(brush, "clone_alpha", text=_("Alpha"))
 
 
-<<<<<<< HEAD
-class IMAGE_PT_tools_brush_texture(BrushButtonsPanel, bpy.types.Panel):
+class IMAGE_PT_tools_brush_texture(BrushButtonsPanel, Panel):
     bl_label = _("Texture")
-=======
-class IMAGE_PT_tools_brush_texture(BrushButtonsPanel, Panel):
-    bl_label = "Texture"
->>>>>>> 2365c640
     bl_options = {'DEFAULT_CLOSED'}
 
     def draw(self, context):
@@ -767,13 +693,8 @@
         col.prop(brush, "use_fixed_texture")
 
 
-<<<<<<< HEAD
-class IMAGE_PT_tools_brush_tool(BrushButtonsPanel, bpy.types.Panel):
+class IMAGE_PT_tools_brush_tool(BrushButtonsPanel, Panel):
     bl_label = _("Tool")
-=======
-class IMAGE_PT_tools_brush_tool(BrushButtonsPanel, Panel):
-    bl_label = "Tool"
->>>>>>> 2365c640
     bl_options = {'DEFAULT_CLOSED'}
 
     def draw(self, context):
@@ -790,13 +711,8 @@
         row.prop(brush, "use_paint_image", text="", icon='TPAINT_HLT')
 
 
-<<<<<<< HEAD
-class IMAGE_PT_paint_stroke(BrushButtonsPanel, bpy.types.Panel):
+class IMAGE_PT_paint_stroke(BrushButtonsPanel, Panel):
     bl_label = _("Paint Stroke")
-=======
-class IMAGE_PT_paint_stroke(BrushButtonsPanel, Panel):
-    bl_label = "Paint Stroke"
->>>>>>> 2365c640
     bl_options = {'DEFAULT_CLOSED'}
 
     def draw(self, context):
@@ -819,13 +735,8 @@
         layout.prop(brush, "use_wrap")
 
 
-<<<<<<< HEAD
-class IMAGE_PT_paint_curve(BrushButtonsPanel, bpy.types.Panel):
+class IMAGE_PT_paint_curve(BrushButtonsPanel, Panel):
     bl_label = _("Paint Curve")
-=======
-class IMAGE_PT_paint_curve(BrushButtonsPanel, Panel):
-    bl_label = "Paint Curve"
->>>>>>> 2365c640
     bl_options = {'DEFAULT_CLOSED'}
 
     def draw(self, context):
