# ##### BEGIN GPL LICENSE BLOCK #####
#
#  This program is free software; you can redistribute it and/or
#  modify it under the terms of the GNU General Public License
#  as published by the Free Software Foundation; either version 2
#  of the License, or (at your option) any later version.
#
#  This program is distributed in the hope that it will be useful,
#  but WITHOUT ANY WARRANTY; without even the implied warranty of
#  MERCHANTABILITY or FITNESS FOR A PARTICULAR PURPOSE.  See the
#  GNU General Public License for more details.
#
#  You should have received a copy of the GNU General Public License
#  along with this program; if not, write to the Free Software Foundation,
#  Inc., 51 Franklin Street, Fifth Floor, Boston, MA 02110-1301, USA.
#
# ##### END GPL LICENSE BLOCK #####

# <pep8 compliant>
import bpy
from rna_prop_ui import PropertyPanel
from blf import gettext as _

class CurveButtonsPanel():
    bl_space_type = 'PROPERTIES'
    bl_region_type = 'WINDOW'
    bl_context = "data"

    @classmethod
    def poll(cls, context):
        return (context.object and context.object.type in {'CURVE', 'SURFACE', 'FONT'} and context.curve)


class CurveButtonsPanelCurve(CurveButtonsPanel):
    '''Same as above but for curves only'''

    @classmethod
    def poll(cls, context):
        return (context.object and context.object.type == 'CURVE' and context.curve)


class CurveButtonsPanelActive(CurveButtonsPanel):
    '''Same as above but for curves only'''

    @classmethod
    def poll(cls, context):
        curve = context.curve
        return (curve and type(curve) is not bpy.types.TextCurve and curve.splines.active)


class DATA_PT_context_curve(CurveButtonsPanel, bpy.types.Panel):
    bl_label = ""
    bl_options = {'HIDE_HEADER'}

    def draw(self, context):
        layout = self.layout

        ob = context.object
        curve = context.curve
        space = context.space_data

        if ob:
            layout.template_ID(ob, "data")
        elif curve:
            layout.template_ID(space, "pin_id")  # XXX: broken


class DATA_PT_shape_curve(CurveButtonsPanel, bpy.types.Panel):
    bl_label = _("Shape")

    def draw(self, context):
        layout = self.layout

        ob = context.object
        curve = context.curve
        is_surf = (ob.type == 'SURFACE')
        is_curve = (ob.type == 'CURVE')
        is_text = (ob.type == 'FONT')

        if is_curve:
            row = layout.row()
            row.prop(curve, "dimensions", expand=True)

        split = layout.split()

        col = split.column()
        col.label(text=_("Resolution:"))
        sub = col.column(align=True)
        sub.prop(curve, "resolution_u", text=_("Preview U"))
        sub.prop(curve, "render_resolution_u", text=_("Render U"))
        if is_curve:
            col.label(text=_("Twisting:"))
            col.prop(curve, "twist_mode", text="")
            col.prop(curve, "twist_smooth", text=_("Smooth"))
        if is_text:
            col.label(text=_("Display:"))
            col.prop(curve, "use_fast_edit", text=_("Fast Editing"))

        col = split.column()

        if is_surf:
            sub = col.column()
            sub.label(text="")
            sub = col.column(align=True)
            sub.prop(curve, "resolution_v", text=_("Preview V"))
            sub.prop(curve, "render_resolution_v", text=_("Render V"))

        if (is_curve or is_text):
            col.label(text=_("Fill:"))
            sub = col.column()
            sub.active = (curve.bevel_object is None)
            sub.prop(curve, "use_fill_front")
            sub.prop(curve, "use_fill_back")
            col.prop(curve, "use_fill_deform", text=_("Fill Deformed"))


class DATA_PT_curve_texture_space(CurveButtonsPanel, bpy.types.Panel):
    bl_label = _("Texture Space")
    bl_options = {'DEFAULT_CLOSED'}
    COMPAT_ENGINES = {'BLENDER_RENDER', 'BLENDER_GAME'}

    def draw(self, context):
        layout = self.layout

        curve = context.curve

        row = layout.row()
        row.prop(curve, "use_auto_texspace")
        row.prop(curve, "use_uv_as_generated")

        row = layout.row()
        row.column().prop(curve, "texspace_location", text=_("Location"))
        row.column().prop(curve, "texspace_size", text=_("Size"))


class DATA_PT_geometry_curve(CurveButtonsPanel, bpy.types.Panel):
    bl_label = _("Geometry")

    @classmethod
    def poll(cls, context):
        obj = context.object
        if obj and obj.type == 'SURFACE':
            return False

        return context.curve

    def draw(self, context):
        layout = self.layout

        curve = context.curve

        split = layout.split()

        col = split.column()
        col.label(text=_("Modification:"))
        col.prop(curve, "offset")
        col.prop(curve, "extrude")
        col.label(text=_("Taper Object:"))
        col.prop(curve, "taper_object", text="")

        col = split.column()
        col.label(text=_("Bevel:"))
        col.prop(curve, "bevel_depth", text=_("Depth"))
        col.prop(curve, "bevel_resolution", text=_("Resolution"))
        col.label(text=_("Bevel Object:"))
        col.prop(curve, "bevel_object", text="")


class DATA_PT_pathanim(CurveButtonsPanelCurve, bpy.types.Panel):
    bl_label = _("Path Animation")

    def draw_header(self, context):
        curve = context.curve

        self.layout.prop(curve, "use_path", text="")

    def draw(self, context):
        layout = self.layout

        curve = context.curve

        layout.active = curve.use_path

        col = layout.column()
        layout.prop(curve, "path_duration", text=_("Frames"))
        layout.prop(curve, "eval_time")

        split = layout.split()

        col = split.column()
        col.prop(curve, "use_path_follow")
        col.prop(curve, "use_stretch")
        col.prop(curve, "use_deform_bounds")

        col = split.column()
        col.prop(curve, "use_radius")
        col.prop(curve, "use_time_offset", text=_("Offset Children"))


class DATA_PT_active_spline(CurveButtonsPanelActive, bpy.types.Panel):
    bl_label = _("Active Spline")

    def draw(self, context):
        layout = self.layout

        ob = context.object
        curve = context.curve
        act_spline = curve.splines.active
        is_surf = (ob.type == 'SURFACE')
        is_poly = (act_spline.type == 'POLY')

        split = layout.split()

        if is_poly:
            # These settings are below but its easier to have
            # poly's set aside since they use so few settings
            col = split.column()
            col.label(text=_("Cyclic:"))
            col.prop(act_spline, "use_smooth")
            col = split.column()
            col.prop(act_spline, "use_cyclic_u", text="U")

        else:
            col = split.column()
            col.label(text=_("Cyclic:"))
            if act_spline.type == 'NURBS':
                col.label(text=_("Bezier:"))
                col.label(text=_("Endpoint:"))
                col.label(text=_("Order:"))

            col.label(text=_("Resolution:"))

            col = split.column()
            col.prop(act_spline, "use_cyclic_u", text="U")

            if act_spline.type == 'NURBS':
                sub = col.column()
                # sub.active = (not act_spline.use_cyclic_u)
                sub.prop(act_spline, "use_bezier_u", text="U")
                sub.prop(act_spline, "use_endpoint_u", text="U")

                sub = col.column()
                sub.prop(act_spline, "order_u", text="U")
            col.prop(act_spline, "resolution_u", text="U")

            if is_surf:
                col = split.column()
                col.prop(act_spline, "use_cyclic_v", text="V")

                # its a surface, assume its a nurb.
                sub = col.column()
                sub.active = (not act_spline.use_cyclic_v)
                sub.prop(act_spline, "use_bezier_v", text="V")
                sub.prop(act_spline, "use_endpoint_v", text="V")
                sub = col.column()
                sub.prop(act_spline, "order_v", text="V")
                sub.prop(act_spline, "resolution_v", text="V")

            if not is_surf:
                split = layout.split()
                col = split.column()
                col.active = (curve.dimensions == '3D')

                col.label(text=_("Interpolation:"))
                col.prop(act_spline, "tilt_interpolation", text=_("Tilt"))
                col.prop(act_spline, "radius_interpolation", text=_("Radius"))

            layout.prop(act_spline, "use_smooth")


class DATA_PT_font(CurveButtonsPanel, bpy.types.Panel):
    bl_label = _("Font")

    @classmethod
    def poll(cls, context):
        return (context.object and context.object.type == 'FONT' and context.curve)

    def draw(self, context):
        layout = self.layout

        text = context.curve
        char = context.curve.edit_format

        row = layout.split(percentage=0.25)
        row.label(text=_("Regular"))
        row.template_ID(text, "font", open="font.open", unlink="font.unlink")
        row = layout.split(percentage=0.25)
        row.label(text=_("Bold"))
        row.template_ID(text, "font_bold", open="font.open", unlink="font.unlink")
        row = layout.split(percentage=0.25)
        row.label(text=_("Italic"))
        row.template_ID(text, "font_italic", open="font.open", unlink="font.unlink")
        row = layout.split(percentage=0.25)
        row.label(text=_("Bold & Italic"))
        row.template_ID(text, "font_bold_italic", open="font.open", unlink="font.unlink")

        #layout.prop(text, "font")

        split = layout.split()

        col = split.column()
        col.prop(text, "size", text=_("Size"))
        col = split.column()
        col.prop(text, "shear")

        split = layout.split()

        col = split.column()
        col.label(text=_("Object Font:"))
        col.prop(text, "family", text="")

        col = split.column()
        col.label(text=_("Text on Curve:"))
        col.prop(text, "follow_curve", text="")

        split = layout.split()

        col = split.column()
        colsub = col.column(align=True)
        colsub.label(text=_("Underline:"))
        colsub.prop(text, "underline_position", text=_("Position"))
        colsub.prop(text, "underline_height", text=_("Thickness"))

        col = split.column()
        col.label(text=_("Character:"))
        col.prop(char, "use_bold")
        col.prop(char, "use_italic")
        col.prop(char, "use_underline")

        row = layout.row()
        row.prop(text, "small_caps_scale", text=_("Small Caps"))
        row.prop(char, "use_small_caps")


class DATA_PT_paragraph(CurveButtonsPanel, bpy.types.Panel):
    bl_label = _("Paragraph")

    @classmethod
    def poll(cls, context):
        return (context.object and context.object.type == 'FONT' and context.curve)

    def draw(self, context):
        layout = self.layout

        text = context.curve

        layout.label(text=_("Align:"))
        layout.prop(text, "align", expand=True)

        split = layout.split()

        col = split.column(align=True)
        col.label(text=_("Spacing:"))
        col.prop(text, "space_character", text=_("Character"))
        col.prop(text, "space_word", text=_("Word"))
        col.prop(text, "space_line", text=_("Line"))

        col = split.column(align=True)
        col.label(text=_("Offset:"))
        col.prop(text, "offset_x", text="X")
        col.prop(text, "offset_y", text="Y")


<<<<<<< HEAD
class DATA_PT_textboxes(CurveButtonsPanel, bpy.types.Panel):
    bl_label = _("Text Boxes")
=======
class DATA_PT_text_boxes(CurveButtonsPanel, bpy.types.Panel):
    bl_label = "Text Boxes"
>>>>>>> 22694c99

    @classmethod
    def poll(cls, context):
        return (context.object and context.object.type == 'FONT' and context.curve)

    def draw(self, context):
        layout = self.layout

        text = context.curve

        split = layout.split()
        col = split.column()
        col.operator("font.textbox_add", icon='ZOOMIN')
        col = split.column()

        for i, box in enumerate(text.text_boxes):

            boxy = layout.box()

            row = boxy.row()

            split = row.split()

            col = split.column(align=True)

            col.label(text=_("Dimensions:"))
            col.prop(box, "width", text=_("Width"))
            col.prop(box, "height", text=_("Height"))

            col = split.column(align=True)

            col.label(text=_("Offset:"))
            col.prop(box, "x", text="X")
            col.prop(box, "y", text="Y")

            row.operator("font.textbox_remove", text='', icon='X', emboss=False).index = i


class DATA_PT_custom_props_curve(CurveButtonsPanel, PropertyPanel, bpy.types.Panel):
    COMPAT_ENGINES = {'BLENDER_RENDER', 'BLENDER_GAME'}
    _context_path = "object.data"
    _property_type = bpy.types.Curve

if __name__ == "__main__":  # only for live edit.
    bpy.utils.register_module(__name__)<|MERGE_RESOLUTION|>--- conflicted
+++ resolved
@@ -361,13 +361,8 @@
         col.prop(text, "offset_y", text="Y")
 
 
-<<<<<<< HEAD
-class DATA_PT_textboxes(CurveButtonsPanel, bpy.types.Panel):
+class DATA_PT_text_boxes(CurveButtonsPanel, bpy.types.Panel):
     bl_label = _("Text Boxes")
-=======
-class DATA_PT_text_boxes(CurveButtonsPanel, bpy.types.Panel):
-    bl_label = "Text Boxes"
->>>>>>> 22694c99
 
     @classmethod
     def poll(cls, context):
