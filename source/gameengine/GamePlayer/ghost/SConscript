#!/usr/bin/python
import sys
Import ('env')

source_files = ['GPG_Application.cpp',
				'GPG_Canvas.cpp',
				'GPG_ghost.cpp',
				'GPG_KeyboardDevice.cpp',
				'GPG_System.cpp']

incs = ['.',
<<<<<<< HEAD
		'#intern/string',
		'#intern/ghost',
		'#intern/guardedalloc',
		'#intern/bmfont',
		'#intern/moto/include',
		'#intern/SoundSystem',
		'#source/gameengine/Rasterizer/RAS_OpenGLRasterizer',
		'#source/kernel/gen_system',
		'#source/kernel/gen_messaging',
		'#source/gameengine/Converter',
		'#source/blender/imbuf',
		'#source/gameengine/Ketsji',
		'#source/blender/blenlib',
		'#source/blender/blenkernel',
		'#source/blender/readblenfile',
		'#source/blender',
		'#source/blender/editors/include',
		'#source/blender/makesdna',
		'#source/gameengine/Rasterizer',
		'#source/gameengine/GameLogic',
		'#source/gameengine/Expressions',
		'#source/gameengine/Network',
		'#source/gameengine/SceneGraph',
		'#source/gameengine/Physics/common',
		'#source/gameengine/Physics/Sumo',
		'#source/gameengine/Physics/Sumo/Fuzzics/include',
		'#source/gameengine/Network/LoopBackNetwork',
		'#source/gameengine/GamePlayer/common',
		'#source/blender/misc',
		'#source/blender/blenloader']
=======
        '#intern/string',
        '#intern/ghost',
        '#intern/guardedalloc',
        '#intern/bmfont',
        '#intern/moto/include',
        '#intern/SoundSystem',
        '#source/gameengine/Rasterizer/RAS_OpenGLRasterizer',
        '#source/kernel/gen_system',
        '#source/kernel/gen_messaging',
        '#source/gameengine/Converter',
        '#source/blender/imbuf',
        '#source/gameengine/Ketsji',
        '#source/blender/blenlib',
        '#source/blender/blenkernel',
        '#source/blender/readblenfile',
        '#source/blender',
        '#source/blender/include',
        '#source/blender/makesdna',
        '#source/gameengine/BlenderRoutines',
        '#source/gameengine/Rasterizer',
        '#source/gameengine/GameLogic',
        '#source/gameengine/Expressions',
        '#source/gameengine/Network',
        '#source/gameengine/SceneGraph',
        '#source/gameengine/Physics/common',
        '#source/gameengine/Physics/Sumo',
        '#source/gameengine/Physics/Sumo/Fuzzics/include',
        '#source/gameengine/Network/LoopBackNetwork',
        '#source/gameengine/GamePlayer/common',
        '#source/blender/misc',
        '#source/blender/blenloader',
        '#source/blender/gpu',
        '#extern/glew/include']
>>>>>>> 7e4db234

incs += Split(env['BF_PYTHON_INC'])
incs += Split(env['BF_SOLID_INC'])
cflags = []
if env['OURPLATFORM']=='win32-vc':
	cflags = ['/GR']

<<<<<<< HEAD
env.BlenderLib (libname='gp_ghost', sources=source_files, includes = incs, defines = [], libtype='player',priority=5, compileflags=cflags)
=======

env.BlenderLib (libname='gp_ghost', sources=source_files, includes = incs, defines = [], libtype='player',priority=0, compileflags=cflags)
>>>>>>> 7e4db234
<|MERGE_RESOLUTION|>--- conflicted
+++ resolved
@@ -3,44 +3,12 @@
 Import ('env')
 
 source_files = ['GPG_Application.cpp',
-				'GPG_Canvas.cpp',
-				'GPG_ghost.cpp',
-				'GPG_KeyboardDevice.cpp',
-				'GPG_System.cpp']
+                'GPG_Canvas.cpp',
+                'GPG_ghost.cpp',
+                'GPG_KeyboardDevice.cpp',
+                'GPG_System.cpp']
 
 incs = ['.',
-<<<<<<< HEAD
-		'#intern/string',
-		'#intern/ghost',
-		'#intern/guardedalloc',
-		'#intern/bmfont',
-		'#intern/moto/include',
-		'#intern/SoundSystem',
-		'#source/gameengine/Rasterizer/RAS_OpenGLRasterizer',
-		'#source/kernel/gen_system',
-		'#source/kernel/gen_messaging',
-		'#source/gameengine/Converter',
-		'#source/blender/imbuf',
-		'#source/gameengine/Ketsji',
-		'#source/blender/blenlib',
-		'#source/blender/blenkernel',
-		'#source/blender/readblenfile',
-		'#source/blender',
-		'#source/blender/editors/include',
-		'#source/blender/makesdna',
-		'#source/gameengine/Rasterizer',
-		'#source/gameengine/GameLogic',
-		'#source/gameengine/Expressions',
-		'#source/gameengine/Network',
-		'#source/gameengine/SceneGraph',
-		'#source/gameengine/Physics/common',
-		'#source/gameengine/Physics/Sumo',
-		'#source/gameengine/Physics/Sumo/Fuzzics/include',
-		'#source/gameengine/Network/LoopBackNetwork',
-		'#source/gameengine/GamePlayer/common',
-		'#source/blender/misc',
-		'#source/blender/blenloader']
-=======
         '#intern/string',
         '#intern/ghost',
         '#intern/guardedalloc',
@@ -74,17 +42,12 @@
         '#source/blender/blenloader',
         '#source/blender/gpu',
         '#extern/glew/include']
->>>>>>> 7e4db234
 
 incs += Split(env['BF_PYTHON_INC'])
 incs += Split(env['BF_SOLID_INC'])
 cflags = []
 if env['OURPLATFORM']=='win32-vc':
-	cflags = ['/GR']
+    cflags = ['/GR']
 
-<<<<<<< HEAD
-env.BlenderLib (libname='gp_ghost', sources=source_files, includes = incs, defines = [], libtype='player',priority=5, compileflags=cflags)
-=======
 
-env.BlenderLib (libname='gp_ghost', sources=source_files, includes = incs, defines = [], libtype='player',priority=0, compileflags=cflags)
->>>>>>> 7e4db234
+env.BlenderLib (libname='gp_ghost', sources=source_files, includes = incs, defines = [], libtype='player',priority=5, compileflags=cflags)