/*
 * This program is free software; you can redistribute it and/or
 * modify it under the terms of the GNU General Public License
 * as published by the Free Software Foundation; either version 2
 * of the License, or (at your option) any later version.
 *
 * This program is distributed in the hope that it will be useful,
 * but WITHOUT ANY WARRANTY; without even the implied warranty of
 * MERCHANTABILITY or FITNESS FOR A PARTICULAR PURPOSE.  See the
 * GNU General Public License for more details.
 *
 * You should have received a copy of the GNU General Public License
 * along with this program; if not, write to the Free Software Foundation,
 * Inc., 51 Franklin Street, Fifth Floor, Boston, MA 02110-1301, USA.
 *
 * The Original Code is Copyright (C) 2005 Blender Foundation.
 * All rights reserved.
 */

#pragma once

/** \file
 * \ingroup bke
 */

#include "BLI_compiler_compat.h"
#include "BLI_ghash.h"

#include "DNA_listBase.h"

/* for FOREACH_NODETREE_BEGIN */
#include "DNA_node_types.h"

#include "RNA_types.h"

#ifdef __cplusplus
extern "C" {
#endif

/* not very important, but the stack solver likes to know a maximum */
#define MAX_SOCKET 512

struct ARegion;
struct BlendDataReader;
struct BlendExpander;
struct BlendLibReader;
struct BlendWriter;
struct ColorManagedDisplaySettings;
struct ColorManagedViewSettings;
struct CryptomatteSession;
struct FreestyleLineStyle;
struct GPUMaterial;
struct GPUNodeStack;
struct ID;
struct ImBuf;
struct ImageFormatData;
struct Light;
struct ListBase;
struct MTex;
struct Main;
struct Material;
struct PointerRNA;
struct RenderData;
struct Scene;
struct SpaceNode;
struct Tex;
struct World;
struct bContext;
struct bNode;
struct bNodeExecContext;
struct bNodeExecData;
struct bNodeInstanceHash;
struct bNodeLink;
struct bNodeSocket;
struct bNodeStack;
struct bNodeTree;
struct bNodeTreeExec;
struct bNodeTreeType;
struct uiLayout;

/* -------------------------------------------------------------------- */
/** \name Node Type Definitions
 * \{ */

/**
 * \brief Compact definition of a node socket.
 *
 * Can be used to quickly define a list of static sockets for a node,
 * which are added to each new node of that type.
 *
 * \deprecated This struct is used by C nodes to define templates as simple
 * static struct lists. These are converted to the new template collections
 * in RNA types automatically.
 */
typedef struct bNodeSocketTemplate {
  int type;
  char name[64];                /* MAX_NAME */
  float val1, val2, val3, val4; /* default alloc value for inputs */
  float min, max;
  int subtype; /* would use PropertySubType but this is a bad level include to use RNA */
  int flag;

  /* after this line is used internal only */
  struct bNodeSocket *sock; /* used to hold verified socket */
  char identifier[64];      /* generated from name */
} bNodeSocketTemplate;

/* Use `void *` for callbacks that require C++. This is rather ugly, but works well for now. This
 * would not be necessary if we would use bNodeSocketType and bNodeType only in C++ code.
 * However, achieving this requires quite a few changes currently. */
#ifdef __cplusplus
namespace blender {
namespace nodes {
class SocketMFNetworkBuilder;
class NodeMFNetworkBuilder;
class GeoNodeExecParams;
}  // namespace nodes
namespace fn {
class CPPType;
class MFDataType;
}  // namespace fn
}  // namespace blender

using NodeExpandInMFNetworkFunction = void (*)(blender::nodes::NodeMFNetworkBuilder &builder);
using NodeGeometryExecFunction = void (*)(blender::nodes::GeoNodeExecParams params);
using SocketGetCPPTypeFunction = const blender::fn::CPPType *(*)();
using SocketGetCPPValueFunction = void (*)(const struct bNodeSocket &socket, void *r_value);
using SocketExpandInMFNetworkFunction = void (*)(blender::nodes::SocketMFNetworkBuilder &builder);

#else
typedef void *NodeExpandInMFNetworkFunction;
typedef void *SocketExpandInMFNetworkFunction;
typedef void *NodeGeometryExecFunction;
typedef void *SocketGetCPPTypeFunction;
typedef void *SocketGetCPPValueFunction;
#endif

/**
 * \brief Defines a socket type.
 *
 * Defines the appearance and behavior of a socket in the UI.
 */
typedef struct bNodeSocketType {
  char idname[64]; /* identifier name */

  void (*draw)(struct bContext *C,
               struct uiLayout *layout,
               struct PointerRNA *ptr,
               struct PointerRNA *node_ptr,
               const char *text);
  void (*draw_color)(struct bContext *C,
                     struct PointerRNA *ptr,
                     struct PointerRNA *node_ptr,
                     float *r_color);

  void (*interface_draw)(struct bContext *C, struct uiLayout *layout, struct PointerRNA *ptr);
  void (*interface_draw_color)(struct bContext *C, struct PointerRNA *ptr, float *r_color);
  void (*interface_register_properties)(struct bNodeTree *ntree,
                                        struct bNodeSocket *stemp,
                                        struct StructRNA *data_srna);
  void (*interface_init_socket)(struct bNodeTree *ntree,
                                struct bNodeSocket *stemp,
                                struct bNode *node,
                                struct bNodeSocket *sock,
                                const char *data_path);
  void (*interface_verify_socket)(struct bNodeTree *ntree,
                                  struct bNodeSocket *stemp,
                                  struct bNode *node,
                                  struct bNodeSocket *sock,
                                  const char *data_path);
  void (*interface_from_socket)(struct bNodeTree *ntree,
                                struct bNodeSocket *stemp,
                                struct bNode *node,
                                struct bNodeSocket *sock);

  /* RNA integration */
  ExtensionRNA ext_socket;
  ExtensionRNA ext_interface;

  /* for standard socket types in C */
  int type, subtype;

  /* When set, bNodeSocket->limit does not have any effect anymore. */
  bool use_link_limits_of_type;
  int input_link_limit;
  int output_link_limit;

  /* Callback to free the socket type. */
  void (*free_self)(struct bNodeSocketType *stype);

  /* Expands the socket into a multi-function node that outputs the socket value. */
  SocketExpandInMFNetworkFunction expand_in_mf_network;
  /* Return the CPPType of this socket. */
  SocketGetCPPTypeFunction get_cpp_type;
  /* Get the value of this socket in a generic way. */
  SocketGetCPPValueFunction get_cpp_value;
} bNodeSocketType;

typedef void *(*NodeInitExecFunction)(struct bNodeExecContext *context,
                                      struct bNode *node,
                                      bNodeInstanceKey key);
typedef void (*NodeFreeExecFunction)(void *nodedata);
typedef void (*NodeExecFunction)(void *data,
                                 int thread,
                                 struct bNode *,
                                 struct bNodeExecData *execdata,
                                 struct bNodeStack **in,
                                 struct bNodeStack **out);
typedef int (*NodeGPUExecFunction)(struct GPUMaterial *mat,
                                   struct bNode *node,
                                   struct bNodeExecData *execdata,
                                   struct GPUNodeStack *in,
                                   struct GPUNodeStack *out);

/**
 * \brief Defines a node type.
 *
 * Initial attributes and constants for a node as well as callback functions
 * implementing the node behavior.
 */
typedef struct bNodeType {
  void *next, *prev;

  char idname[64]; /* identifier name */
  int type;

  char ui_name[64]; /* MAX_NAME */
  char ui_description[256];
  int ui_icon;

  float width, minwidth, maxwidth;
  float height, minheight, maxheight;
  short nclass, flag;

  /* templates for static sockets */
  bNodeSocketTemplate *inputs, *outputs;

  char storagename[64]; /* struct name for DNA */

  /* Main draw function for the node */
  void (*draw_nodetype)(const struct bContext *C,
                        struct ARegion *region,
                        struct SpaceNode *snode,
                        struct bNodeTree *ntree,
                        struct bNode *node,
                        bNodeInstanceKey key);
  /* Updates the node geometry attributes according to internal state before actual drawing */
  void (*draw_nodetype_prepare)(const struct bContext *C,
                                struct bNodeTree *ntree,
                                struct bNode *node);

  /* Draw the option buttons on the node */
  void (*draw_buttons)(struct uiLayout *, struct bContext *C, struct PointerRNA *ptr);
  /* Additional parameters in the side panel */
  void (*draw_buttons_ex)(struct uiLayout *, struct bContext *C, struct PointerRNA *ptr);

  /* Additional drawing on backdrop */
  void (*draw_backdrop)(
      struct SpaceNode *snode, struct ImBuf *backdrop, struct bNode *node, int x, int y);

  /**
   * Optional custom label function for the node header.
   * \note Used as a fallback when #bNode.label isn't set.
   */
  void (*labelfunc)(struct bNodeTree *ntree, struct bNode *node, char *label, int maxlen);
  /** Optional custom resize handle polling. */
  int (*resize_area_func)(struct bNode *node, int x, int y);
  /** Optional selection area polling. */
  int (*select_area_func)(struct bNode *node, int x, int y);
  /** Optional tweak area polling (for grabbing). */
  int (*tweak_area_func)(struct bNode *node, int x, int y);

  /** Called when the node is updated in the editor. */
  void (*updatefunc)(struct bNodeTree *ntree, struct bNode *node);
  /** Check and update if internal ID data has changed. */
  void (*group_update_func)(struct bNodeTree *ntree, struct bNode *node);

  /** Initialize a new node instance of this type after creation. */
  void (*initfunc)(struct bNodeTree *ntree, struct bNode *node);
  /** Free the node instance. */
  void (*freefunc)(struct bNode *node);
  /** Make a copy of the node instance. */
  void (*copyfunc)(struct bNodeTree *dest_ntree,
                   struct bNode *dest_node,
                   const struct bNode *src_node);

  /* Registerable API callback versions, called in addition to C callbacks */
  void (*initfunc_api)(const struct bContext *C, struct PointerRNA *ptr);
  void (*freefunc_api)(struct PointerRNA *ptr);
  void (*copyfunc_api)(struct PointerRNA *ptr, const struct bNode *src_node);

  /**
   * Can this node type be added to a node tree?
   * \param r_disabled_hint: Optional hint to display in the UI when the poll fails.
   *                         The callback can set this to a static string without having to
   *                         null-check it (or without setting it to null if it's not used).
   *                         The caller must pass a valid `const char **` and null-initialize it
   *                         when it's not just a dummy, that is, if it actually wants to access
   *                         the returned disabled-hint (null-check needed!).
   */
  bool (*poll)(struct bNodeType *ntype, struct bNodeTree *nodetree, const char **r_disabled_hint);
  /** Can this node be added to a node tree?
   * \param r_disabled_hint: See `poll()`.
   */
  bool (*poll_instance)(struct bNode *node,
                        struct bNodeTree *nodetree,
                        const char **r_disabled_hint);

  /* optional handling of link insertion */
  void (*insert_link)(struct bNodeTree *ntree, struct bNode *node, struct bNodeLink *link);
  /* Update the internal links list, for muting and disconnect operators. */
  void (*update_internal_links)(struct bNodeTree *, struct bNode *node);

  void (*free_self)(struct bNodeType *ntype);

  /* **** execution callbacks **** */
  NodeInitExecFunction init_exec_fn;
  NodeFreeExecFunction free_exec_fn;
  NodeExecFunction exec_fn;
  /* gpu */
  NodeGPUExecFunction gpu_fn;

  /* Expands the bNode into nodes in a multi-function network, which will be evaluated later on. */
  NodeExpandInMFNetworkFunction expand_in_mf_network;

  /* Execute a geometry node. */
  NodeGeometryExecFunction geometry_node_execute;
  bool geometry_node_execute_supports_laziness;

  /* RNA integration */
  ExtensionRNA rna_ext;
} bNodeType;

/* nodetype->nclass, for add-menu and themes */
#define NODE_CLASS_INPUT 0
#define NODE_CLASS_OUTPUT 1
#define NODE_CLASS_OP_COLOR 3
#define NODE_CLASS_OP_VECTOR 4
#define NODE_CLASS_OP_FILTER 5
#define NODE_CLASS_GROUP 6
// #define NODE_CLASS_FILE              7
#define NODE_CLASS_CONVERTOR 8
#define NODE_CLASS_MATTE 9
#define NODE_CLASS_DISTORT 10
// #define NODE_CLASS_OP_DYNAMIC        11 /* deprecated */
#define NODE_CLASS_PATTERN 12
#define NODE_CLASS_TEXTURE 13
// #define NODE_CLASS_EXECUTION     14
// #define NODE_CLASS_GETDATA           15
// #define NODE_CLASS_SETDATA           16
// #define NODE_CLASS_MATH              17
// #define NODE_CLASS_MATH_VECTOR       18
// #define NODE_CLASS_MATH_ROTATION 19
// #define NODE_CLASS_PARTICLES     25
// #define NODE_CLASS_TRANSFORM     30
// #define NODE_CLASS_COMBINE           31
#define NODE_CLASS_SCRIPT 32
#define NODE_CLASS_INTERFACE 33
#define NODE_CLASS_SHADER 40
#define NODE_CLASS_GEOMETRY 41
#define NODE_CLASS_ATTRIBUTE 42
#define NODE_CLASS_LAYOUT 100

/* node resize directions */
#define NODE_RESIZE_TOP 1
#define NODE_RESIZE_BOTTOM 2
#define NODE_RESIZE_RIGHT 4
#define NODE_RESIZE_LEFT 8

typedef enum eNodeSizePreset {
  NODE_SIZE_DEFAULT,
  NODE_SIZE_SMALL,
  NODE_SIZE_MIDDLE,
  NODE_SIZE_LARGE,
} eNodeSizePreset;

struct bNodeTreeExec;

typedef void (*bNodeClassCallback)(void *calldata, int nclass, const char *name);
typedef struct bNodeTreeType {
  int type;        /* type identifier */
  char idname[64]; /* identifier name */

  char ui_name[64];
  char ui_description[256];
  int ui_icon;

  /* callbacks */
  void (*free_cache)(struct bNodeTree *ntree);
  void (*free_node_cache)(struct bNodeTree *ntree, struct bNode *node);
  /* Iteration over all node classes. */
  void (*foreach_nodeclass)(struct Scene *scene, void *calldata, bNodeClassCallback func);
  /* Check visibility in the node editor */
  bool (*poll)(const struct bContext *C, struct bNodeTreeType *ntreetype);
  /* Select a node tree from the context */
  void (*get_from_context)(const struct bContext *C,
                           struct bNodeTreeType *ntreetype,
                           struct bNodeTree **r_ntree,
                           struct ID **r_id,
                           struct ID **r_from);

  /* calls allowing threaded composite */
  void (*localize)(struct bNodeTree *localtree, struct bNodeTree *ntree);
  void (*local_sync)(struct bNodeTree *localtree, struct bNodeTree *ntree);
  void (*local_merge)(struct Main *bmain, struct bNodeTree *localtree, struct bNodeTree *ntree);

  /* Tree update. Overrides nodetype->updatetreefunc! */
  void (*update)(struct bNodeTree *ntree);

  bool (*validate_link)(struct bNodeTree *ntree, struct bNodeLink *link);

  void (*node_add_init)(struct bNodeTree *ntree, struct bNode *bnode);

  /* Check if the socket type is valid for this tree type. */
  bool (*valid_socket_type)(enum eNodeSocketDatatype socket_type, struct bNodeTreeType *ntreetype);

  /* RNA integration */
  ExtensionRNA rna_ext;
} bNodeTreeType;

/** \} */

/* -------------------------------------------------------------------- */
/** \name Generic API, Trees
 * \{ */

struct bNodeTreeType *ntreeTypeFind(const char *idname);
void ntreeTypeAdd(struct bNodeTreeType *nt);
void ntreeTypeFreeLink(const struct bNodeTreeType *nt);
bool ntreeIsRegistered(struct bNodeTree *ntree);
struct GHashIterator *ntreeTypeGetIterator(void);

/* helper macros for iterating over tree types */
#define NODE_TREE_TYPES_BEGIN(ntype) \
  { \
    GHashIterator *__node_tree_type_iter__ = ntreeTypeGetIterator(); \
    for (; !BLI_ghashIterator_done(__node_tree_type_iter__); \
         BLI_ghashIterator_step(__node_tree_type_iter__)) { \
      bNodeTreeType *ntype = (bNodeTreeType *)BLI_ghashIterator_getValue(__node_tree_type_iter__);

#define NODE_TREE_TYPES_END \
  } \
  BLI_ghashIterator_free(__node_tree_type_iter__); \
  } \
  (void)0

void ntreeSetTypes(const struct bContext *C, struct bNodeTree *ntree);

struct bNodeTree *ntreeAddTree(struct Main *bmain, const char *name, const char *idname);

/* copy/free funcs, need to manage ID users */
void ntreeFreeTree(struct bNodeTree *ntree);
/* Free tree which is embedded into another datablock. */
void ntreeFreeEmbeddedTree(struct bNodeTree *ntree);
struct bNodeTree *ntreeCopyTree_ex(const struct bNodeTree *ntree,
                                   struct Main *bmain,
                                   const bool do_id_user);
struct bNodeTree *ntreeCopyTree(struct Main *bmain, const struct bNodeTree *ntree);

struct bNodeTree **BKE_ntree_ptr_from_id(struct ID *id);
struct bNodeTree *ntreeFromID(struct ID *id);

void ntreeFreeLocalNode(struct bNodeTree *ntree, struct bNode *node);
void ntreeFreeLocalTree(struct bNodeTree *ntree);
struct bNode *ntreeFindType(const struct bNodeTree *ntree, int type);
bool ntreeHasType(const struct bNodeTree *ntree, int type);
bool ntreeHasTree(const struct bNodeTree *ntree, const struct bNodeTree *lookup);
void ntreeUpdateTree(struct Main *main, struct bNodeTree *ntree);
void ntreeUpdateAllNew(struct Main *main);
void ntreeUpdateAllUsers(struct Main *main, struct ID *id);

void ntreeGetDependencyList(struct bNodeTree *ntree,
                            struct bNode ***r_deplist,
                            int *r_deplist_len);

/* XXX old trees handle output flags automatically based on special output
 * node types and last active selection.
 * New tree types have a per-output socket flag to indicate the final output to use explicitly.
 */
void ntreeSetOutput(struct bNodeTree *ntree);

void ntreeFreeCache(struct bNodeTree *ntree);

bool ntreeNodeExists(const struct bNodeTree *ntree, const struct bNode *testnode);
bool ntreeOutputExists(const struct bNode *node, const struct bNodeSocket *testsock);
void ntreeNodeFlagSet(const bNodeTree *ntree, const int flag, const bool enable);
struct bNodeTree *ntreeLocalize(struct bNodeTree *ntree);
void ntreeLocalSync(struct bNodeTree *localtree, struct bNodeTree *ntree);
void ntreeLocalMerge(struct Main *bmain, struct bNodeTree *localtree, struct bNodeTree *ntree);

void ntreeBlendWrite(struct BlendWriter *writer, struct bNodeTree *ntree);
void ntreeBlendReadData(struct BlendDataReader *reader, struct bNodeTree *ntree);
void ntreeBlendReadLib(struct BlendLibReader *reader, struct bNodeTree *ntree);
void ntreeBlendReadExpand(struct BlendExpander *expander, struct bNodeTree *ntree);

/** \} */

/* -------------------------------------------------------------------- */
/** \name Node Tree Interface
 * \{ */
struct bNodeSocket *ntreeFindSocketInterface(struct bNodeTree *ntree,
                                             eNodeSocketInOut in_out,
                                             const char *identifier);
struct bNodeSocket *ntreeAddSocketInterface(struct bNodeTree *ntree,
                                            eNodeSocketInOut in_out,
                                            const char *idname,
                                            const char *name);
struct bNodeSocket *ntreeInsertSocketInterface(struct bNodeTree *ntree,
                                               eNodeSocketInOut in_out,
                                               const char *idname,
                                               struct bNodeSocket *next_sock,
                                               const char *name);
struct bNodeSocket *ntreeAddSocketInterfaceFromSocket(struct bNodeTree *ntree,
                                                      struct bNode *from_node,
                                                      struct bNodeSocket *from_sock);
struct bNodeSocket *ntreeInsertSocketInterfaceFromSocket(struct bNodeTree *ntree,
                                                         struct bNodeSocket *next_sock,
                                                         struct bNode *from_node,
                                                         struct bNodeSocket *from_sock);
void ntreeRemoveSocketInterface(struct bNodeTree *ntree, struct bNodeSocket *sock);

struct StructRNA *ntreeInterfaceTypeGet(struct bNodeTree *ntree, bool create);
void ntreeInterfaceTypeFree(struct bNodeTree *ntree);
void ntreeInterfaceTypeUpdate(struct bNodeTree *ntree);

/** \} */

/* -------------------------------------------------------------------- */
/** \name Generic API, Nodes
 * \{ */

struct bNodeType *nodeTypeFind(const char *idname);
void nodeRegisterType(struct bNodeType *ntype);
void nodeUnregisterType(struct bNodeType *ntype);
bool nodeTypeUndefined(struct bNode *node);
struct GHashIterator *nodeTypeGetIterator(void);

/* helper macros for iterating over node types */
#define NODE_TYPES_BEGIN(ntype) \
  { \
    GHashIterator *__node_type_iter__ = nodeTypeGetIterator(); \
    for (; !BLI_ghashIterator_done(__node_type_iter__); \
         BLI_ghashIterator_step(__node_type_iter__)) { \
      bNodeType *ntype = (bNodeType *)BLI_ghashIterator_getValue(__node_type_iter__);

#define NODE_TYPES_END \
  } \
  BLI_ghashIterator_free(__node_type_iter__); \
  } \
  ((void)0)

struct bNodeSocketType *nodeSocketTypeFind(const char *idname);
void nodeRegisterSocketType(struct bNodeSocketType *stype);
void nodeUnregisterSocketType(struct bNodeSocketType *stype);
bool nodeSocketIsRegistered(struct bNodeSocket *sock);
struct GHashIterator *nodeSocketTypeGetIterator(void);
const char *nodeStaticSocketType(int type, int subtype);
const char *nodeStaticSocketInterfaceType(int type, int subtype);

/* helper macros for iterating over node types */
#define NODE_SOCKET_TYPES_BEGIN(stype) \
  { \
    GHashIterator *__node_socket_type_iter__ = nodeSocketTypeGetIterator(); \
    for (; !BLI_ghashIterator_done(__node_socket_type_iter__); \
         BLI_ghashIterator_step(__node_socket_type_iter__)) { \
      bNodeSocketType *stype = (bNodeSocketType *)BLI_ghashIterator_getValue( \
          __node_socket_type_iter__);

#define NODE_SOCKET_TYPES_END \
  } \
  BLI_ghashIterator_free(__node_socket_type_iter__); \
  } \
  ((void)0)

struct bNodeSocket *nodeFindSocket(const struct bNode *node,
                                   eNodeSocketInOut in_out,
                                   const char *identifier);
struct bNodeSocket *nodeAddSocket(struct bNodeTree *ntree,
                                  struct bNode *node,
                                  eNodeSocketInOut in_out,
                                  const char *idname,
                                  const char *identifier,
                                  const char *name);
struct bNodeSocket *nodeInsertSocket(struct bNodeTree *ntree,
                                     struct bNode *node,
                                     eNodeSocketInOut in_out,
                                     const char *idname,
                                     struct bNodeSocket *next_sock,
                                     const char *identifier,
                                     const char *name);
struct bNodeSocket *nodeAddStaticSocket(struct bNodeTree *ntree,
                                        struct bNode *node,
                                        eNodeSocketInOut in_out,
                                        int type,
                                        int subtype,
                                        const char *identifier,
                                        const char *name);
struct bNodeSocket *nodeInsertStaticSocket(struct bNodeTree *ntree,
                                           struct bNode *node,
                                           eNodeSocketInOut in_out,
                                           int type,
                                           int subtype,
                                           struct bNodeSocket *next_sock,
                                           const char *identifier,
                                           const char *name);
void nodeRemoveSocket(struct bNodeTree *ntree, struct bNode *node, struct bNodeSocket *sock);
void nodeRemoveAllSockets(struct bNodeTree *ntree, struct bNode *node);
void nodeModifySocketType(
    struct bNodeTree *ntree, struct bNode *node, struct bNodeSocket *sock, int type, int subtype);

struct bNode *nodeAddNode(const struct bContext *C, struct bNodeTree *ntree, const char *idname);
struct bNode *nodeAddStaticNode(const struct bContext *C, struct bNodeTree *ntree, int type);
void nodeUnlinkNode(struct bNodeTree *ntree, struct bNode *node);
void nodeUniqueName(struct bNodeTree *ntree, struct bNode *node);

/* Delete node, associated animation data and ID user count. */
void nodeRemoveNode(struct Main *bmain,
                    struct bNodeTree *ntree,
                    struct bNode *node,
                    bool do_id_user);

struct bNode *BKE_node_copy_ex(struct bNodeTree *ntree,
                               const struct bNode *node_src,
                               const int flag,
                               const bool unique_name);

/* Same as BKE_node_copy_ex() but stores pointers to a new node and its sockets in the source
 * node.
 *
 * NOTE: DANGER ZONE!
 *
 * TODO(sergey): Maybe it's better to make BKE_node_copy_ex() return a mapping from old node and
 * sockets to new one. */
struct bNode *BKE_node_copy_store_new_pointers(struct bNodeTree *ntree,
                                               struct bNode *node_src,
                                               const int flag);
struct bNodeTree *ntreeCopyTree_ex_new_pointers(const struct bNodeTree *ntree,
                                                struct Main *bmain,
                                                const bool do_id_user);

struct bNodeLink *nodeAddLink(struct bNodeTree *ntree,
                              struct bNode *fromnode,
                              struct bNodeSocket *fromsock,
                              struct bNode *tonode,
                              struct bNodeSocket *tosock);
void nodeRemLink(struct bNodeTree *ntree, struct bNodeLink *link);
void nodeRemSocketLinks(struct bNodeTree *ntree, struct bNodeSocket *sock);
void nodeMuteLinkToggle(struct bNodeTree *ntree, struct bNodeLink *link);
bool nodeLinkIsHidden(const struct bNodeLink *link);
void nodeInternalRelink(struct bNodeTree *ntree, struct bNode *node);

void nodeToView(const struct bNode *node, float x, float y, float *rx, float *ry);
void nodeFromView(const struct bNode *node, float x, float y, float *rx, float *ry);
bool nodeAttachNodeCheck(const struct bNode *node, const struct bNode *parent);
void nodeAttachNode(struct bNode *node, struct bNode *parent);
void nodeDetachNode(struct bNode *node);

void nodePositionRelative(struct bNode *from_node,
                          struct bNode *to_node,
                          struct bNodeSocket *from_sock,
                          struct bNodeSocket *to_sock);
void nodePositionPropagate(struct bNode *node);

struct bNode *nodeFindNodebyName(struct bNodeTree *ntree, const char *name);
bool nodeFindNode(struct bNodeTree *ntree,
                  struct bNodeSocket *sock,
                  struct bNode **r_node,
                  int *r_sockindex);
struct bNode *nodeFindRootParent(bNode *node);

bool nodeIsChildOf(const bNode *parent, const bNode *child);

void nodeChainIter(const bNodeTree *ntree,
                   const bNode *node_start,
                   bool (*callback)(bNode *, bNode *, void *, const bool),
                   void *userdata,
                   const bool reversed);
void nodeChainIterBackwards(const bNodeTree *ntree,
                            const bNode *node_start,
                            bool (*callback)(bNode *, bNode *, void *),
                            void *userdata,
                            int recursion_lvl);
void nodeParentsIter(bNode *node, bool (*callback)(bNode *, void *), void *userdata);

struct bNodeLink *nodeFindLink(struct bNodeTree *ntree,
                               const struct bNodeSocket *from,
                               const struct bNodeSocket *to);
int nodeCountSocketLinks(const struct bNodeTree *ntree, const struct bNodeSocket *sock);

void nodeSetSelected(struct bNode *node, bool select);
void nodeSetActive(struct bNodeTree *ntree, struct bNode *node);
struct bNode *nodeGetActive(struct bNodeTree *ntree);
struct bNode *nodeGetActiveID(struct bNodeTree *ntree, short idtype);
bool nodeSetActiveID(struct bNodeTree *ntree, short idtype, struct ID *id);
void nodeClearActive(struct bNodeTree *ntree);
void nodeClearActiveID(struct bNodeTree *ntree, short idtype);
struct bNode *nodeGetActiveTexture(struct bNodeTree *ntree);

void nodeUpdate(struct bNodeTree *ntree, struct bNode *node);
bool nodeUpdateID(struct bNodeTree *ntree, struct ID *id);
void nodeUpdateInternalLinks(struct bNodeTree *ntree, struct bNode *node);

int nodeSocketIsHidden(const struct bNodeSocket *sock);
void ntreeTagUsedSockets(struct bNodeTree *ntree);
void nodeSetSocketAvailability(struct bNodeSocket *sock, bool is_available);

int nodeSocketLinkLimit(const struct bNodeSocket *sock);

/* Node Clipboard */
void BKE_node_clipboard_init(const struct bNodeTree *ntree);
void BKE_node_clipboard_clear(void);
void BKE_node_clipboard_free(void);
bool BKE_node_clipboard_validate(void);
void BKE_node_clipboard_add_node(struct bNode *node);
void BKE_node_clipboard_add_link(struct bNodeLink *link);
const struct ListBase *BKE_node_clipboard_get_nodes(void);
const struct ListBase *BKE_node_clipboard_get_links(void);
int BKE_node_clipboard_get_type(void);

/* Node Instance Hash */
typedef struct bNodeInstanceHash {
  GHash *ghash; /* XXX should be made a direct member, GHash allocation needs to support it */
} bNodeInstanceHash;

typedef void (*bNodeInstanceValueFP)(void *value);

extern const bNodeInstanceKey NODE_INSTANCE_KEY_BASE;
extern const bNodeInstanceKey NODE_INSTANCE_KEY_NONE;

bNodeInstanceKey BKE_node_instance_key(bNodeInstanceKey parent_key,
                                       const struct bNodeTree *ntree,
                                       const struct bNode *node);

bNodeInstanceHash *BKE_node_instance_hash_new(const char *info);
void BKE_node_instance_hash_free(bNodeInstanceHash *hash, bNodeInstanceValueFP valfreefp);
void BKE_node_instance_hash_insert(bNodeInstanceHash *hash, bNodeInstanceKey key, void *value);
void *BKE_node_instance_hash_lookup(bNodeInstanceHash *hash, bNodeInstanceKey key);
int BKE_node_instance_hash_remove(bNodeInstanceHash *hash,
                                  bNodeInstanceKey key,
                                  bNodeInstanceValueFP valfreefp);
void BKE_node_instance_hash_clear(bNodeInstanceHash *hash, bNodeInstanceValueFP valfreefp);
void *BKE_node_instance_hash_pop(bNodeInstanceHash *hash, bNodeInstanceKey key);
int BKE_node_instance_hash_haskey(bNodeInstanceHash *hash, bNodeInstanceKey key);
int BKE_node_instance_hash_size(bNodeInstanceHash *hash);

void BKE_node_instance_hash_clear_tags(bNodeInstanceHash *hash);
void BKE_node_instance_hash_tag(bNodeInstanceHash *hash, void *value);
bool BKE_node_instance_hash_tag_key(bNodeInstanceHash *hash, bNodeInstanceKey key);
void BKE_node_instance_hash_remove_untagged(bNodeInstanceHash *hash,
                                            bNodeInstanceValueFP valfreefp);

typedef GHashIterator bNodeInstanceHashIterator;

BLI_INLINE bNodeInstanceHashIterator *BKE_node_instance_hash_iterator_new(bNodeInstanceHash *hash)
{
  return BLI_ghashIterator_new(hash->ghash);
}
BLI_INLINE void BKE_node_instance_hash_iterator_init(bNodeInstanceHashIterator *iter,
                                                     bNodeInstanceHash *hash)
{
  BLI_ghashIterator_init(iter, hash->ghash);
}
BLI_INLINE void BKE_node_instance_hash_iterator_free(bNodeInstanceHashIterator *iter)
{
  BLI_ghashIterator_free(iter);
}
BLI_INLINE bNodeInstanceKey
BKE_node_instance_hash_iterator_get_key(bNodeInstanceHashIterator *iter)
{
  return *(bNodeInstanceKey *)BLI_ghashIterator_getKey(iter);
}
BLI_INLINE void *BKE_node_instance_hash_iterator_get_value(bNodeInstanceHashIterator *iter)
{
  return BLI_ghashIterator_getValue(iter);
}
BLI_INLINE void BKE_node_instance_hash_iterator_step(bNodeInstanceHashIterator *iter)
{
  BLI_ghashIterator_step(iter);
}
BLI_INLINE bool BKE_node_instance_hash_iterator_done(bNodeInstanceHashIterator *iter)
{
  return BLI_ghashIterator_done(iter);
}

#define NODE_INSTANCE_HASH_ITER(iter_, hash_) \
  for (BKE_node_instance_hash_iterator_init(&iter_, hash_); \
       BKE_node_instance_hash_iterator_done(&iter_) == false; \
       BKE_node_instance_hash_iterator_step(&iter_))

/* Node Previews */

bool BKE_node_preview_used(const struct bNode *node);
bNodePreview *BKE_node_preview_verify(
    struct bNodeInstanceHash *previews, bNodeInstanceKey key, int xsize, int ysize, bool create);
bNodePreview *BKE_node_preview_copy(struct bNodePreview *preview);
void BKE_node_preview_free(struct bNodePreview *preview);
void BKE_node_preview_init_tree(struct bNodeTree *ntree,
                                int xsize,
                                int ysize,
                                bool create_previews);
void BKE_node_preview_free_tree(struct bNodeTree *ntree);
void BKE_node_preview_remove_unused(struct bNodeTree *ntree);
void BKE_node_preview_clear(struct bNodePreview *preview);
void BKE_node_preview_clear_tree(struct bNodeTree *ntree);

void BKE_node_preview_sync_tree(struct bNodeTree *to_ntree, struct bNodeTree *from_ntree);
void BKE_node_preview_merge_tree(struct bNodeTree *to_ntree,
                                 struct bNodeTree *from_ntree,
                                 bool remove_old);

void BKE_node_preview_set_pixel(
    struct bNodePreview *preview, const float col[4], int x, int y, bool do_manage);

/** \} */

/* -------------------------------------------------------------------- */
/** \name Node Type Access
 * \{ */

void nodeLabel(struct bNodeTree *ntree, struct bNode *node, char *label, int maxlen);
const char *nodeSocketLabel(const struct bNodeSocket *sock);

bool nodeGroupPoll(struct bNodeTree *nodetree,
                   struct bNodeTree *grouptree,
                   const char **r_disabled_hint);

/* Init a new node type struct with default values and callbacks */
void node_type_base(struct bNodeType *ntype, int type, const char *name, short nclass, short flag);
void node_type_base_custom(
    struct bNodeType *ntype, const char *idname, const char *name, short nclass, short flag);
void node_type_socket_templates(struct bNodeType *ntype,
                                struct bNodeSocketTemplate *inputs,
                                struct bNodeSocketTemplate *outputs);
void node_type_size(struct bNodeType *ntype, int width, int minwidth, int maxwidth);
void node_type_size_preset(struct bNodeType *ntype, eNodeSizePreset size);
void node_type_init(struct bNodeType *ntype,
                    void (*initfunc)(struct bNodeTree *ntree, struct bNode *node));
void node_type_storage(struct bNodeType *ntype,
                       const char *storagename,
                       void (*freefunc)(struct bNode *node),
                       void (*copyfunc)(struct bNodeTree *dest_ntree,
                                        struct bNode *dest_node,
                                        const struct bNode *src_node));
void node_type_label(
    struct bNodeType *ntype,
    void (*labelfunc)(struct bNodeTree *ntree, struct bNode *, char *label, int maxlen));
void node_type_update(struct bNodeType *ntype,
                      void (*updatefunc)(struct bNodeTree *ntree, struct bNode *node));
void node_type_group_update(struct bNodeType *ntype,
                            void (*group_update_func)(struct bNodeTree *ntree,
                                                      struct bNode *node));

void node_type_exec(struct bNodeType *ntype,
                    NodeInitExecFunction init_exec_fn,
                    NodeFreeExecFunction free_exec_fn,
                    NodeExecFunction exec_fn);
void node_type_gpu(struct bNodeType *ntype, NodeGPUExecFunction gpu_fn);
void node_type_internal_links(struct bNodeType *ntype,
                              void (*update_internal_links)(struct bNodeTree *, struct bNode *));

/** \} */

/* -------------------------------------------------------------------- */
/** \name Node Generic Functions
 * \{ */

bool BKE_node_is_connected_to_output(struct bNodeTree *ntree, struct bNode *node);

/* ************** COMMON NODES *************** */

#define NODE_UNDEFINED -2 /* node type is not registered */
#define NODE_CUSTOM -1    /* for dynamically registered custom types */
#define NODE_GROUP 2
// #define NODE_FORLOOP 3       /* deprecated */
// #define NODE_WHILELOOP   4   /* deprecated */
#define NODE_FRAME 5
#define NODE_REROUTE 6
#define NODE_GROUP_INPUT 7
#define NODE_GROUP_OUTPUT 8
#define NODE_CUSTOM_GROUP 9

void BKE_node_tree_unlink_id(ID *id, struct bNodeTree *ntree);

/** \} */

/* -------------------------------------------------------------------- */
/** \name Node Tree Iterator
 *
 * Utility macro for visiting every node tree in the library data,
 * including local bNodeTree blocks in other IDs.
 * This avoids the need for callback functions and allows executing code
 * in a single inner code block.
 *
 * Variables:
 *
 * - nodetree:
 *   The actual bNodeTree data block.
 *   Check nodetree->idname or nodetree->typeinfo to use only specific types.
 *
 * - id:
 *   The owner of the bNodeTree data block.
 *   Same as nodetree if it's a linkable node tree from the library.
 *
 * Examples:
 *
 * \code{.c}
 * FOREACH_NODETREE_BEGIN(bmain, nodetree, id) {
 *     if (id == nodetree)
 *         printf("This is a linkable node tree");
 * } FOREACH_NODETREE_END;
 *
 * FOREACH_NODETREE_BEGIN(bmain, nodetree, id) {
 *     if (nodetree->idname == "ShaderNodeTree")
 *         printf("This is a shader node tree);
 *     if (GS(id) == ID_MA)
 *         printf(" and it's owned by a material");
 * } FOREACH_NODETREE_END;
 * \endcode
 *
 * \{ */

/* should be an opaque type, only for internal use by BKE_node_tree_iter_*** */
struct NodeTreeIterStore {
  bNodeTree *ngroup;
  Scene *scene;
  struct Material *mat;
  Tex *tex;
  struct Light *light;
  struct World *world;
  struct FreestyleLineStyle *linestyle;
  struct Simulation *simulation;
};

void BKE_node_tree_iter_init(struct NodeTreeIterStore *ntreeiter, struct Main *bmain);
bool BKE_node_tree_iter_step(struct NodeTreeIterStore *ntreeiter,
                             struct bNodeTree **r_nodetree,
                             struct ID **r_id);

#define FOREACH_NODETREE_BEGIN(bmain, _nodetree, _id) \
  { \
    struct NodeTreeIterStore _nstore; \
    bNodeTree *_nodetree; \
    ID *_id; \
    /* avoid compiler warning about unused variables */ \
    BKE_node_tree_iter_init(&_nstore, bmain); \
    while (BKE_node_tree_iter_step(&_nstore, &_nodetree, &_id) == true) { \
      if (_nodetree) {

#define FOREACH_NODETREE_END \
  } \
  } \
  } \
  ((void)0)
/** \} */

/* -------------------------------------------------------------------- */
/** \name Node Tree
 */

void BKE_nodetree_remove_layer_n(struct bNodeTree *ntree,
                                 struct Scene *scene,
                                 const int layer_index);

/* -------------------------------------------------------------------- */
/** \name Shader Nodes
 * \{ */

/* note: types are needed to restore callbacks, don't change values */
/* range 1 - 100 is reserved for common nodes */
/* using toolbox, we add node groups by assuming the values below
 * don't exceed NODE_GROUP_MENU for now. */

//#define SH_NODE_OUTPUT        1

//#define SH_NODE_MATERIAL  100
#define SH_NODE_RGB 101
#define SH_NODE_VALUE 102
#define SH_NODE_MIX_RGB 103
#define SH_NODE_VALTORGB 104
#define SH_NODE_RGBTOBW 105
#define SH_NODE_SHADERTORGB 106
//#define SH_NODE_TEXTURE       106
#define SH_NODE_NORMAL 107
//#define SH_NODE_GEOMETRY  108
#define SH_NODE_MAPPING 109
#define SH_NODE_CURVE_VEC 110
#define SH_NODE_CURVE_RGB 111
#define SH_NODE_CAMERA 114
#define SH_NODE_MATH 115
#define SH_NODE_VECTOR_MATH 116
#define SH_NODE_SQUEEZE 117
//#define SH_NODE_MATERIAL_EXT  118
#define SH_NODE_INVERT 119
#define SH_NODE_SEPRGB 120
#define SH_NODE_COMBRGB 121
#define SH_NODE_HUE_SAT 122
#define NODE_DYNAMIC 123

#define SH_NODE_OUTPUT_MATERIAL 124
#define SH_NODE_OUTPUT_WORLD 125
#define SH_NODE_OUTPUT_LIGHT 126
#define SH_NODE_FRESNEL 127
#define SH_NODE_MIX_SHADER 128
#define SH_NODE_ATTRIBUTE 129
#define SH_NODE_BACKGROUND 130
#define SH_NODE_BSDF_ANISOTROPIC 131
#define SH_NODE_BSDF_DIFFUSE 132
#define SH_NODE_BSDF_GLOSSY 133
#define SH_NODE_BSDF_GLASS 134
#define SH_NODE_BSDF_TRANSLUCENT 137
#define SH_NODE_BSDF_TRANSPARENT 138
#define SH_NODE_BSDF_VELVET 139
#define SH_NODE_EMISSION 140
#define SH_NODE_NEW_GEOMETRY 141
#define SH_NODE_LIGHT_PATH 142
#define SH_NODE_TEX_IMAGE 143
#define SH_NODE_TEX_SKY 145
#define SH_NODE_TEX_GRADIENT 146
#define SH_NODE_TEX_VORONOI 147
#define SH_NODE_TEX_MAGIC 148
#define SH_NODE_TEX_WAVE 149
#define SH_NODE_TEX_NOISE 150
#define SH_NODE_TEX_MUSGRAVE 152
#define SH_NODE_TEX_COORD 155
#define SH_NODE_ADD_SHADER 156
#define SH_NODE_TEX_ENVIRONMENT 157
// #define SH_NODE_OUTPUT_TEXTURE 158
#define SH_NODE_HOLDOUT 159
#define SH_NODE_LAYER_WEIGHT 160
#define SH_NODE_VOLUME_ABSORPTION 161
#define SH_NODE_VOLUME_SCATTER 162
#define SH_NODE_GAMMA 163
#define SH_NODE_TEX_CHECKER 164
#define SH_NODE_BRIGHTCONTRAST 165
#define SH_NODE_LIGHT_FALLOFF 166
#define SH_NODE_OBJECT_INFO 167
#define SH_NODE_PARTICLE_INFO 168
#define SH_NODE_TEX_BRICK 169
#define SH_NODE_BUMP 170
#define SH_NODE_SCRIPT 171
#define SH_NODE_AMBIENT_OCCLUSION 172
#define SH_NODE_BSDF_REFRACTION 173
#define SH_NODE_TANGENT 174
#define SH_NODE_NORMAL_MAP 175
#define SH_NODE_HAIR_INFO 176
#define SH_NODE_SUBSURFACE_SCATTERING 177
#define SH_NODE_WIREFRAME 178
#define SH_NODE_BSDF_TOON 179
#define SH_NODE_WAVELENGTH 180
#define SH_NODE_BLACKBODY 181
#define SH_NODE_VECT_TRANSFORM 182
#define SH_NODE_SEPHSV 183
#define SH_NODE_COMBHSV 184
#define SH_NODE_BSDF_HAIR 185
// #define SH_NODE_LAMP 186
#define SH_NODE_UVMAP 187
#define SH_NODE_SEPXYZ 188
#define SH_NODE_COMBXYZ 189
#define SH_NODE_OUTPUT_LINESTYLE 190
#define SH_NODE_UVALONGSTROKE 191
#define SH_NODE_TEX_POINTDENSITY 192
#define SH_NODE_BSDF_PRINCIPLED 193
#define SH_NODE_TEX_IES 194
#define SH_NODE_EEVEE_SPECULAR 195
#define SH_NODE_BEVEL 197
#define SH_NODE_DISPLACEMENT 198
#define SH_NODE_VECTOR_DISPLACEMENT 199
#define SH_NODE_VOLUME_PRINCIPLED 200
/* 201..700 occupied by other node types, continue from 701 */
#define SH_NODE_BSDF_HAIR_PRINCIPLED 701
#define SH_NODE_MAP_RANGE 702
#define SH_NODE_CLAMP 703
#define SH_NODE_TEX_WHITE_NOISE 704
#define SH_NODE_VOLUME_INFO 705
#define SH_NODE_VERTEX_COLOR 706
#define SH_NODE_OUTPUT_AOV 707
#define SH_NODE_VECTOR_ROTATE 708

/* custom defines options for Material node */
// #define SH_NODE_MAT_DIFF 1
// #define SH_NODE_MAT_SPEC 2
// #define SH_NODE_MAT_NEG 4

/* API */

struct bNodeTreeExec *ntreeShaderBeginExecTree(struct bNodeTree *ntree);
void ntreeShaderEndExecTree(struct bNodeTreeExec *exec);
struct bNode *ntreeShaderOutputNode(struct bNodeTree *ntree, int target);

void ntreeGPUMaterialNodes(struct bNodeTree *localtree,
                           struct GPUMaterial *mat,
                           bool *has_surface_output,
                           bool *has_volume_output);

/** \} */

/* -------------------------------------------------------------------- */
/** \name Composite Nodes
 * \{ */

/* output socket defines */
#define RRES_OUT_IMAGE 0
#define RRES_OUT_ALPHA 1
// #define RRES_OUT_Z 2
// #define RRES_OUT_NORMAL 3
// #define RRES_OUT_UV 4
// #define RRES_OUT_VEC 5
// #define RRES_OUT_RGBA 6
#define RRES_OUT_DIFF 7
// #define RRES_OUT_SPEC 8
// #define RRES_OUT_SHADOW 9
// #define RRES_OUT_AO 10
// #define RRES_OUT_REFLECT 11
// #define RRES_OUT_REFRACT 12
// #define RRES_OUT_INDIRECT 13
// #define RRES_OUT_INDEXOB 14
// #define RRES_OUT_INDEXMA 15
// #define RRES_OUT_MIST 16
// #define RRES_OUT_EMIT 17
// #define RRES_OUT_ENV 18
// #define RRES_OUT_DIFF_DIRECT 19
// #define RRES_OUT_DIFF_INDIRECT 20
// #define RRES_OUT_DIFF_COLOR 21
// #define RRES_OUT_GLOSSY_DIRECT 22
// #define RRES_OUT_GLOSSY_INDIRECT 23
// #define RRES_OUT_GLOSSY_COLOR 24
// #define RRES_OUT_TRANSM_DIRECT 25
// #define RRES_OUT_TRANSM_INDIRECT 26
// #define RRES_OUT_TRANSM_COLOR 27
// #define RRES_OUT_SUBSURFACE_DIRECT 28
// #define RRES_OUT_SUBSURFACE_INDIRECT 29
// #define RRES_OUT_SUBSURFACE_COLOR 30
// #define RRES_OUT_DEBUG 31

/* note: types are needed to restore callbacks, don't change values */
#define CMP_NODE_VIEWER 201
#define CMP_NODE_RGB 202
#define CMP_NODE_VALUE 203
#define CMP_NODE_MIX_RGB 204
#define CMP_NODE_VALTORGB 205
#define CMP_NODE_RGBTOBW 206
#define CMP_NODE_NORMAL 207
#define CMP_NODE_CURVE_VEC 208
#define CMP_NODE_CURVE_RGB 209
#define CMP_NODE_ALPHAOVER 210
#define CMP_NODE_BLUR 211
#define CMP_NODE_FILTER 212
#define CMP_NODE_MAP_VALUE 213
#define CMP_NODE_TIME 214
#define CMP_NODE_VECBLUR 215
#define CMP_NODE_SEPRGBA 216
#define CMP_NODE_SEPHSVA 217
#define CMP_NODE_SETALPHA 218
#define CMP_NODE_HUE_SAT 219
#define CMP_NODE_IMAGE 220
#define CMP_NODE_R_LAYERS 221
#define CMP_NODE_COMPOSITE 222
#define CMP_NODE_OUTPUT_FILE 223
#define CMP_NODE_TEXTURE 224
#define CMP_NODE_TRANSLATE 225
#define CMP_NODE_ZCOMBINE 226
#define CMP_NODE_COMBRGBA 227
#define CMP_NODE_DILATEERODE 228
#define CMP_NODE_ROTATE 229
#define CMP_NODE_SCALE 230
#define CMP_NODE_SEPYCCA 231
#define CMP_NODE_COMBYCCA 232
#define CMP_NODE_SEPYUVA 233
#define CMP_NODE_COMBYUVA 234
#define CMP_NODE_DIFF_MATTE 235
#define CMP_NODE_COLOR_SPILL 236
#define CMP_NODE_CHROMA_MATTE 237
#define CMP_NODE_CHANNEL_MATTE 238
#define CMP_NODE_FLIP 239
#define CMP_NODE_SPLITVIEWER 240
// #define CMP_NODE_INDEX_MASK  241
#define CMP_NODE_MAP_UV 242
#define CMP_NODE_ID_MASK 243
#define CMP_NODE_DEFOCUS 244
#define CMP_NODE_DISPLACE 245
#define CMP_NODE_COMBHSVA 246
#define CMP_NODE_MATH 247
#define CMP_NODE_LUMA_MATTE 248
#define CMP_NODE_BRIGHTCONTRAST 249
#define CMP_NODE_GAMMA 250
#define CMP_NODE_INVERT 251
#define CMP_NODE_NORMALIZE 252
#define CMP_NODE_CROP 253
#define CMP_NODE_DBLUR 254
#define CMP_NODE_BILATERALBLUR 255
#define CMP_NODE_PREMULKEY 256
#define CMP_NODE_DIST_MATTE 257
#define CMP_NODE_VIEW_LEVELS 258
#define CMP_NODE_COLOR_MATTE 259
#define CMP_NODE_COLORBALANCE 260
#define CMP_NODE_HUECORRECT 261
#define CMP_NODE_MOVIECLIP 262
#define CMP_NODE_STABILIZE2D 263
#define CMP_NODE_TRANSFORM 264
#define CMP_NODE_MOVIEDISTORTION 265
#define CMP_NODE_DOUBLEEDGEMASK 266
#define CMP_NODE_OUTPUT_MULTI_FILE__DEPRECATED \
  267 /* DEPRECATED multi file node has been merged into regular CMP_NODE_OUTPUT_FILE */
#define CMP_NODE_MASK 268
#define CMP_NODE_KEYINGSCREEN 269
#define CMP_NODE_KEYING 270
#define CMP_NODE_TRACKPOS 271
#define CMP_NODE_INPAINT 272
#define CMP_NODE_DESPECKLE 273
#define CMP_NODE_ANTIALIASING 274

#define CMP_NODE_GLARE 301
#define CMP_NODE_TONEMAP 302
#define CMP_NODE_LENSDIST 303
#define CMP_NODE_SUNBEAMS 304

#define CMP_NODE_COLORCORRECTION 312
#define CMP_NODE_MASK_BOX 313
#define CMP_NODE_MASK_ELLIPSE 314
#define CMP_NODE_BOKEHIMAGE 315
#define CMP_NODE_BOKEHBLUR 316
#define CMP_NODE_SWITCH 317
#define CMP_NODE_PIXELATE 318

#define CMP_NODE_MAP_RANGE 319
#define CMP_NODE_PLANETRACKDEFORM 320
#define CMP_NODE_CORNERPIN 321
#define CMP_NODE_SWITCH_VIEW 322
#define CMP_NODE_CRYPTOMATTE_LEGACY 323
#define CMP_NODE_DENOISE 324
#define CMP_NODE_EXPOSURE 325
#define CMP_NODE_CRYPTOMATTE 326

/* channel toggles */
#define CMP_CHAN_RGB 1
#define CMP_CHAN_A 2

/* filter types */
#define CMP_FILT_SOFT 0
#define CMP_FILT_SHARP 1
#define CMP_FILT_LAPLACE 2
#define CMP_FILT_SOBEL 3
#define CMP_FILT_PREWITT 4
#define CMP_FILT_KIRSCH 5
#define CMP_FILT_SHADOW 6

/* scale node type, in custom1 */
#define CMP_SCALE_RELATIVE 0
#define CMP_SCALE_ABSOLUTE 1
#define CMP_SCALE_SCENEPERCENT 2
#define CMP_SCALE_RENDERPERCENT 3
/* custom2 */
#define CMP_SCALE_RENDERSIZE_FRAME_ASPECT (1 << 0)
#define CMP_SCALE_RENDERSIZE_FRAME_CROP (1 << 1)

/* track position node, in custom1 */
#define CMP_TRACKPOS_ABSOLUTE 0
#define CMP_TRACKPOS_RELATIVE_START 1
#define CMP_TRACKPOS_RELATIVE_FRAME 2
#define CMP_TRACKPOS_ABSOLUTE_FRAME 3

/* Cryptomatte source. */
#define CMP_CRYPTOMATTE_SRC_RENDER 0
#define CMP_CRYPTOMATTE_SRC_IMAGE 1

/* API */
void ntreeCompositExecTree(struct Scene *scene,
                           struct bNodeTree *ntree,
                           struct RenderData *rd,
                           int rendering,
                           int do_previews,
                           const struct ColorManagedViewSettings *view_settings,
                           const struct ColorManagedDisplaySettings *display_settings,
                           const char *view_name);
void ntreeCompositTagRender(struct Scene *scene);
void ntreeCompositUpdateRLayers(struct bNodeTree *ntree);
void ntreeCompositRegisterPass(struct bNodeTree *ntree,
                               struct Scene *scene,
                               struct ViewLayer *view_layer,
                               const char *name,
                               eNodeSocketDatatype type);
void ntreeCompositClearTags(struct bNodeTree *ntree);

struct bNodeSocket *ntreeCompositOutputFileAddSocket(struct bNodeTree *ntree,
                                                     struct bNode *node,
                                                     const char *name,
                                                     struct ImageFormatData *im_format);
int ntreeCompositOutputFileRemoveActiveSocket(struct bNodeTree *ntree, struct bNode *node);
void ntreeCompositOutputFileSetPath(struct bNode *node,
                                    struct bNodeSocket *sock,
                                    const char *name);
void ntreeCompositOutputFileSetLayer(struct bNode *node,
                                     struct bNodeSocket *sock,
                                     const char *name);
/* needed in do_versions */
void ntreeCompositOutputFileUniquePath(struct ListBase *list,
                                       struct bNodeSocket *sock,
                                       const char defname[],
                                       char delim);
void ntreeCompositOutputFileUniqueLayer(struct ListBase *list,
                                        struct bNodeSocket *sock,
                                        const char defname[],
                                        char delim);

void ntreeCompositColorBalanceSyncFromLGG(bNodeTree *ntree, bNode *node);
void ntreeCompositColorBalanceSyncFromCDL(bNodeTree *ntree, bNode *node);

void ntreeCompositCryptomatteSyncFromAdd(const Scene *scene, bNode *node);
void ntreeCompositCryptomatteSyncFromRemove(bNode *node);
bNodeSocket *ntreeCompositCryptomatteAddSocket(bNodeTree *ntree, bNode *node);
int ntreeCompositCryptomatteRemoveSocket(bNodeTree *ntree, bNode *node);
void ntreeCompositCryptomatteLayerPrefix(const Scene *scene,
                                         const bNode *node,
                                         char *r_prefix,
                                         size_t prefix_len);
/* Update the runtime layer names with the cryptomatte layer names of the references
 * render layer or image. */
void ntreeCompositCryptomatteUpdateLayerNames(const Scene *scene, bNode *node);
struct CryptomatteSession *ntreeCompositCryptomatteSession(const Scene *scene, bNode *node);

/** \} */

/* -------------------------------------------------------------------- */
/** \name Texture Nodes
 * \{ */

struct TexResult;

#define TEX_NODE_OUTPUT 401
#define TEX_NODE_CHECKER 402
#define TEX_NODE_TEXTURE 403
#define TEX_NODE_BRICKS 404
#define TEX_NODE_MATH 405
#define TEX_NODE_MIX_RGB 406
#define TEX_NODE_RGBTOBW 407
#define TEX_NODE_VALTORGB 408
#define TEX_NODE_IMAGE 409
#define TEX_NODE_CURVE_RGB 410
#define TEX_NODE_INVERT 411
#define TEX_NODE_HUE_SAT 412
#define TEX_NODE_CURVE_TIME 413
#define TEX_NODE_ROTATE 414
#define TEX_NODE_VIEWER 415
#define TEX_NODE_TRANSLATE 416
#define TEX_NODE_COORD 417
#define TEX_NODE_DISTANCE 418
#define TEX_NODE_COMPOSE 419
#define TEX_NODE_DECOMPOSE 420
#define TEX_NODE_VALTONOR 421
#define TEX_NODE_SCALE 422
#define TEX_NODE_AT 423

/* 501-599 reserved. Use like this: TEX_NODE_PROC + TEX_CLOUDS, etc */
#define TEX_NODE_PROC 500
#define TEX_NODE_PROC_MAX 600

/* API */
void ntreeTexCheckCyclics(struct bNodeTree *ntree);

struct bNodeTreeExec *ntreeTexBeginExecTree(struct bNodeTree *ntree);
void ntreeTexEndExecTree(struct bNodeTreeExec *exec);
int ntreeTexExecTree(struct bNodeTree *ntree,
                     struct TexResult *target,
                     const float co[3],
                     float dxt[3],
                     float dyt[3],
                     int osatex,
                     const short thread,
                     const struct Tex *tex,
                     short which_output,
                     int cfra,
                     int preview,
                     struct MTex *mtex);
/** \} */

/* -------------------------------------------------------------------- */
/** \name Geometry Nodes
 * \{ */

#define GEO_NODE_TRIANGULATE 1000
#define GEO_NODE_EDGE_SPLIT 1001
#define GEO_NODE_TRANSFORM 1002
#define GEO_NODE_BOOLEAN 1003
#define GEO_NODE_POINT_DISTRIBUTE 1004
#define GEO_NODE_POINT_INSTANCE 1005
#define GEO_NODE_SUBDIVISION_SURFACE 1006
#define GEO_NODE_OBJECT_INFO 1007
#define GEO_NODE_ATTRIBUTE_RANDOMIZE 1008
#define GEO_NODE_ATTRIBUTE_MATH 1009
#define GEO_NODE_JOIN_GEOMETRY 1010
#define GEO_NODE_ATTRIBUTE_FILL 1011
#define GEO_NODE_ATTRIBUTE_MIX 1012
#define GEO_NODE_ATTRIBUTE_COLOR_RAMP 1013
#define GEO_NODE_POINT_SEPARATE 1014
#define GEO_NODE_ATTRIBUTE_COMPARE 1015
#define GEO_NODE_POINT_ROTATE 1016
#define GEO_NODE_ATTRIBUTE_VECTOR_MATH 1017
#define GEO_NODE_ALIGN_ROTATION_TO_VECTOR 1018
#define GEO_NODE_POINT_TRANSLATE 1019
#define GEO_NODE_POINT_SCALE 1020
#define GEO_NODE_ATTRIBUTE_SAMPLE_TEXTURE 1021
#define GEO_NODE_POINTS_TO_VOLUME 1022
#define GEO_NODE_COLLECTION_INFO 1023
#define GEO_NODE_IS_VIEWPORT 1024
#define GEO_NODE_ATTRIBUTE_PROXIMITY 1025
#define GEO_NODE_VOLUME_TO_MESH 1026
#define GEO_NODE_ATTRIBUTE_COMBINE_XYZ 1027
#define GEO_NODE_ATTRIBUTE_SEPARATE_XYZ 1028
#define GEO_NODE_SUBDIVIDE 1029
#define GEO_NODE_ATTRIBUTE_REMOVE 1030
#define GEO_NODE_ATTRIBUTE_CONVERT 1031
#define GEO_NODE_MESH_PRIMITIVE_CUBE 1032
#define GEO_NODE_MESH_PRIMITIVE_CIRCLE 1033
#define GEO_NODE_MESH_PRIMITIVE_UV_SPHERE 1034
#define GEO_NODE_MESH_PRIMITIVE_CYLINDER 1035
#define GEO_NODE_MESH_PRIMITIVE_ICO_SPHERE 1036
#define GEO_NODE_MESH_PRIMITIVE_CONE 1037
#define GEO_NODE_MESH_PRIMITIVE_LINE 1038
#define GEO_NODE_MESH_PRIMITIVE_GRID 1039
#define GEO_NODE_ATTRIBUTE_MAP_RANGE 1040
#define GEO_NODE_ATTRIBUTE_CLAMP 1041
#define GEO_NODE_BOUNDING_BOX 1042
#define GEO_NODE_SWITCH 1043
#define GEO_NODE_ATTRIBUTE_TRANSFER 1044
#define GEO_NODE_CURVE_TO_MESH 1045
#define GEO_NODE_ATTRIBUTE_CURVE_MAP 1046
#define GEO_NODE_CURVE_RESAMPLE 1047
#define GEO_NODE_ATTRIBUTE_VECTOR_ROTATE 1048
#define GEO_NODE_MATERIAL_ASSIGN 1049
#define GEO_NODE_INPUT_MATERIAL 1050
#define GEO_NODE_MATERIAL_REPLACE 1051
#define GEO_NODE_MESH_TO_CURVE 1052
#define GEO_NODE_DELETE_GEOMETRY 1053
#define GEO_NODE_CURVE_LENGTH 1054
<<<<<<< HEAD
#define GEO_NODE_VIEWER 1055
=======
#define GEO_NODE_SELECT_BY_MATERIAL 1055
#define GEO_NODE_CONVEX_HULL 1056
>>>>>>> 8a1860bd

/** \} */

/* -------------------------------------------------------------------- */
/** \name Function Nodes
 * \{ */

#define FN_NODE_BOOLEAN_MATH 1200
#define FN_NODE_FLOAT_COMPARE 1202
#define FN_NODE_RANDOM_FLOAT 1206
#define FN_NODE_INPUT_VECTOR 1207
#define FN_NODE_INPUT_STRING 1208

/** \} */

void BKE_node_system_init(void);
void BKE_node_system_exit(void);

/* -------------------------------------------------------------------- */
/* evaluation support, */

struct Depsgraph;

void BKE_nodetree_shading_params_eval(struct Depsgraph *depsgraph,
                                      struct bNodeTree *ntree_dst,
                                      const struct bNodeTree *ntree_src);

extern struct bNodeType NodeTypeUndefined;
extern struct bNodeSocketType NodeSocketTypeUndefined;

#ifdef __cplusplus
}
#endif<|MERGE_RESOLUTION|>--- conflicted
+++ resolved
@@ -1432,12 +1432,9 @@
 #define GEO_NODE_MESH_TO_CURVE 1052
 #define GEO_NODE_DELETE_GEOMETRY 1053
 #define GEO_NODE_CURVE_LENGTH 1054
-<<<<<<< HEAD
-#define GEO_NODE_VIEWER 1055
-=======
 #define GEO_NODE_SELECT_BY_MATERIAL 1055
 #define GEO_NODE_CONVEX_HULL 1056
->>>>>>> 8a1860bd
+#define GEO_NODE_VIEWER 1057
 
 /** \} */
 
