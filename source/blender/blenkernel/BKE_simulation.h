/*
 * This program is free software; you can redistribute it and/or
 * modify it under the terms of the GNU General Public License
 * as published by the Free Software Foundation; either version 2
 * of the License, or (at your option) any later version.
 *
 * This program is distributed in the hope that it will be useful,
 * but WITHOUT ANY WARRANTY; without even the implied warranty of
 * MERCHANTABILITY or FITNESS FOR A PARTICULAR PURPOSE.  See the
 * GNU General Public License for more details.
 *
 * You should have received a copy of the GNU General Public License
 * along with this program; if not, write to the Free Software Foundation,
 * Inc., 51 Franklin Street, Fifth Floor, Boston, MA 02110-1301, USA.
 */

#ifndef __BKE_SIMULATION_H__
#define __BKE_SIMULATION_H__

#ifdef __cplusplus
extern "C" {
#endif

struct Depsgraph;
struct Main;
struct Simulation;
<<<<<<< HEAD
struct Depsgraph;
struct ParticleSimulationFrameCache;
=======
>>>>>>> c6957e50

void *BKE_simulation_add(struct Main *bmain, const char *name);

void BKE_simulation_data_update(struct Depsgraph *depsgraph,
                                struct Scene *scene,
                                struct Simulation *simulation);

const struct ParticleSimulationFrameCache *BKE_simulation_try_find_particle_state(
    struct Simulation *simulation, int frame);

#ifdef __cplusplus
}
#endif

#endif /* __BKE_SIMULATION_H__ */<|MERGE_RESOLUTION|>--- conflicted
+++ resolved
@@ -24,11 +24,7 @@
 struct Depsgraph;
 struct Main;
 struct Simulation;
-<<<<<<< HEAD
-struct Depsgraph;
 struct ParticleSimulationFrameCache;
-=======
->>>>>>> c6957e50
 
 void *BKE_simulation_add(struct Main *bmain, const char *name);
 
