/*
 * ***** BEGIN GPL LICENSE BLOCK *****
 *
 * This program is free software; you can redistribute it and/or
 * modify it under the terms of the GNU General Public License
 * as published by the Free Software Foundation; either version 2
 * of the License, or (at your option) any later version.
 *
 * This program is distributed in the hope that it will be useful,
 * but WITHOUT ANY WARRANTY; without even the implied warranty of
 * MERCHANTABILITY or FITNESS FOR A PARTICULAR PURPOSE.  See the
 * GNU General Public License for more details.
 *
 * You should have received a copy of the GNU General Public License
 * along with this program; if not, write to the Free Software Foundation,
 * Inc., 51 Franklin Street, Fifth Floor, Boston, MA 02110-1301, USA.
 *
 * The Original Code is Copyright (C) 2001-2002 by NaN Holding BV.
 * All rights reserved.
 *
 * The Original Code is: all of this file.
 *
 * Contributor(s): none yet.
 *
 * ***** END GPL LICENSE BLOCK *****
 */
#ifndef __BKE_EFFECT_H__
#define __BKE_EFFECT_H__

/** \file BKE_effect.h
 *  \ingroup bke
 *  \since March 2001
 *  \author nzc
 */

#include "DNA_modifier_types.h"

#include "BLI_utildefines.h"

struct Object;
struct Scene;
struct ListBase;
struct Collection;
struct ParticleSimulationData;
struct ParticleData;
struct ParticleKey;
struct Depsgraph;
struct ViewLayer;

<<<<<<< HEAD
struct EffectorWeights *BKE_add_effector_weights(struct Collection *collection);
struct PartDeflect *object_add_collision_fields(int type);
=======
struct EffectorWeights *BKE_effector_add_weights(struct Group *group);
>>>>>>> c00e1f68

/* Input to effector code */
typedef struct EffectedPoint {
	float *loc;
	float *vel;
	float *ave;  /* angular velocity for particles with dynamic rotation */
	float *rot; /* rotation quaternion for particles with dynamic rotation */
	float vel_to_frame;
	float vel_to_sec;

	/* only for particles */
	float size, charge;

	unsigned int flag;
	int index;

	struct ParticleSystem *psys;  /* particle system the point belongs to */
} EffectedPoint;

typedef struct GuideEffectorData {
	float vec_to_point[3];
	float strength;
} GuideEffectorData;

typedef struct EffectorData {
	/* Effector point */
	float loc[3];
	float nor[3];
	float vel[3];

	float vec_to_point[3];
	float distance, falloff;

	/* only for effector particles */
	float size, charge;

	/* only for vortex effector with surface falloff */
	float nor2[3], vec_to_point2[3];

	int *index; /* point index */
} EffectorData;

/* used for calculating the effector force */
typedef struct EffectorCache {
	struct EffectorCache *next, *prev;

	struct Depsgraph *depsgraph;
	struct Scene *scene;
	struct Object *ob;
	struct ParticleSystem *psys;
	struct SurfaceModifierData *surmd;

	struct PartDeflect *pd;

	/* precalculated for guides */
	struct GuideEffectorData *guide_data;
	float guide_loc[4], guide_dir[3], guide_radius;
	float velocity[3];

	float frame;
	int flag;
} EffectorCache;

<<<<<<< HEAD
typedef struct EffectorRelation {
	struct EffectorRelation *next, *prev;

	struct Object *ob;
	struct ParticleSystem *psys;
	struct PartDeflect *pd;
} EffectorRelation;

void free_partdeflect(struct PartDeflect *pd);

struct ListBase *BKE_effector_relations_create(
        struct Depsgraph *depsgraph,
        struct ViewLayer *view_layer,
        struct Collection *collection);
void BKE_effector_relations_free(struct ListBase *lb);

struct ListBase *BKE_effectors_create(
        struct Depsgraph *depsgraph,
        struct Object *ob_src,
        struct ParticleSystem *psys_src,
        struct EffectorWeights *weights);
void BKE_effectors_apply(
        struct ListBase *effectors,
        struct ListBase *colliders,
        struct EffectorWeights *weights,
        struct EffectedPoint *point,
        float *force,
        float *impulse);
void BKE_effectors_free(struct ListBase *lb);
=======
struct PartDeflect *BKE_partdeflect_new(int type);
void                BKE_partdeflect_free(struct PartDeflect *pd);

struct ListBase *pdInitEffectors(struct Scene *scene, struct Object *ob_src, struct ParticleSystem *psys_src, struct EffectorWeights *weights, bool for_simulation);
void            pdEndEffectors(struct ListBase **effectors);
void            pdPrecalculateEffectors(struct ListBase *effectors);
void            pdDoEffectors(struct ListBase *effectors, struct ListBase *colliders, struct EffectorWeights *weights, struct EffectedPoint *point, float *force, float *impulse);
>>>>>>> c00e1f68

void pd_point_from_particle(struct ParticleSimulationData *sim, struct ParticleData *pa, struct ParticleKey *state, struct EffectedPoint *point);
void pd_point_from_loc(struct Scene *scene, float *loc, float *vel, int index, struct EffectedPoint *point);
void pd_point_from_soft(struct Scene *scene, float *loc, float *vel, int index, struct EffectedPoint *point);

/* needed for boids */
float effector_falloff(struct EffectorCache *eff, struct EffectorData *efd, struct EffectedPoint *point, struct EffectorWeights *weights);
int closest_point_on_surface(SurfaceModifierData *surmd, const float co[3], float surface_co[3], float surface_nor[3], float surface_vel[3]);
int get_effector_data(struct EffectorCache *eff, struct EffectorData *efd, struct EffectedPoint *point, int real_velocity);

/* required for particle_system.c */
//void do_physical_effector(struct EffectorData *eff, struct EffectorPoint *point, float *total_force);
//float effector_falloff(struct EffectorData *eff, struct EffectorPoint *point, struct EffectorWeights *weights);

/* EffectedPoint->flag */
#define PE_WIND_AS_SPEED        1
#define PE_DYNAMIC_ROTATION     2
#define PE_USE_NORMAL_DATA      4

/* EffectorData->flag */
#define PE_VELOCITY_TO_IMPULSE  1

/* ======== Simulation Debugging ======== */

#define SIM_DEBUG_HASH_BASE 5381

unsigned int BKE_sim_debug_data_hash(int i);
unsigned int BKE_sim_debug_data_hash_combine(unsigned int kx, unsigned int ky);

/* _VA_SIM_DEBUG_HASH#(i, ...): combined hash value of multiple integers */
/* internal helpers*/
#define _VA_SIM_DEBUG_HASH1(a) \
       (BKE_sim_debug_data_hash(a))
#define _VA_SIM_DEBUG_HASH2(a, b) \
       (BKE_sim_debug_data_hash_combine(BKE_sim_debug_data_hash(a), _VA_SIM_DEBUG_HASH1(b)))
#define _VA_SIM_DEBUG_HASH3(a, b, c) \
       (BKE_sim_debug_data_hash_combine(BKE_sim_debug_data_hash(a), _VA_SIM_DEBUG_HASH2(b, c)))
#define _VA_SIM_DEBUG_HASH4(a, b, c, d) \
       (BKE_sim_debug_data_hash_combine(BKE_sim_debug_data_hash(a), _VA_SIM_DEBUG_HASH3(b, c, d)))
#define _VA_SIM_DEBUG_HASH5(a, b, c, d, e) \
       (BKE_sim_debug_data_hash_combine(BKE_sim_debug_data_hash(a), _VA_SIM_DEBUG_HASH4(b, c, d, e)))
#define _VA_SIM_DEBUG_HASH6(a, b, c, d, e, f) \
       (BKE_sim_debug_data_hash_combine(BKE_sim_debug_data_hash(a), _VA_SIM_DEBUG_HASH5(b, c, d, e, f)))
#define _VA_SIM_DEBUG_HASH7(a, b, c, d, e, f, g) \
       (BKE_sim_debug_data_hash_combine(BKE_sim_debug_data_hash(a), _VA_SIM_DEBUG_HASH6(b, c, d, e, f, g)))
#define _VA_SIM_DEBUG_HASH8(a, b, c, d, e, f, g, h) \
       (BKE_sim_debug_data_hash_combine(BKE_sim_debug_data_hash(a), _VA_SIM_DEBUG_HASH7(b, c, d, e, f, g, h)))

#define SIM_DEBUG_HASH(...) VA_NARGS_CALL_OVERLOAD(_VA_SIM_DEBUG_HASH, __VA_ARGS__)

typedef struct SimDebugElement {
	unsigned int category_hash;
	unsigned int hash;

	int type;
	float color[3];

	float v1[3], v2[3];
	char str[64];
} SimDebugElement;

typedef enum eSimDebugElement_Type {
	SIM_DEBUG_ELEM_DOT,
	SIM_DEBUG_ELEM_CIRCLE,
	SIM_DEBUG_ELEM_LINE,
	SIM_DEBUG_ELEM_VECTOR,
	SIM_DEBUG_ELEM_STRING,
} eSimDebugElement_Type;

typedef struct SimDebugData {
	struct GHash *gh;
} SimDebugData;

extern SimDebugData *_sim_debug_data;

void BKE_sim_debug_data_set_enabled(bool enable);
bool BKE_sim_debug_data_get_enabled(void);
void BKE_sim_debug_data_free(void);

void BKE_sim_debug_data_add_element(int type, const float v1[3], const float v2[3], const char *str,
                                    float r, float g, float b, const char *category, unsigned int hash);
void BKE_sim_debug_data_remove_element(unsigned int hash);

#define BKE_sim_debug_data_add_dot(p, r, g, b, category, ...) { \
	const float v2[3] = { 0.0f, 0.0f, 0.0f }; \
	BKE_sim_debug_data_add_element(SIM_DEBUG_ELEM_DOT, p, v2, NULL, r, g, b, category, SIM_DEBUG_HASH(__VA_ARGS__)); \
}

#define BKE_sim_debug_data_add_circle(p, radius, r, g, b, category, ...) { \
	const float v2[3] = { radius, 0.0f, 0.0f }; \
	BKE_sim_debug_data_add_element(SIM_DEBUG_ELEM_CIRCLE, p, v2, NULL, r, g, b, category, SIM_DEBUG_HASH(__VA_ARGS__)); \
}

#define BKE_sim_debug_data_add_line(p1, p2, r, g, b, category, ...) { \
	BKE_sim_debug_data_add_element(SIM_DEBUG_ELEM_LINE, p1, p2, NULL, r, g, b, category, SIM_DEBUG_HASH(__VA_ARGS__)); \
}

#define BKE_sim_debug_data_add_vector(p, d, r, g, b, category, ...) { \
	BKE_sim_debug_data_add_element(SIM_DEBUG_ELEM_VECTOR, p, d, NULL, r, g, b, category, SIM_DEBUG_HASH(__VA_ARGS__)); \
}

#define BKE_sim_debug_data_add_string(p, str, r, g, b, category, ...) { \
	BKE_sim_debug_data_add_element(SIM_DEBUG_ELEM_STRING, p, NULL, str, r, g, b, category, SIM_DEBUG_HASH(__VA_ARGS__)); \
}

#define BKE_sim_debug_data_remove(...) \
	BKE_sim_debug_data_remove_element(SIM_DEBUG_HASH(__VA_ARGS__))

void BKE_sim_debug_data_clear(void);
void BKE_sim_debug_data_clear_category(const char *category);

#endif<|MERGE_RESOLUTION|>--- conflicted
+++ resolved
@@ -47,12 +47,7 @@
 struct Depsgraph;
 struct ViewLayer;
 
-<<<<<<< HEAD
-struct EffectorWeights *BKE_add_effector_weights(struct Collection *collection);
-struct PartDeflect *object_add_collision_fields(int type);
-=======
-struct EffectorWeights *BKE_effector_add_weights(struct Group *group);
->>>>>>> c00e1f68
+struct EffectorWeights *BKE_effector_add_weights(struct Collection *collection);
 
 /* Input to effector code */
 typedef struct EffectedPoint {
@@ -116,7 +111,6 @@
 	int flag;
 } EffectorCache;
 
-<<<<<<< HEAD
 typedef struct EffectorRelation {
 	struct EffectorRelation *next, *prev;
 
@@ -125,7 +119,9 @@
 	struct PartDeflect *pd;
 } EffectorRelation;
 
-void free_partdeflect(struct PartDeflect *pd);
+
+struct PartDeflect *BKE_partdeflect_new(int type);
+void                BKE_partdeflect_free(struct PartDeflect *pd);
 
 struct ListBase *BKE_effector_relations_create(
         struct Depsgraph *depsgraph,
@@ -146,15 +142,6 @@
         float *force,
         float *impulse);
 void BKE_effectors_free(struct ListBase *lb);
-=======
-struct PartDeflect *BKE_partdeflect_new(int type);
-void                BKE_partdeflect_free(struct PartDeflect *pd);
-
-struct ListBase *pdInitEffectors(struct Scene *scene, struct Object *ob_src, struct ParticleSystem *psys_src, struct EffectorWeights *weights, bool for_simulation);
-void            pdEndEffectors(struct ListBase **effectors);
-void            pdPrecalculateEffectors(struct ListBase *effectors);
-void            pdDoEffectors(struct ListBase *effectors, struct ListBase *colliders, struct EffectorWeights *weights, struct EffectedPoint *point, float *force, float *impulse);
->>>>>>> c00e1f68
 
 void pd_point_from_particle(struct ParticleSimulationData *sim, struct ParticleData *pa, struct ParticleKey *state, struct EffectedPoint *point);
 void pd_point_from_loc(struct Scene *scene, float *loc, float *vel, int index, struct EffectedPoint *point);
