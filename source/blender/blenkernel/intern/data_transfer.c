/* SPDX-License-Identifier: GPL-2.0-or-later
 * Copyright 2014 Blender Foundation. All rights reserved. */

/** \file
 * \ingroup bke
 */

#include "CLG_log.h"

#include "MEM_guardedalloc.h"

#include "DNA_customdata_types.h"
#include "DNA_mesh_types.h"
#include "DNA_meshdata_types.h"
#include "DNA_object_types.h"
#include "DNA_scene_types.h"

#include "BLI_blenlib.h"
#include "BLI_math.h"
#include "BLI_utildefines.h"

#include "BKE_customdata.h"
#include "BKE_data_transfer.h"
#include "BKE_deform.h"
#include "BKE_mesh.h"
#include "BKE_mesh_mapping.h"
#include "BKE_mesh_remap.h"
#include "BKE_mesh_runtime.h"
#include "BKE_mesh_wrapper.h"
#include "BKE_modifier.h"
#include "BKE_object.h"
#include "BKE_object_deform.h"
#include "BKE_report.h"

#include "data_transfer_intern.h"

static CLG_LogRef LOG = {"bke.data_transfer"};

void BKE_object_data_transfer_dttypes_to_cdmask(const int dtdata_types,
                                                CustomData_MeshMasks *r_data_masks)
{
  for (int i = 0; i < DT_TYPE_MAX; i++) {
    const int dtdata_type = 1 << i;
    int cddata_type;

    if (!(dtdata_types & dtdata_type)) {
      continue;
    }

    cddata_type = BKE_object_data_transfer_dttype_to_cdtype(dtdata_type);
    if (!(cddata_type & CD_FAKE)) {
      if (DT_DATATYPE_IS_VERT(dtdata_type)) {
        r_data_masks->vmask |= 1LL << cddata_type;
      }
      else if (DT_DATATYPE_IS_EDGE(dtdata_type)) {
        r_data_masks->emask |= 1LL << cddata_type;
      }
      else if (DT_DATATYPE_IS_LOOP(dtdata_type)) {
        r_data_masks->lmask |= 1LL << cddata_type;
      }
      else if (DT_DATATYPE_IS_POLY(dtdata_type)) {
        r_data_masks->pmask |= 1LL << cddata_type;
      }
    }
    else if (cddata_type == CD_FAKE_MDEFORMVERT) {
      r_data_masks->vmask |= CD_MASK_MDEFORMVERT; /* Exception for vgroups :/ */
    }
    else if (cddata_type == CD_FAKE_UV) {
      r_data_masks->lmask |= CD_MASK_MLOOPUV;
    }
    else if (cddata_type == CD_FAKE_LNOR) {
      r_data_masks->vmask |= CD_MASK_NORMAL;
      r_data_masks->pmask |= CD_MASK_NORMAL;
      r_data_masks->lmask |= CD_MASK_NORMAL | CD_MASK_CUSTOMLOOPNORMAL;
    }
  }
}

bool BKE_object_data_transfer_get_dttypes_capacity(const int dtdata_types,
                                                   bool *r_advanced_mixing,
                                                   bool *r_threshold)
{
  bool ret = false;

  *r_advanced_mixing = false;
  *r_threshold = false;

  for (int i = 0; (i < DT_TYPE_MAX) && !(ret && *r_advanced_mixing && *r_threshold); i++) {
    const int dtdata_type = 1 << i;

    if (!(dtdata_types & dtdata_type)) {
      continue;
    }

    switch (dtdata_type) {
      /* Vertex data */
      case DT_TYPE_MDEFORMVERT:
        *r_advanced_mixing = true;
        *r_threshold = true;
        ret = true;
        break;
      case DT_TYPE_SKIN:
        *r_threshold = true;
        ret = true;
        break;
      case DT_TYPE_BWEIGHT_VERT:
        ret = true;
        break;
      /* Edge data */
      case DT_TYPE_SHARP_EDGE:
        *r_threshold = true;
        ret = true;
        break;
      case DT_TYPE_SEAM:
        *r_threshold = true;
        ret = true;
        break;
      case DT_TYPE_CREASE:
        ret = true;
        break;
      case DT_TYPE_BWEIGHT_EDGE:
        ret = true;
        break;
      case DT_TYPE_FREESTYLE_EDGE:
        *r_threshold = true;
        ret = true;
        break;
      /* Loop/Poly data */
      case DT_TYPE_UV:
        ret = true;
        break;
      case DT_TYPE_VCOL:
        *r_advanced_mixing = true;
        *r_threshold = true;
        ret = true;
        break;
      case DT_TYPE_LNOR:
        *r_advanced_mixing = true;
        ret = true;
        break;
      case DT_TYPE_SHARP_FACE:
        *r_threshold = true;
        ret = true;
        break;
      case DT_TYPE_FREESTYLE_FACE:
        *r_threshold = true;
        ret = true;
        break;
    }
  }

  return ret;
}

int BKE_object_data_transfer_get_dttypes_item_types(const int dtdata_types)
{
  int i, ret = 0;

  for (i = 0; (i < DT_TYPE_MAX) && (ret ^ (ME_VERT | ME_EDGE | ME_LOOP | ME_POLY)); i++) {
    const int dtdata_type = 1 << i;

    if (!(dtdata_types & dtdata_type)) {
      continue;
    }

    if (DT_DATATYPE_IS_VERT(dtdata_type)) {
      ret |= ME_VERT;
    }
    if (DT_DATATYPE_IS_EDGE(dtdata_type)) {
      ret |= ME_EDGE;
    }
    if (DT_DATATYPE_IS_LOOP(dtdata_type)) {
      ret |= ME_LOOP;
    }
    if (DT_DATATYPE_IS_POLY(dtdata_type)) {
      ret |= ME_POLY;
    }
  }

  return ret;
}

int BKE_object_data_transfer_dttype_to_cdtype(const int dtdata_type)
{
  switch (dtdata_type) {
    case DT_TYPE_MDEFORMVERT:
      return CD_FAKE_MDEFORMVERT;
    case DT_TYPE_SHAPEKEY:
      return CD_FAKE_SHAPEKEY;
    case DT_TYPE_SKIN:
      return CD_MVERT_SKIN;
    case DT_TYPE_BWEIGHT_VERT:
      return CD_FAKE_BWEIGHT;

    case DT_TYPE_SHARP_EDGE:
      return CD_FAKE_SHARP;
    case DT_TYPE_SEAM:
      return CD_FAKE_SEAM;
    case DT_TYPE_CREASE:
      return CD_FAKE_CREASE;
    case DT_TYPE_BWEIGHT_EDGE:
      return CD_FAKE_BWEIGHT;
    case DT_TYPE_FREESTYLE_EDGE:
      return CD_FREESTYLE_EDGE;

    case DT_TYPE_UV:
      return CD_FAKE_UV;
    case DT_TYPE_SHARP_FACE:
      return CD_FAKE_SHARP;
    case DT_TYPE_FREESTYLE_FACE:
      return CD_FREESTYLE_FACE;

    case DT_TYPE_VCOL:
      return CD_MLOOPCOL;
    case DT_TYPE_LNOR:
      return CD_FAKE_LNOR;

    default:
      BLI_assert(0);
  }
  return 0; /* Should never be reached! */
}

int BKE_object_data_transfer_dttype_to_srcdst_index(const int dtdata_type)
{
  switch (dtdata_type) {
    case DT_TYPE_MDEFORMVERT:
      return DT_MULTILAYER_INDEX_MDEFORMVERT;
    case DT_TYPE_SHAPEKEY:
      return DT_MULTILAYER_INDEX_SHAPEKEY;
    case DT_TYPE_UV:
      return DT_MULTILAYER_INDEX_UV;
    case DT_TYPE_VCOL:
      return DT_MULTILAYER_INDEX_VCOL;
    default:
      return DT_MULTILAYER_INDEX_INVALID;
  }
}

/* ********** */

/* Generic pre/post processing, only used by custom loop normals currently. */

static void data_transfer_dtdata_type_preprocess(Mesh *me_src,
                                                 Mesh *me_dst,
                                                 const int dtdata_type,
                                                 const bool dirty_nors_dst)
{
  if (dtdata_type == DT_TYPE_LNOR) {
    /* Compute custom normals into regular loop normals, which will be used for the transfer. */
    MVert *verts_dst = me_dst->mvert;
    const int num_verts_dst = me_dst->totvert;
    MEdge *edges_dst = me_dst->medge;
    const int num_edges_dst = me_dst->totedge;
    MPoly *polys_dst = me_dst->mpoly;
    const int num_polys_dst = me_dst->totpoly;
    MLoop *loops_dst = me_dst->mloop;
    const int num_loops_dst = me_dst->totloop;
    CustomData *ldata_dst = &me_dst->ldata;

    const bool use_split_nors_dst = (me_dst->flag & ME_AUTOSMOOTH) != 0;
    const float split_angle_dst = me_dst->smoothresh;

    /* This should be ensured by cddata_masks we pass to code generating/giving us me_src now. */
<<<<<<< HEAD
    BLI_assert(CustomData_get_layer_for_read(&me_src->ldata, CD_NORMAL) != NULL);
    BLI_assert(CustomData_get_layer_for_read(&me_src->pdata, CD_NORMAL) != NULL);
=======
    BLI_assert(CustomData_get_layer(&me_src->ldata, CD_NORMAL) != NULL);
>>>>>>> c23ec04b
    (void)me_src;

    float(*loop_nors_dst)[3];
    short(*custom_nors_dst)[2] = CustomData_get_layer_for_write(
        ldata_dst, CD_CUSTOMLOOPNORMAL, me_dst->totloop);

    /* Cache loop nors into a temp CDLayer. */
    loop_nors_dst = CustomData_get_layer_for_write(ldata_dst, CD_NORMAL, me_dst->totloop);
    const bool do_loop_nors_dst = (loop_nors_dst == NULL);
    if (do_loop_nors_dst) {
      loop_nors_dst = CustomData_add_layer(ldata_dst, CD_NORMAL, CD_CALLOC, NULL, num_loops_dst);
      CustomData_set_layer_flag(ldata_dst, CD_NORMAL, CD_FLAG_TEMPORARY);
    }
    if (dirty_nors_dst || do_loop_nors_dst) {
      BKE_mesh_normals_loop_split(verts_dst,
                                  BKE_mesh_vertex_normals_ensure(me_dst),
                                  num_verts_dst,
                                  edges_dst,
                                  num_edges_dst,
                                  loops_dst,
                                  loop_nors_dst,
                                  num_loops_dst,
                                  polys_dst,
                                  BKE_mesh_poly_normals_ensure(me_dst),
                                  num_polys_dst,
                                  use_split_nors_dst,
                                  split_angle_dst,
                                  NULL,
                                  custom_nors_dst,
                                  NULL);
    }
  }
}

static void data_transfer_dtdata_type_postprocess(Object *UNUSED(ob_src),
                                                  Object *UNUSED(ob_dst),
                                                  Mesh *UNUSED(me_src),
                                                  Mesh *me_dst,
                                                  const int dtdata_type,
                                                  const bool changed)
{
  if (dtdata_type == DT_TYPE_LNOR) {
    if (!changed) {
      return;
    }

    /* Bake edited destination loop normals into custom normals again. */
    MVert *verts_dst = me_dst->mvert;
    const int num_verts_dst = me_dst->totvert;
    MEdge *edges_dst = me_dst->medge;
    const int num_edges_dst = me_dst->totedge;
    MPoly *polys_dst = me_dst->mpoly;
    const int num_polys_dst = me_dst->totpoly;
    MLoop *loops_dst = me_dst->mloop;
    const int num_loops_dst = me_dst->totloop;
    CustomData *ldata_dst = &me_dst->ldata;

<<<<<<< HEAD
    const float(*poly_nors_dst)[3] = CustomData_get_layer_for_write(
        pdata_dst, CD_NORMAL, me_dst->totpoly);
    float(*loop_nors_dst)[3] = CustomData_get_layer_for_write(
        ldata_dst, CD_NORMAL, me_dst->totloop);
    short(*custom_nors_dst)[2] = CustomData_get_layer_for_write(
        ldata_dst, CD_CUSTOMLOOPNORMAL, me_dst->totloop);
=======
    const float(*poly_nors_dst)[3] = BKE_mesh_poly_normals_ensure(me_dst);
    float(*loop_nors_dst)[3] = CustomData_get_layer(ldata_dst, CD_NORMAL);
    short(*custom_nors_dst)[2] = CustomData_get_layer(ldata_dst, CD_CUSTOMLOOPNORMAL);
>>>>>>> c23ec04b

    if (!custom_nors_dst) {
      custom_nors_dst = CustomData_add_layer(
          ldata_dst, CD_CUSTOMLOOPNORMAL, CD_CALLOC, NULL, num_loops_dst);
    }

    /* Note loop_nors_dst contains our custom normals as transferred from source... */
    BKE_mesh_normals_loop_custom_set(verts_dst,
                                     BKE_mesh_vertex_normals_ensure(me_dst),
                                     num_verts_dst,
                                     edges_dst,
                                     num_edges_dst,
                                     loops_dst,
                                     loop_nors_dst,
                                     num_loops_dst,
                                     polys_dst,
                                     poly_nors_dst,
                                     num_polys_dst,
                                     custom_nors_dst);
  }
}

/* ********** */

static MeshRemapIslandsCalc data_transfer_get_loop_islands_generator(const int cddata_type)
{
  switch (cddata_type) {
    case CD_FAKE_UV:
      return BKE_mesh_calc_islands_loop_poly_edgeseam;
    default:
      break;
  }
  return NULL;
}

float data_transfer_interp_float_do(const int mix_mode,
                                    const float val_dst,
                                    const float val_src,
                                    const float mix_factor)
{
  float val_ret;

  if (((mix_mode == CDT_MIX_REPLACE_ABOVE_THRESHOLD && (val_dst < mix_factor)) ||
       (mix_mode == CDT_MIX_REPLACE_BELOW_THRESHOLD && (val_dst > mix_factor)))) {
    return val_dst; /* Do not affect destination. */
  }

  switch (mix_mode) {
    case CDT_MIX_REPLACE_ABOVE_THRESHOLD:
    case CDT_MIX_REPLACE_BELOW_THRESHOLD:
      return val_src;
    case CDT_MIX_MIX:
      val_ret = (val_dst + val_src) * 0.5f;
      break;
    case CDT_MIX_ADD:
      val_ret = val_dst + val_src;
      break;
    case CDT_MIX_SUB:
      val_ret = val_dst - val_src;
      break;
    case CDT_MIX_MUL:
      val_ret = val_dst * val_src;
      break;
    case CDT_MIX_TRANSFER:
    default:
      val_ret = val_src;
      break;
  }
  return interpf(val_ret, val_dst, mix_factor);
}

static void data_transfer_interp_char(const CustomDataTransferLayerMap *laymap,
                                      void *dest,
                                      const void **sources,
                                      const float *weights,
                                      const int count,
                                      const float mix_factor)
{
  const char **data_src = (const char **)sources;
  char *data_dst = (char *)dest;

  const int mix_mode = laymap->mix_mode;
  float val_src = 0.0f;
  const float val_dst = (float)(*data_dst) / 255.0f;

  for (int i = count; i--;) {
    val_src += ((float)(*data_src[i]) / 255.0f) * weights[i];
  }

  val_src = data_transfer_interp_float_do(mix_mode, val_dst, val_src, mix_factor);

  CLAMP(val_src, 0.0f, 1.0f);

  *data_dst = (char)(val_src * 255.0f);
}

/* Helpers to match sources and destinations data layers
 * (also handles 'conversions' in CD_FAKE cases). */

void data_transfer_layersmapping_add_item(ListBase *r_map,
                                          const int cddata_type,
                                          const int mix_mode,
                                          const float mix_factor,
                                          const float *mix_weights,
                                          const void *data_src,
                                          void *data_dst,
                                          const int data_src_n,
                                          const int data_dst_n,
                                          const size_t elem_size,
                                          const size_t data_size,
                                          const size_t data_offset,
                                          const uint64_t data_flag,
                                          cd_datatransfer_interp interp,
                                          void *interp_data)
{
  CustomDataTransferLayerMap *item = MEM_mallocN(sizeof(*item), __func__);

  BLI_assert(data_dst != NULL);

  item->data_type = cddata_type;
  item->mix_mode = mix_mode;
  item->mix_factor = mix_factor;
  item->mix_weights = mix_weights;

  item->data_src = data_src;
  item->data_dst = data_dst;
  item->data_src_n = data_src_n;
  item->data_dst_n = data_dst_n;
  item->elem_size = elem_size;

  item->data_size = data_size;
  item->data_offset = data_offset;
  item->data_flag = data_flag;

  item->interp = interp;
  item->interp_data = interp_data;

  BLI_addtail(r_map, item);
}

static void data_transfer_layersmapping_add_item_cd(ListBase *r_map,
                                                    const int cddata_type,
                                                    const int mix_mode,
                                                    const float mix_factor,
                                                    const float *mix_weights,
                                                    void *data_src,
                                                    void *data_dst,
                                                    cd_datatransfer_interp interp,
                                                    void *interp_data)
{
  uint64_t data_flag = 0;

  if (cddata_type == CD_FREESTYLE_EDGE) {
    data_flag = FREESTYLE_EDGE_MARK;
  }
  else if (cddata_type == CD_FREESTYLE_FACE) {
    data_flag = FREESTYLE_FACE_MARK;
  }

  data_transfer_layersmapping_add_item(r_map,
                                       cddata_type,
                                       mix_mode,
                                       mix_factor,
                                       mix_weights,
                                       data_src,
                                       data_dst,
                                       0,
                                       0,
                                       0,
                                       0,
                                       0,
                                       data_flag,
                                       interp,
                                       interp_data);
}

/**
 * \note
 * All those layer mapping handlers return false *only* if they were given invalid parameters.
 * This means that even if they do nothing, they will return true if all given parameters were OK.
 * Also, r_map may be NULL, in which case they will 'only' create/delete destination layers
 * according to given parameters.
 */
static bool data_transfer_layersmapping_cdlayers_multisrc_to_dst(ListBase *r_map,
                                                                 const int cddata_type,
                                                                 const int mix_mode,
                                                                 const float mix_factor,
                                                                 const float *mix_weights,
                                                                 const int num_elem_dst,
                                                                 const bool use_create,
                                                                 const bool use_delete,
                                                                 CustomData *cd_src,
                                                                 CustomData *cd_dst,
                                                                 const bool use_dupref_dst,
                                                                 const int tolayers,
                                                                 const bool *use_layers_src,
                                                                 const int num_layers_src,
                                                                 cd_datatransfer_interp interp,
                                                                 void *interp_data)
{
  void *data_src, *data_dst = NULL;
  int idx_src = num_layers_src;
  int idx_dst, tot_dst = CustomData_number_of_layers(cd_dst, cddata_type);
  bool *data_dst_to_delete = NULL;

  if (!use_layers_src) {
    /* No source at all, we can only delete all dest if requested... */
    if (use_delete) {
      idx_dst = tot_dst;
      while (idx_dst--) {
        CustomData_free_layer(cd_dst, cddata_type, num_elem_dst, idx_dst);
      }
    }
    return true;
  }

  switch (tolayers) {
    case DT_LAYERS_INDEX_DST:
      idx_dst = tot_dst;

      /* Find last source actually used! */
      while (idx_src-- && !use_layers_src[idx_src]) {
        /* pass */
      }
      idx_src++;

      if (idx_dst < idx_src) {
        if (use_create) {
          /* Create as much data layers as necessary! */
          for (; idx_dst < idx_src; idx_dst++) {
            CustomData_add_layer(cd_dst, cddata_type, CD_CALLOC, NULL, num_elem_dst);
          }
        }
        else {
          /* Otherwise, just try to map what we can with existing dst data layers. */
          idx_src = idx_dst;
        }
      }
      else if (use_delete && idx_dst > idx_src) {
        while (idx_dst-- > idx_src) {
          CustomData_free_layer(cd_dst, cddata_type, num_elem_dst, idx_dst);
        }
      }
      if (r_map) {
        while (idx_src--) {
          if (!use_layers_src[idx_src]) {
            continue;
          }
          data_src = CustomData_get_layer_n(cd_src, cddata_type, idx_src);
          /* If dest is a evaluated mesh (from modifier),
           * we do not want to overwrite cdlayers of orig mesh! */
          if (use_dupref_dst) {
            data_dst = CustomData_duplicate_referenced_layer_n(
                cd_dst, cddata_type, idx_src, num_elem_dst);
          }
          else {
            data_dst = CustomData_get_layer_n(cd_dst, cddata_type, idx_src);
          }
          data_transfer_layersmapping_add_item_cd(r_map,
                                                  cddata_type,
                                                  mix_mode,
                                                  mix_factor,
                                                  mix_weights,
                                                  data_src,
                                                  data_dst,
                                                  interp,
                                                  interp_data);
        }
      }
      break;
    case DT_LAYERS_NAME_DST:
      if (use_delete) {
        if (tot_dst) {
          data_dst_to_delete = MEM_mallocN(sizeof(*data_dst_to_delete) * (size_t)tot_dst,
                                           __func__);
          memset(data_dst_to_delete, true, sizeof(*data_dst_to_delete) * (size_t)tot_dst);
        }
      }

      while (idx_src--) {
        const char *name;

        if (!use_layers_src[idx_src]) {
          continue;
        }

        name = CustomData_get_layer_name(cd_src, cddata_type, idx_src);
        data_src = CustomData_get_layer_n(cd_src, cddata_type, idx_src);

        if ((idx_dst = CustomData_get_named_layer(cd_dst, cddata_type, name)) == -1) {
          if (use_create) {
            CustomData_add_layer_named(cd_dst, cddata_type, CD_CALLOC, NULL, num_elem_dst, name);
            idx_dst = CustomData_get_named_layer(cd_dst, cddata_type, name);
          }
          else {
            /* If we are not allowed to create missing dst data layers,
             * just skip matching src one. */
            continue;
          }
        }
        else if (data_dst_to_delete) {
          data_dst_to_delete[idx_dst] = false;
        }
        if (r_map) {
          /* If dest is a evaluated mesh (from modifier),
           * we do not want to overwrite cdlayers of orig mesh! */
          if (use_dupref_dst) {
            data_dst = CustomData_duplicate_referenced_layer_n(
                cd_dst, cddata_type, idx_dst, num_elem_dst);
          }
          else {
            data_dst = CustomData_get_layer_n(cd_dst, cddata_type, idx_dst);
          }
          data_transfer_layersmapping_add_item_cd(r_map,
                                                  cddata_type,
                                                  mix_mode,
                                                  mix_factor,
                                                  mix_weights,
                                                  data_src,
                                                  data_dst,
                                                  interp,
                                                  interp_data);
        }
      }

      if (data_dst_to_delete) {
        /* NOTE:
         * This won't affect newly created layers, if any, since tot_dst has not been updated!
         * Also, looping backward ensures us we do not suffer
         * from index shifting when deleting a layer. */
        for (idx_dst = tot_dst; idx_dst--;) {
          if (data_dst_to_delete[idx_dst]) {
            CustomData_free_layer(cd_dst, cddata_type, num_elem_dst, idx_dst);
          }
        }

        MEM_freeN(data_dst_to_delete);
      }
      break;
    default:
      return false;
  }

  return true;
}

static bool data_transfer_layersmapping_cdlayers(ListBase *r_map,
                                                 const int cddata_type,
                                                 const int mix_mode,
                                                 const float mix_factor,
                                                 const float *mix_weights,
                                                 const int num_elem_dst,
                                                 const bool use_create,
                                                 const bool use_delete,
                                                 CustomData *cd_src,
                                                 CustomData *cd_dst,
                                                 const bool use_dupref_dst,
                                                 const int fromlayers,
                                                 const int tolayers,
                                                 cd_datatransfer_interp interp,
                                                 void *interp_data)
{
  int idx_src, idx_dst;
  const void *data_src;
  void *data_dst = NULL;

  if (CustomData_layertype_is_singleton(cddata_type)) {
    if (!(data_src = CustomData_get_layer_for_read(cd_src, cddata_type))) {
      if (use_delete) {
        CustomData_free_layer(cd_dst, cddata_type, num_elem_dst, 0);
      }
      return true;
    }

    data_dst = CustomData_get_layer_for_write(cd_dst, cddata_type, num_elem_dst);
    if (!data_dst) {
      if (!use_create) {
        return true;
      }
      data_dst = CustomData_add_layer(cd_dst, cddata_type, CD_CALLOC, NULL, num_elem_dst);
    }
    else if (use_dupref_dst && r_map) {
      /* If dest is a evaluated mesh (from modifier),
       * we do not want to overwrite cdlayers of orig mesh! */
      data_dst = CustomData_duplicate_referenced_layer(cd_dst, cddata_type, num_elem_dst);
    }

    if (r_map) {
      data_transfer_layersmapping_add_item_cd(r_map,
                                              cddata_type,
                                              mix_mode,
                                              mix_factor,
                                              mix_weights,
                                              data_src,
                                              data_dst,
                                              interp,
                                              interp_data);
    }
  }
  else if (fromlayers == DT_LAYERS_ACTIVE_SRC || fromlayers >= 0) {
    /* NOTE: use_delete has not much meaning in this case, ignored. */

    if (fromlayers >= 0) { /* Real-layer index */
      idx_src = fromlayers;
    }
    else {
      if ((idx_src = CustomData_get_active_layer(cd_src, cddata_type)) == -1) {
        return true;
      }
    }
    data_src = CustomData_get_layer_n(cd_src, cddata_type, idx_src);
    if (!data_src) {
      return true;
    }

    if (tolayers >= 0) { /* Real-layer index */
      idx_dst = tolayers;
      /* If dest is a evaluated mesh (from modifier),
       * we do not want to overwrite cdlayers of orig mesh! */
      if (use_dupref_dst && r_map) {
        data_dst = CustomData_duplicate_referenced_layer_n(
            cd_dst, cddata_type, idx_dst, num_elem_dst);
      }
      else {
        data_dst = CustomData_get_layer_n(cd_dst, cddata_type, idx_dst);
      }
    }
    else if (tolayers == DT_LAYERS_ACTIVE_DST) {
      if ((idx_dst = CustomData_get_active_layer(cd_dst, cddata_type)) == -1) {
        if (!use_create) {
          return true;
        }
        data_dst = CustomData_add_layer(cd_dst, cddata_type, CD_CALLOC, NULL, num_elem_dst);
      }
      else {
        /* If dest is a evaluated mesh (from modifier),
         * we do not want to overwrite cdlayers of orig mesh! */
        if (use_dupref_dst && r_map) {
          data_dst = CustomData_duplicate_referenced_layer_n(
              cd_dst, cddata_type, idx_dst, num_elem_dst);
        }
        else {
          data_dst = CustomData_get_layer_n(cd_dst, cddata_type, idx_dst);
        }
      }
    }
    else if (tolayers == DT_LAYERS_INDEX_DST) {
      int num = CustomData_number_of_layers(cd_dst, cddata_type);
      idx_dst = idx_src;
      if (num <= idx_dst) {
        if (!use_create) {
          return true;
        }
        /* Create as much data layers as necessary! */
        for (; num <= idx_dst; num++) {
          CustomData_add_layer(cd_dst, cddata_type, CD_CALLOC, NULL, num_elem_dst);
        }
      }
      /* If dest is a evaluated mesh (from modifier),
       * we do not want to overwrite cdlayers of orig mesh! */
      if (use_dupref_dst && r_map) {
        data_dst = CustomData_duplicate_referenced_layer_n(
            cd_dst, cddata_type, idx_dst, num_elem_dst);
      }
      else {
        data_dst = CustomData_get_layer_n(cd_dst, cddata_type, idx_dst);
      }
    }
    else if (tolayers == DT_LAYERS_NAME_DST) {
      const char *name = CustomData_get_layer_name(cd_src, cddata_type, idx_src);
      if ((idx_dst = CustomData_get_named_layer(cd_dst, cddata_type, name)) == -1) {
        if (!use_create) {
          return true;
        }
        CustomData_add_layer_named(cd_dst, cddata_type, CD_CALLOC, NULL, num_elem_dst, name);
        idx_dst = CustomData_get_named_layer(cd_dst, cddata_type, name);
      }
      /* If dest is a evaluated mesh (from modifier),
       * we do not want to overwrite cdlayers of orig mesh! */
      if (use_dupref_dst && r_map) {
        data_dst = CustomData_duplicate_referenced_layer_n(
            cd_dst, cddata_type, idx_dst, num_elem_dst);
      }
      else {
        data_dst = CustomData_get_layer_n(cd_dst, cddata_type, idx_dst);
      }
    }
    else {
      return false;
    }

    if (!data_dst) {
      return false;
    }

    if (r_map) {
      data_transfer_layersmapping_add_item_cd(r_map,
                                              cddata_type,
                                              mix_mode,
                                              mix_factor,
                                              mix_weights,
                                              data_src,
                                              data_dst,
                                              interp,
                                              interp_data);
    }
  }
  else if (fromlayers == DT_LAYERS_ALL_SRC) {
    int num_src = CustomData_number_of_layers(cd_src, cddata_type);
    bool *use_layers_src = num_src ?
                               MEM_mallocN(sizeof(*use_layers_src) * (size_t)num_src, __func__) :
                               NULL;
    bool ret;

    if (use_layers_src) {
      memset(use_layers_src, true, sizeof(*use_layers_src) * num_src);
    }

    ret = data_transfer_layersmapping_cdlayers_multisrc_to_dst(r_map,
                                                               cddata_type,
                                                               mix_mode,
                                                               mix_factor,
                                                               mix_weights,
                                                               num_elem_dst,
                                                               use_create,
                                                               use_delete,
                                                               cd_src,
                                                               cd_dst,
                                                               use_dupref_dst,
                                                               tolayers,
                                                               use_layers_src,
                                                               num_src,
                                                               interp,
                                                               interp_data);

    if (use_layers_src) {
      MEM_freeN(use_layers_src);
    }
    return ret;
  }
  else {
    return false;
  }

  return true;
}

static bool data_transfer_layersmapping_generate(ListBase *r_map,
                                                 Object *ob_src,
                                                 Object *ob_dst,
                                                 Mesh *me_src,
                                                 Mesh *me_dst,
                                                 const int elem_type,
                                                 int cddata_type,
                                                 int mix_mode,
                                                 float mix_factor,
                                                 const float *mix_weights,
                                                 const int num_elem_dst,
                                                 const bool use_create,
                                                 const bool use_delete,
                                                 const int fromlayers,
                                                 const int tolayers,
                                                 SpaceTransform *space_transform)
{
  CustomData *cd_src, *cd_dst;

  cd_datatransfer_interp interp = NULL;
  void *interp_data = NULL;

  if (elem_type == ME_VERT) {
    if (!(cddata_type & CD_FAKE)) {
      cd_src = &me_src->vdata;
      cd_dst = &me_dst->vdata;

      if (!data_transfer_layersmapping_cdlayers(r_map,
                                                cddata_type,
                                                mix_mode,
                                                mix_factor,
                                                mix_weights,
                                                num_elem_dst,
                                                use_create,
                                                use_delete,
                                                cd_src,
                                                cd_dst,
                                                me_dst != ob_dst->data,
                                                fromlayers,
                                                tolayers,
                                                interp,
                                                interp_data)) {
        /* We handle specific source selection cases here. */
        return false;
      }
      return true;
    }
    if (cddata_type == CD_FAKE_BWEIGHT) {
      const size_t elem_size = sizeof(*((MVert *)NULL));
      const size_t data_size = sizeof(((MVert *)NULL)->bweight);
      const size_t data_offset = offsetof(MVert, bweight);
      const uint64_t data_flag = 0;

      if (!(me_src->cd_flag & ME_CDFLAG_VERT_BWEIGHT)) {
        if (use_delete) {
          me_dst->cd_flag &= ~ME_CDFLAG_VERT_BWEIGHT;
        }
        return true;
      }
      me_dst->cd_flag |= ME_CDFLAG_VERT_BWEIGHT;
      if (r_map) {
        data_transfer_layersmapping_add_item(r_map,
                                             cddata_type,
                                             mix_mode,
                                             mix_factor,
                                             mix_weights,
                                             me_src->mvert,
                                             me_dst->mvert,
                                             me_src->totvert,
                                             me_dst->totvert,
                                             elem_size,
                                             data_size,
                                             data_offset,
                                             data_flag,
                                             data_transfer_interp_char,
                                             interp_data);
      }
      return true;
    }
    if (cddata_type == CD_FAKE_MDEFORMVERT) {
      bool ret;

      cd_src = &me_src->vdata;
      cd_dst = &me_dst->vdata;

      ret = data_transfer_layersmapping_vgroups(r_map,
                                                mix_mode,
                                                mix_factor,
                                                mix_weights,
                                                num_elem_dst,
                                                use_create,
                                                use_delete,
                                                ob_src,
                                                ob_dst,
                                                cd_src,
                                                cd_dst,
                                                me_dst != ob_dst->data,
                                                fromlayers,
                                                tolayers);

      /* Mesh stores its dvert in a specific pointer too. :( */
      me_dst->dvert = CustomData_get_layer_for_read(&me_dst->vdata, CD_MDEFORMVERT);
      return ret;
    }
    if (cddata_type == CD_FAKE_SHAPEKEY) {
      /* TODO: leaving shapekeys aside for now, quite specific case,
       * since we can't access them from MVert :/ */
      return false;
    }
  }
  else if (elem_type == ME_EDGE) {
    if (!(cddata_type & CD_FAKE)) { /* Unused for edges, currently... */
      cd_src = &me_src->edata;
      cd_dst = &me_dst->edata;

      if (!data_transfer_layersmapping_cdlayers(r_map,
                                                cddata_type,
                                                mix_mode,
                                                mix_factor,
                                                mix_weights,
                                                num_elem_dst,
                                                use_create,
                                                use_delete,
                                                cd_src,
                                                cd_dst,
                                                me_dst != ob_dst->data,
                                                fromlayers,
                                                tolayers,
                                                interp,
                                                interp_data)) {
        /* We handle specific source selection cases here. */
        return false;
      }
      return true;
    }
    if (cddata_type == CD_FAKE_CREASE) {
      const size_t elem_size = sizeof(*((MEdge *)NULL));
      const size_t data_size = sizeof(((MEdge *)NULL)->crease);
      const size_t data_offset = offsetof(MEdge, crease);
      const uint64_t data_flag = 0;

      if (!(me_src->cd_flag & ME_CDFLAG_EDGE_CREASE)) {
        if (use_delete) {
          me_dst->cd_flag &= ~ME_CDFLAG_EDGE_CREASE;
        }
        return true;
      }
      me_dst->cd_flag |= ME_CDFLAG_EDGE_CREASE;
      if (r_map) {
        data_transfer_layersmapping_add_item(r_map,
                                             cddata_type,
                                             mix_mode,
                                             mix_factor,
                                             mix_weights,
                                             me_src->medge,
                                             me_dst->medge,
                                             me_src->totedge,
                                             me_dst->totedge,
                                             elem_size,
                                             data_size,
                                             data_offset,
                                             data_flag,
                                             data_transfer_interp_char,
                                             interp_data);
      }
      return true;
    }
    if (cddata_type == CD_FAKE_BWEIGHT) {
      const size_t elem_size = sizeof(*((MEdge *)NULL));
      const size_t data_size = sizeof(((MEdge *)NULL)->bweight);
      const size_t data_offset = offsetof(MEdge, bweight);
      const uint64_t data_flag = 0;

      if (!(me_src->cd_flag & ME_CDFLAG_EDGE_BWEIGHT)) {
        if (use_delete) {
          me_dst->cd_flag &= ~ME_CDFLAG_EDGE_BWEIGHT;
        }
        return true;
      }
      me_dst->cd_flag |= ME_CDFLAG_EDGE_BWEIGHT;
      if (r_map) {
        data_transfer_layersmapping_add_item(r_map,
                                             cddata_type,
                                             mix_mode,
                                             mix_factor,
                                             mix_weights,
                                             me_src->medge,
                                             me_dst->medge,
                                             me_src->totedge,
                                             me_dst->totedge,
                                             elem_size,
                                             data_size,
                                             data_offset,
                                             data_flag,
                                             data_transfer_interp_char,
                                             interp_data);
      }
      return true;
    }
    if (r_map && ELEM(cddata_type, CD_FAKE_SHARP, CD_FAKE_SEAM)) {
      const size_t elem_size = sizeof(*((MEdge *)NULL));
      const size_t data_size = sizeof(((MEdge *)NULL)->flag);
      const size_t data_offset = offsetof(MEdge, flag);
      const uint64_t data_flag = (cddata_type == CD_FAKE_SHARP) ? ME_SHARP : ME_SEAM;

      data_transfer_layersmapping_add_item(r_map,
                                           cddata_type,
                                           mix_mode,
                                           mix_factor,
                                           mix_weights,
                                           me_src->medge,
                                           me_dst->medge,
                                           me_src->totedge,
                                           me_dst->totedge,
                                           elem_size,
                                           data_size,
                                           data_offset,
                                           data_flag,
                                           NULL,
                                           interp_data);
      return true;
    }

    return false;
  }
  else if (elem_type == ME_LOOP) {
    if (cddata_type == CD_FAKE_UV) {
      cddata_type = CD_MLOOPUV;
    }
    else if (cddata_type == CD_FAKE_LNOR) {
      /* Pre-process should have generated it,
       * Post-process will convert it back to CD_CUSTOMLOOPNORMAL. */
      cddata_type = CD_NORMAL;
      interp_data = space_transform;
      interp = customdata_data_transfer_interp_normal_normals;
    }

    if (!(cddata_type & CD_FAKE)) {
      cd_src = &me_src->ldata;
      cd_dst = &me_dst->ldata;

      if (!data_transfer_layersmapping_cdlayers(r_map,
                                                cddata_type,
                                                mix_mode,
                                                mix_factor,
                                                mix_weights,
                                                num_elem_dst,
                                                use_create,
                                                use_delete,
                                                cd_src,
                                                cd_dst,
                                                me_dst != ob_dst->data,
                                                fromlayers,
                                                tolayers,
                                                interp,
                                                interp_data)) {
        /* We handle specific source selection cases here. */
        return false;
      }
      return true;
    }

    return false;
  }
  else if (elem_type == ME_POLY) {
    if (cddata_type == CD_FAKE_UV) {
      cddata_type = CD_MLOOPUV;
    }

    if (!(cddata_type & CD_FAKE)) {
      cd_src = &me_src->pdata;
      cd_dst = &me_dst->pdata;

      if (!data_transfer_layersmapping_cdlayers(r_map,
                                                cddata_type,
                                                mix_mode,
                                                mix_factor,
                                                mix_weights,
                                                num_elem_dst,
                                                use_create,
                                                use_delete,
                                                cd_src,
                                                cd_dst,
                                                me_dst != ob_dst->data,
                                                fromlayers,
                                                tolayers,
                                                interp,
                                                interp_data)) {
        /* We handle specific source selection cases here. */
        return false;
      }
      return true;
    }
    if (r_map && cddata_type == CD_FAKE_SHARP) {
      const size_t elem_size = sizeof(*((MPoly *)NULL));
      const size_t data_size = sizeof(((MPoly *)NULL)->flag);
      const size_t data_offset = offsetof(MPoly, flag);
      const uint64_t data_flag = ME_SMOOTH;

      data_transfer_layersmapping_add_item(r_map,
                                           cddata_type,
                                           mix_mode,
                                           mix_factor,
                                           mix_weights,
                                           me_src->mpoly,
                                           me_dst->mpoly,
                                           me_src->totpoly,
                                           me_dst->totpoly,
                                           elem_size,
                                           data_size,
                                           data_offset,
                                           data_flag,
                                           NULL,
                                           interp_data);
      return true;
    }

    return false;
  }

  return false;
}

void BKE_object_data_transfer_layout(struct Depsgraph *depsgraph,
                                     Scene *scene,
                                     Object *ob_src,
                                     Object *ob_dst,
                                     const int data_types,
                                     const bool use_delete,
                                     const int fromlayers_select[DT_MULTILAYER_INDEX_MAX],
                                     const int tolayers_select[DT_MULTILAYER_INDEX_MAX])
{
  Mesh *me_src;
  Mesh *me_dst;

  const bool use_create = true; /* We always create needed layers here. */

  CustomData_MeshMasks me_src_mask = CD_MASK_BAREMESH;

  BLI_assert((ob_src != ob_dst) && (ob_src->type == OB_MESH) && (ob_dst->type == OB_MESH));

  me_dst = ob_dst->data;

  /* Get source evaluated mesh. */
  BKE_object_data_transfer_dttypes_to_cdmask(data_types, &me_src_mask);
  me_src = mesh_get_eval_final(depsgraph, scene, ob_src, &me_src_mask);
  if (!me_src) {
    return;
  }

  /* Check all possible data types. */
  for (int i = 0; i < DT_TYPE_MAX; i++) {
    const int dtdata_type = 1 << i;
    int cddata_type;
    int fromlayers, tolayers, fromto_idx;

    if (!(data_types & dtdata_type)) {
      continue;
    }

    cddata_type = BKE_object_data_transfer_dttype_to_cdtype(dtdata_type);

    fromto_idx = BKE_object_data_transfer_dttype_to_srcdst_index(dtdata_type);
    if (fromto_idx != DT_MULTILAYER_INDEX_INVALID) {
      fromlayers = fromlayers_select[fromto_idx];
      tolayers = tolayers_select[fromto_idx];
    }
    else {
      fromlayers = tolayers = 0;
    }

    if (DT_DATATYPE_IS_VERT(dtdata_type)) {
      const int num_elem_dst = me_dst->totvert;

      data_transfer_layersmapping_generate(NULL,
                                           ob_src,
                                           ob_dst,
                                           me_src,
                                           me_dst,
                                           ME_VERT,
                                           cddata_type,
                                           0,
                                           0.0f,
                                           NULL,
                                           num_elem_dst,
                                           use_create,
                                           use_delete,
                                           fromlayers,
                                           tolayers,
                                           NULL);
    }
    if (DT_DATATYPE_IS_EDGE(dtdata_type)) {
      const int num_elem_dst = me_dst->totedge;

      data_transfer_layersmapping_generate(NULL,
                                           ob_src,
                                           ob_dst,
                                           me_src,
                                           me_dst,
                                           ME_EDGE,
                                           cddata_type,
                                           0,
                                           0.0f,
                                           NULL,
                                           num_elem_dst,
                                           use_create,
                                           use_delete,
                                           fromlayers,
                                           tolayers,
                                           NULL);
    }
    if (DT_DATATYPE_IS_LOOP(dtdata_type)) {
      const int num_elem_dst = me_dst->totloop;

      data_transfer_layersmapping_generate(NULL,
                                           ob_src,
                                           ob_dst,
                                           me_src,
                                           me_dst,
                                           ME_LOOP,
                                           cddata_type,
                                           0,
                                           0.0f,
                                           NULL,
                                           num_elem_dst,
                                           use_create,
                                           use_delete,
                                           fromlayers,
                                           tolayers,
                                           NULL);
    }
    if (DT_DATATYPE_IS_POLY(dtdata_type)) {
      const int num_elem_dst = me_dst->totpoly;

      data_transfer_layersmapping_generate(NULL,
                                           ob_src,
                                           ob_dst,
                                           me_src,
                                           me_dst,
                                           ME_POLY,
                                           cddata_type,
                                           0,
                                           0.0f,
                                           NULL,
                                           num_elem_dst,
                                           use_create,
                                           use_delete,
                                           fromlayers,
                                           tolayers,
                                           NULL);
    }
  }
}

bool BKE_object_data_transfer_ex(struct Depsgraph *depsgraph,
                                 Scene *scene,
                                 Object *ob_src,
                                 Object *ob_dst,
                                 Mesh *me_dst,
                                 const int data_types,
                                 bool use_create,
                                 const int map_vert_mode,
                                 const int map_edge_mode,
                                 const int map_loop_mode,
                                 const int map_poly_mode,
                                 SpaceTransform *space_transform,
                                 const bool auto_transform,
                                 const float max_distance,
                                 const float ray_radius,
                                 const float islands_handling_precision,
                                 const int fromlayers_select[DT_MULTILAYER_INDEX_MAX],
                                 const int tolayers_select[DT_MULTILAYER_INDEX_MAX],
                                 const int mix_mode,
                                 const float mix_factor,
                                 const char *vgroup_name,
                                 const bool invert_vgroup,
                                 ReportList *reports)
{
#define VDATA 0
#define EDATA 1
#define LDATA 2
#define PDATA 3
#define DATAMAX 4

  SpaceTransform auto_space_transform;

  Mesh *me_src;
  /* Assumed always true if not using an evaluated mesh as destination. */
  bool dirty_nors_dst = true;

  const MDeformVert *mdef = NULL;
  int vg_idx = -1;
  float *weights[DATAMAX] = {NULL};

  MeshPairRemap geom_map[DATAMAX] = {{0}};
  bool geom_map_init[DATAMAX] = {0};
  ListBase lay_map = {NULL};
  bool changed = false;
  bool is_modifier = false;

  const bool use_delete = false; /* We never delete data layers from destination here. */

  CustomData_MeshMasks me_src_mask = CD_MASK_BAREMESH;

  BLI_assert((ob_src != ob_dst) && (ob_src->type == OB_MESH) && (ob_dst->type == OB_MESH));

  if (me_dst) {
    dirty_nors_dst = BKE_mesh_vertex_normals_are_dirty(me_dst);
    /* Never create needed custom layers on passed destination mesh
     * (assumed to *not* be ob_dst->data, aka modifier case). */
    use_create = false;
    is_modifier = true;
  }
  else {
    me_dst = ob_dst->data;
  }

  if (vgroup_name) {
    mdef = CustomData_get_layer_for_read(&me_dst->vdata, CD_MDEFORMVERT);
    if (mdef) {
      vg_idx = BKE_id_defgroup_name_index(&me_dst->id, vgroup_name);
    }
  }

  /* Get source evaluated mesh. */
  BKE_object_data_transfer_dttypes_to_cdmask(data_types, &me_src_mask);
  BKE_mesh_remap_calc_source_cddata_masks_from_map_modes(
      map_vert_mode, map_edge_mode, map_loop_mode, map_poly_mode, &me_src_mask);
  if (is_modifier) {
    me_src = BKE_modifier_get_evaluated_mesh_from_evaluated_object(ob_src, false);

    if (me_src == NULL ||
        !CustomData_MeshMasks_are_matching(&ob_src->runtime.last_data_mask, &me_src_mask)) {
      CLOG_WARN(&LOG, "Data Transfer: source mesh data is not ready - dependency cycle?");
      return changed;
    }
  }
  else {
    me_src = mesh_get_eval_final(depsgraph, scene, ob_src, &me_src_mask);
  }
  if (!me_src) {
    return changed;
  }
  BKE_mesh_wrapper_ensure_mdata(me_src);

  if (auto_transform) {
    if (space_transform == NULL) {
      space_transform = &auto_space_transform;
    }

    BKE_mesh_remap_find_best_match_from_mesh(
        me_dst->mvert, me_dst->totvert, me_src, space_transform);
  }

  /* Check all possible data types.
   * Note item mappings and dest mix weights are cached. */
  for (int i = 0; i < DT_TYPE_MAX; i++) {
    const int dtdata_type = 1 << i;
    int cddata_type;
    int fromlayers, tolayers, fromto_idx;

    if (!(data_types & dtdata_type)) {
      continue;
    }

    data_transfer_dtdata_type_preprocess(me_src, me_dst, dtdata_type, dirty_nors_dst);

    cddata_type = BKE_object_data_transfer_dttype_to_cdtype(dtdata_type);

    fromto_idx = BKE_object_data_transfer_dttype_to_srcdst_index(dtdata_type);
    if (fromto_idx != DT_MULTILAYER_INDEX_INVALID) {
      fromlayers = fromlayers_select[fromto_idx];
      tolayers = tolayers_select[fromto_idx];
    }
    else {
      fromlayers = tolayers = 0;
    }

    if (DT_DATATYPE_IS_VERT(dtdata_type)) {
      MVert *verts_dst = me_dst->mvert;
      const int num_verts_dst = me_dst->totvert;

      if (!geom_map_init[VDATA]) {
        const int num_verts_src = me_src->totvert;

        if ((map_vert_mode == MREMAP_MODE_TOPOLOGY) && (num_verts_dst != num_verts_src)) {
          BKE_report(reports,
                     RPT_ERROR,
                     "Source and destination meshes do not have the same amount of vertices, "
                     "'Topology' mapping cannot be used in this case");
          continue;
        }
        if ((map_vert_mode & MREMAP_USE_EDGE) && (me_src->totedge == 0)) {
          BKE_report(reports,
                     RPT_ERROR,
                     "Source mesh doesn't have any edges, "
                     "None of the 'Edge' mappings can be used in this case");
          continue;
        }
        if ((map_vert_mode & MREMAP_USE_POLY) && (me_src->totpoly == 0)) {
          BKE_report(reports,
                     RPT_ERROR,
                     "Source mesh doesn't have any faces, "
                     "None of the 'Face' mappings can be used in this case");
          continue;
        }
        if (ELEM(0, num_verts_dst, num_verts_src)) {
          BKE_report(reports,
                     RPT_ERROR,
                     "Source or destination meshes do not have any vertices, cannot transfer "
                     "vertex data");
          continue;
        }

        BKE_mesh_remap_calc_verts_from_mesh(map_vert_mode,
                                            space_transform,
                                            max_distance,
                                            ray_radius,
                                            verts_dst,
                                            num_verts_dst,
                                            dirty_nors_dst,
                                            me_src,
                                            &geom_map[VDATA]);
        geom_map_init[VDATA] = true;
      }

      if (mdef && vg_idx != -1 && !weights[VDATA]) {
        weights[VDATA] = MEM_mallocN(sizeof(*(weights[VDATA])) * (size_t)num_verts_dst, __func__);
        BKE_defvert_extract_vgroup_to_vertweights(
            mdef, vg_idx, num_verts_dst, weights[VDATA], invert_vgroup);
      }

      if (data_transfer_layersmapping_generate(&lay_map,
                                               ob_src,
                                               ob_dst,
                                               me_src,
                                               me_dst,
                                               ME_VERT,
                                               cddata_type,
                                               mix_mode,
                                               mix_factor,
                                               weights[VDATA],
                                               num_verts_dst,
                                               use_create,
                                               use_delete,
                                               fromlayers,
                                               tolayers,
                                               space_transform)) {
        CustomDataTransferLayerMap *lay_mapit;

        changed |= (lay_map.first != NULL);

        for (lay_mapit = lay_map.first; lay_mapit; lay_mapit = lay_mapit->next) {
          CustomData_data_transfer(&geom_map[VDATA], lay_mapit);
        }

        BLI_freelistN(&lay_map);
      }
    }
    if (DT_DATATYPE_IS_EDGE(dtdata_type)) {
      MVert *verts_dst = me_dst->mvert;
      const int num_verts_dst = me_dst->totvert;
      MEdge *edges_dst = me_dst->medge;
      const int num_edges_dst = me_dst->totedge;

      if (!geom_map_init[EDATA]) {
        const int num_edges_src = me_src->totedge;

        if ((map_edge_mode == MREMAP_MODE_TOPOLOGY) && (num_edges_dst != num_edges_src)) {
          BKE_report(reports,
                     RPT_ERROR,
                     "Source and destination meshes do not have the same amount of edges, "
                     "'Topology' mapping cannot be used in this case");
          continue;
        }
        if ((map_edge_mode & MREMAP_USE_POLY) && (me_src->totpoly == 0)) {
          BKE_report(reports,
                     RPT_ERROR,
                     "Source mesh doesn't have any faces, "
                     "None of the 'Face' mappings can be used in this case");
          continue;
        }
        if (ELEM(0, num_edges_dst, num_edges_src)) {
          BKE_report(
              reports,
              RPT_ERROR,
              "Source or destination meshes do not have any edges, cannot transfer edge data");
          continue;
        }

        BKE_mesh_remap_calc_edges_from_mesh(map_edge_mode,
                                            space_transform,
                                            max_distance,
                                            ray_radius,
                                            verts_dst,
                                            num_verts_dst,
                                            edges_dst,
                                            num_edges_dst,
                                            dirty_nors_dst,
                                            me_src,
                                            &geom_map[EDATA]);
        geom_map_init[EDATA] = true;
      }

      if (mdef && vg_idx != -1 && !weights[EDATA]) {
        weights[EDATA] = MEM_mallocN(sizeof(*weights[EDATA]) * (size_t)num_edges_dst, __func__);
        BKE_defvert_extract_vgroup_to_edgeweights(
            mdef, vg_idx, num_verts_dst, edges_dst, num_edges_dst, weights[EDATA], invert_vgroup);
      }

      if (data_transfer_layersmapping_generate(&lay_map,
                                               ob_src,
                                               ob_dst,
                                               me_src,
                                               me_dst,
                                               ME_EDGE,
                                               cddata_type,
                                               mix_mode,
                                               mix_factor,
                                               weights[EDATA],
                                               num_edges_dst,
                                               use_create,
                                               use_delete,
                                               fromlayers,
                                               tolayers,
                                               space_transform)) {
        CustomDataTransferLayerMap *lay_mapit;

        changed |= (lay_map.first != NULL);

        for (lay_mapit = lay_map.first; lay_mapit; lay_mapit = lay_mapit->next) {
          CustomData_data_transfer(&geom_map[EDATA], lay_mapit);
        }

        BLI_freelistN(&lay_map);
      }
    }
    if (DT_DATATYPE_IS_LOOP(dtdata_type)) {
      MVert *verts_dst = me_dst->mvert;
      const int num_verts_dst = me_dst->totvert;
      MEdge *edges_dst = me_dst->medge;
      const int num_edges_dst = me_dst->totedge;
      MPoly *polys_dst = me_dst->mpoly;
      const int num_polys_dst = me_dst->totpoly;
      MLoop *loops_dst = me_dst->mloop;
      const int num_loops_dst = me_dst->totloop;
      CustomData *ldata_dst = &me_dst->ldata;

      MeshRemapIslandsCalc island_callback = data_transfer_get_loop_islands_generator(cddata_type);

      if (!geom_map_init[LDATA]) {
        const int num_loops_src = me_src->totloop;

        if ((map_loop_mode == MREMAP_MODE_TOPOLOGY) && (num_loops_dst != num_loops_src)) {
          BKE_report(reports,
                     RPT_ERROR,
                     "Source and destination meshes do not have the same amount of face corners, "
                     "'Topology' mapping cannot be used in this case");
          continue;
        }
        if ((map_loop_mode & MREMAP_USE_EDGE) && (me_src->totedge == 0)) {
          BKE_report(reports,
                     RPT_ERROR,
                     "Source mesh doesn't have any edges, "
                     "None of the 'Edge' mappings can be used in this case");
          continue;
        }
        if (ELEM(0, num_loops_dst, num_loops_src)) {
          BKE_report(
              reports,
              RPT_ERROR,
              "Source or destination meshes do not have any faces, cannot transfer corner data");
          continue;
        }

        BKE_mesh_remap_calc_loops_from_mesh(map_loop_mode,
                                            space_transform,
                                            max_distance,
                                            ray_radius,
                                            me_dst,
                                            verts_dst,
                                            num_verts_dst,
                                            edges_dst,
                                            num_edges_dst,
                                            loops_dst,
                                            num_loops_dst,
                                            polys_dst,
                                            num_polys_dst,
                                            ldata_dst,
                                            (me_dst->flag & ME_AUTOSMOOTH) != 0,
                                            me_dst->smoothresh,
                                            dirty_nors_dst,
                                            me_src,
                                            island_callback,
                                            islands_handling_precision,
                                            &geom_map[LDATA]);
        geom_map_init[LDATA] = true;
      }

      if (mdef && vg_idx != -1 && !weights[LDATA]) {
        weights[LDATA] = MEM_mallocN(sizeof(*weights[LDATA]) * (size_t)num_loops_dst, __func__);
        BKE_defvert_extract_vgroup_to_loopweights(
            mdef, vg_idx, num_verts_dst, loops_dst, num_loops_dst, weights[LDATA], invert_vgroup);
      }

      if (data_transfer_layersmapping_generate(&lay_map,
                                               ob_src,
                                               ob_dst,
                                               me_src,
                                               me_dst,
                                               ME_LOOP,
                                               cddata_type,
                                               mix_mode,
                                               mix_factor,
                                               weights[LDATA],
                                               num_loops_dst,
                                               use_create,
                                               use_delete,
                                               fromlayers,
                                               tolayers,
                                               space_transform)) {
        CustomDataTransferLayerMap *lay_mapit;

        changed |= (lay_map.first != NULL);

        for (lay_mapit = lay_map.first; lay_mapit; lay_mapit = lay_mapit->next) {
          CustomData_data_transfer(&geom_map[LDATA], lay_mapit);
        }

        BLI_freelistN(&lay_map);
      }
    }
    if (DT_DATATYPE_IS_POLY(dtdata_type)) {
      MVert *verts_dst = me_dst->mvert;
      const int num_verts_dst = me_dst->totvert;
      MPoly *polys_dst = me_dst->mpoly;
      const int num_polys_dst = me_dst->totpoly;
      MLoop *loops_dst = me_dst->mloop;
      const int num_loops_dst = me_dst->totloop;

      if (!geom_map_init[PDATA]) {
        const int num_polys_src = me_src->totpoly;

        if ((map_poly_mode == MREMAP_MODE_TOPOLOGY) && (num_polys_dst != num_polys_src)) {
          BKE_report(reports,
                     RPT_ERROR,
                     "Source and destination meshes do not have the same amount of faces, "
                     "'Topology' mapping cannot be used in this case");
          continue;
        }
        if ((map_poly_mode & MREMAP_USE_EDGE) && (me_src->totedge == 0)) {
          BKE_report(reports,
                     RPT_ERROR,
                     "Source mesh doesn't have any edges, "
                     "None of the 'Edge' mappings can be used in this case");
          continue;
        }
        if (ELEM(0, num_polys_dst, num_polys_src)) {
          BKE_report(
              reports,
              RPT_ERROR,
              "Source or destination meshes do not have any faces, cannot transfer face data");
          continue;
        }

        BKE_mesh_remap_calc_polys_from_mesh(map_poly_mode,
                                            space_transform,
                                            max_distance,
                                            ray_radius,
                                            me_dst,
                                            verts_dst,
                                            loops_dst,
                                            polys_dst,
                                            num_polys_dst,
                                            me_src,
                                            &geom_map[PDATA]);
        geom_map_init[PDATA] = true;
      }

      if (mdef && vg_idx != -1 && !weights[PDATA]) {
        weights[PDATA] = MEM_mallocN(sizeof(*weights[PDATA]) * (size_t)num_polys_dst, __func__);
        BKE_defvert_extract_vgroup_to_polyweights(mdef,
                                                  vg_idx,
                                                  num_verts_dst,
                                                  loops_dst,
                                                  num_loops_dst,
                                                  polys_dst,
                                                  num_polys_dst,
                                                  weights[PDATA],
                                                  invert_vgroup);
      }

      if (data_transfer_layersmapping_generate(&lay_map,
                                               ob_src,
                                               ob_dst,
                                               me_src,
                                               me_dst,
                                               ME_POLY,
                                               cddata_type,
                                               mix_mode,
                                               mix_factor,
                                               weights[PDATA],
                                               num_polys_dst,
                                               use_create,
                                               use_delete,
                                               fromlayers,
                                               tolayers,
                                               space_transform)) {
        CustomDataTransferLayerMap *lay_mapit;

        changed |= (lay_map.first != NULL);

        for (lay_mapit = lay_map.first; lay_mapit; lay_mapit = lay_mapit->next) {
          CustomData_data_transfer(&geom_map[PDATA], lay_mapit);
        }

        BLI_freelistN(&lay_map);
      }
    }

    data_transfer_dtdata_type_postprocess(ob_src, ob_dst, me_src, me_dst, dtdata_type, changed);
  }

  for (int i = 0; i < DATAMAX; i++) {
    BKE_mesh_remap_free(&geom_map[i]);
    MEM_SAFE_FREE(weights[i]);
  }

  return changed;

#undef VDATA
#undef EDATA
#undef LDATA
#undef PDATA
#undef DATAMAX
}

bool BKE_object_data_transfer_mesh(struct Depsgraph *depsgraph,
                                   Scene *scene,
                                   Object *ob_src,
                                   Object *ob_dst,
                                   const int data_types,
                                   const bool use_create,
                                   const int map_vert_mode,
                                   const int map_edge_mode,
                                   const int map_loop_mode,
                                   const int map_poly_mode,
                                   SpaceTransform *space_transform,
                                   const bool auto_transform,
                                   const float max_distance,
                                   const float ray_radius,
                                   const float islands_handling_precision,
                                   const int fromlayers_select[DT_MULTILAYER_INDEX_MAX],
                                   const int tolayers_select[DT_MULTILAYER_INDEX_MAX],
                                   const int mix_mode,
                                   const float mix_factor,
                                   const char *vgroup_name,
                                   const bool invert_vgroup,
                                   ReportList *reports)
{
  return BKE_object_data_transfer_ex(depsgraph,
                                     scene,
                                     ob_src,
                                     ob_dst,
                                     NULL,
                                     data_types,
                                     use_create,
                                     map_vert_mode,
                                     map_edge_mode,
                                     map_loop_mode,
                                     map_poly_mode,
                                     space_transform,
                                     auto_transform,
                                     max_distance,
                                     ray_radius,
                                     islands_handling_precision,
                                     fromlayers_select,
                                     tolayers_select,
                                     mix_mode,
                                     mix_factor,
                                     vgroup_name,
                                     invert_vgroup,
                                     reports);
}<|MERGE_RESOLUTION|>--- conflicted
+++ resolved
@@ -262,12 +262,7 @@
     const float split_angle_dst = me_dst->smoothresh;
 
     /* This should be ensured by cddata_masks we pass to code generating/giving us me_src now. */
-<<<<<<< HEAD
     BLI_assert(CustomData_get_layer_for_read(&me_src->ldata, CD_NORMAL) != NULL);
-    BLI_assert(CustomData_get_layer_for_read(&me_src->pdata, CD_NORMAL) != NULL);
-=======
-    BLI_assert(CustomData_get_layer(&me_src->ldata, CD_NORMAL) != NULL);
->>>>>>> c23ec04b
     (void)me_src;
 
     float(*loop_nors_dst)[3];
@@ -325,18 +320,10 @@
     const int num_loops_dst = me_dst->totloop;
     CustomData *ldata_dst = &me_dst->ldata;
 
-<<<<<<< HEAD
-    const float(*poly_nors_dst)[3] = CustomData_get_layer_for_write(
-        pdata_dst, CD_NORMAL, me_dst->totpoly);
-    float(*loop_nors_dst)[3] = CustomData_get_layer_for_write(
-        ldata_dst, CD_NORMAL, me_dst->totloop);
+    const float(*poly_nors_dst)[3] = BKE_mesh_poly_normals_ensure(me_dst);
+    float(*loop_nors_dst)[3] = CustomData_get_layer_for_write(ldata_dst, CD_NORMAL, num_loops_dst);
     short(*custom_nors_dst)[2] = CustomData_get_layer_for_write(
-        ldata_dst, CD_CUSTOMLOOPNORMAL, me_dst->totloop);
-=======
-    const float(*poly_nors_dst)[3] = BKE_mesh_poly_normals_ensure(me_dst);
-    float(*loop_nors_dst)[3] = CustomData_get_layer(ldata_dst, CD_NORMAL);
-    short(*custom_nors_dst)[2] = CustomData_get_layer(ldata_dst, CD_CUSTOMLOOPNORMAL);
->>>>>>> c23ec04b
+        ldata_dst, CD_CUSTOMLOOPNORMAL, num_loops_dst);
 
     if (!custom_nors_dst) {
       custom_nors_dst = CustomData_add_layer(
