--- conflicted
+++ resolved
@@ -74,6 +74,7 @@
 #include "BKE_collision.h"
 #include "BKE_colortools.h"
 #include "BKE_effect.h"
+#include "BKE_global.h"
 #include "BKE_library.h"
 #include "BKE_library_query.h"
 #include "BKE_main.h"
@@ -4215,11 +4216,7 @@
 
 /* main particle update call, checks that things are ok on the large scale and
  * then advances in to actual particle calculations depending on particle type */
-<<<<<<< HEAD
 void particle_system_update(struct Depsgraph *depsgraph, Scene *scene, Object *ob, ParticleSystem *psys, const bool use_render_params)
-=======
-void particle_system_update(Main *bmain, Scene *scene, Object *ob, ParticleSystem *psys, const bool use_render_params)
->>>>>>> b53d3582
 {
 	ParticleSimulationData sim= {0};
 	ParticleSettings *part = psys->part;
@@ -4313,7 +4310,7 @@
 		}
 		case PART_FLUID:
 		{
-			particles_fluid_step(bmain, &sim, (int)cfra, use_render_params);
+			particles_fluid_step(G.main  /* Yuck :/ */, &sim, (int)cfra, use_render_params);
 			break;
 		}
 		default:
