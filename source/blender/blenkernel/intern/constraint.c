--- conflicted
+++ resolved
@@ -530,12 +530,8 @@
   float normal[3] = {0.0f, 0.0f, 0.0f};
   float weightsum = 0.0f;
   if (me_eval) {
-<<<<<<< HEAD
+    const float(*vert_normals)[3] = BKE_mesh_vertex_normals_ensure(me_eval);
     const MDeformVert *dvert = CustomData_get_layer_for_read(&me_eval->vdata, CD_MDEFORMVERT);
-=======
-    const float(*vert_normals)[3] = BKE_mesh_vertex_normals_ensure(me_eval);
-    const MDeformVert *dvert = CustomData_get_layer(&me_eval->vdata, CD_MDEFORMVERT);
->>>>>>> c23ec04b
     int numVerts = me_eval->totvert;
 
     /* check that dvert is a valid pointers (just in case) */
