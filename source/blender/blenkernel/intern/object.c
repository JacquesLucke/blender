/*
 * ***** BEGIN GPL LICENSE BLOCK *****
 *
 * This program is free software; you can redistribute it and/or
 * modify it under the terms of the GNU General Public License
 * as published by the Free Software Foundation; either version 2
 * of the License, or (at your option) any later version.
 *
 * This program is distributed in the hope that it will be useful,
 * but WITHOUT ANY WARRANTY; without even the implied warranty of
 * MERCHANTABILITY or FITNESS FOR A PARTICULAR PURPOSE.  See the
 * GNU General Public License for more details.
 *
 * You should have received a copy of the GNU General Public License
 * along with this program; if not, write to the Free Software Foundation,
 * Inc., 51 Franklin Street, Fifth Floor, Boston, MA 02110-1301, USA.
 *
 * The Original Code is Copyright (C) 2001-2002 by NaN Holding BV.
 * All rights reserved.
 *
 * The Original Code is: all of this file.
 *
 * Contributor(s): none yet.
 *
 * ***** END GPL LICENSE BLOCK *****
 */

/** \file blender/blenkernel/intern/object.c
 *  \ingroup bke
 */


#include <string.h>
#include <math.h>
#include <stdio.h>			

#include "MEM_guardedalloc.h"

#include "DNA_anim_types.h"
#include "DNA_armature_types.h"
#include "DNA_camera_types.h"
#include "DNA_constraint_types.h"
#include "DNA_group_types.h"
#include "DNA_key_types.h"
#include "DNA_lattice_types.h"
#include "DNA_material_types.h"
#include "DNA_meta_types.h"
#include "DNA_mesh_types.h"
#include "DNA_meshdata_types.h"
#include "DNA_movieclip_types.h"
#include "DNA_scene_types.h"
#include "DNA_screen_types.h"
#include "DNA_sequence_types.h"
#include "DNA_smoke_types.h"
#include "DNA_sound_types.h"
#include "DNA_space_types.h"
#include "DNA_view3d_types.h"
#include "DNA_world_types.h"
#include "DNA_object_types.h"

#include "BLI_blenlib.h"
#include "BLI_bpath.h"
#include "BLI_math.h"
#include "BLI_pbvh.h"
#include "BLI_utildefines.h"

#include "BKE_main.h"
#include "BKE_global.h"
#include "BKE_idprop.h"
#include "BKE_armature.h"
#include "BKE_action.h"
#include "BKE_bullet.h"
#include "BKE_colortools.h"
#include "BKE_deform.h"
#include "BKE_DerivedMesh.h"
#include "BKE_animsys.h"
#include "BKE_anim.h"
#include "BKE_constraint.h"
#include "BKE_curve.h"
#include "BKE_displist.h"
#include "BKE_effect.h"
#include "BKE_fcurve.h"
#include "BKE_group.h"
#include "BKE_icons.h"
#include "BKE_key.h"
#include "BKE_lamp.h"
#include "BKE_lattice.h"
#include "BKE_library.h"
#include "BKE_mesh.h"
#include "BKE_tessmesh.h"
#include "BKE_mball.h"
#include "BKE_modifier.h"
#include "BKE_node.h"
#include "BKE_object.h"
#include "BKE_paint.h"
#include "BKE_particle.h"
#include "BKE_pointcache.h"
#include "BKE_property.h"
#include "BKE_sca.h"
#include "BKE_scene.h"
#include "BKE_sequencer.h"
#include "BKE_speaker.h"
#include "BKE_softbody.h"
#include "BKE_material.h"
#include "BKE_camera.h"

#ifdef WITH_MOD_FLUID
#include "LBM_fluidsim.h"
#endif

#ifdef WITH_PYTHON
#include "BPY_extern.h"
#endif

#include "GPU_material.h"

/* Local function protos */
static void solve_parenting(Scene *scene, Object *ob, Object *par, float obmat[][4], float slowmat[][4], int simul);

float originmat[3][3];  /* after BKE_object_where_is_calc(), can be used in other functions (bad!) */

void BKE_object_workob_clear(Object *workob)
{
	memset(workob, 0, sizeof(Object));
	
	workob->size[0] = workob->size[1] = workob->size[2] = 1.0f;
	workob->dscale[0] = workob->dscale[1] = workob->dscale[2] = 1.0f;
	workob->rotmode = ROT_MODE_EUL;
}

void BKE_object_update_base_layer(struct Scene *scene, Object *ob)
{
	Base *base = scene->base.first;

	while (base) {
		if (base->object == ob) base->lay = ob->lay;
		base = base->next;
	}
}

void BKE_object_free_particlesystems(Object *ob)
{
	while (ob->particlesystem.first) {
		ParticleSystem *psys = ob->particlesystem.first;
		
		BLI_remlink(&ob->particlesystem, psys);
		
		psys_free(ob, psys);
	}
}

void BKE_object_free_softbody(Object *ob)
{
	if (ob->soft) {
		sbFree(ob->soft);
		ob->soft = NULL;
	}
}

void BKE_object_free_bulletsoftbody(Object *ob)
{
	if (ob->bsoft) {
		bsbFree(ob->bsoft);
		ob->bsoft = NULL;
	}
}

void BKE_object_free_modifiers(Object *ob)
{
	while (ob->modifiers.first) {
		ModifierData *md = ob->modifiers.first;
		
		BLI_remlink(&ob->modifiers, md);
		
		modifier_free(md);
	}

	/* particle modifiers were freed, so free the particlesystems as well */
	BKE_object_free_particlesystems(ob);

	/* same for softbody */
	BKE_object_free_softbody(ob);
}

int BKE_object_support_modifier_type_check(Object *ob, int modifier_type)
{
	ModifierTypeInfo *mti;

	mti = modifierType_getInfo(modifier_type);

	if (!((mti->flags & eModifierTypeFlag_AcceptsCVs) ||
	      (ob->type == OB_MESH && (mti->flags & eModifierTypeFlag_AcceptsMesh))))
	{
		return FALSE;
	}

	return TRUE;
}

void BKE_object_link_modifiers(struct Object *ob, struct Object *from)
{
	ModifierData *md;
	BKE_object_free_modifiers(ob);

	if (!ELEM5(ob->type, OB_MESH, OB_CURVE, OB_SURF, OB_FONT, OB_LATTICE)) {
		/* only objects listed above can have modifiers and linking them to objects
		 * which doesn't have modifiers stack is quite silly */
		return;
	}

	for (md = from->modifiers.first; md; md = md->next) {
		ModifierData *nmd = NULL;

		if (ELEM4(md->type, eModifierType_Hook, eModifierType_Softbody, eModifierType_ParticleInstance, eModifierType_Collision)) continue;

		if (!BKE_object_support_modifier_type_check(ob, md->type))
			continue;

		nmd = modifier_new(md->type);
		modifier_copyData(md, nmd);
		BLI_addtail(&ob->modifiers, nmd);
	}

	BKE_object_copy_particlesystems(ob, from);
	BKE_object_copy_softbody(ob, from);

	// TODO: smoke?, cloth?
}

/* here we will collect all local displist stuff */
/* also (ab)used in depsgraph */
void BKE_object_free_display(Object *ob)
{
	if (ob->derivedDeform) {
		ob->derivedDeform->needsFree = 1;
		ob->derivedDeform->release(ob->derivedDeform);
		ob->derivedDeform = NULL;
	}
	if (ob->derivedFinal) {
		ob->derivedFinal->needsFree = 1;
		ob->derivedFinal->release(ob->derivedFinal);
		ob->derivedFinal = NULL;
	}
	
	freedisplist(&ob->disp);
}

void free_sculptsession_deformMats(SculptSession *ss)
{
	if (ss->orig_cos) MEM_freeN(ss->orig_cos);
	if (ss->deform_cos) MEM_freeN(ss->deform_cos);
	if (ss->deform_imats) MEM_freeN(ss->deform_imats);

	ss->orig_cos = NULL;
	ss->deform_cos = NULL;
	ss->deform_imats = NULL;
}

void free_sculptsession(Object *ob)
{
	if (ob && ob->sculpt) {
		SculptSession *ss = ob->sculpt;
		DerivedMesh *dm = ob->derivedFinal;

		if (ss->pbvh)
			BLI_pbvh_free(ss->pbvh);
		if (dm && dm->getPBVH)
			dm->getPBVH(NULL, dm);  /* signal to clear */

		if (ss->texcache)
			MEM_freeN(ss->texcache);

		if (ss->layer_co)
			MEM_freeN(ss->layer_co);

		if (ss->orig_cos)
			MEM_freeN(ss->orig_cos);
		if (ss->deform_cos)
			MEM_freeN(ss->deform_cos);
		if (ss->deform_imats)
			MEM_freeN(ss->deform_imats);

		MEM_freeN(ss);

		ob->sculpt = NULL;
	}
}


/* do not free object itself */
void BKE_object_free(Object *ob)
{
	int a;
	
	BKE_object_free_display(ob);
	
	/* disconnect specific data */
	if (ob->data) {
		ID *id = ob->data;
		id->us--;
		if (id->us == 0) {
			if (ob->type == OB_MESH) BKE_mesh_unlink(ob->data);
			else if (ob->type == OB_CURVE) BKE_curve_unlink(ob->data);
			else if (ob->type == OB_MBALL) BKE_metaball_unlink(ob->data);
		}
		ob->data = NULL;
	}
	
	for (a = 0; a < ob->totcol; a++) {
		if (ob->mat[a]) ob->mat[a]->id.us--;
	}
	if (ob->mat) MEM_freeN(ob->mat);
	if (ob->matbits) MEM_freeN(ob->matbits);
	ob->mat = NULL;
	ob->matbits = NULL;
	if (ob->bb) MEM_freeN(ob->bb); 
	ob->bb = NULL;
	if (ob->adt) BKE_free_animdata((ID *)ob);
	if (ob->poselib) ob->poselib->id.us--;
	if (ob->gpd) ((ID *)ob->gpd)->us--;
	if (ob->defbase.first)
		BLI_freelistN(&ob->defbase);
	if (ob->pose)
		BKE_pose_free(ob->pose);
	if (ob->mpath)
		animviz_free_motionpath(ob->mpath);
	free_properties(&ob->prop);
	BKE_object_free_modifiers(ob);
	
	free_sensors(&ob->sensors);
	free_controllers(&ob->controllers);
	free_actuators(&ob->actuators);
	
	free_constraints(&ob->constraints);
	
	free_partdeflect(ob->pd);

	if (ob->soft) sbFree(ob->soft);
	if (ob->bsoft) bsbFree(ob->bsoft);
	if (ob->gpulamp.first) GPU_lamp_free(ob);

	free_sculptsession(ob);

	if (ob->pc_ids.first) BLI_freelistN(&ob->pc_ids);
}

static void unlink_object__unlinkModifierLinks(void *userData, Object *ob, Object **obpoin)
{
	Object *unlinkOb = userData;

	if (*obpoin == unlinkOb) {
		*obpoin = NULL;
		ob->recalc |= OB_RECALC_OB | OB_RECALC_DATA | OB_RECALC_TIME; // XXX: should this just be OB_RECALC_DATA?
	}
}

void BKE_object_unlink(Object *ob)
{
	Main *bmain = G.main;
	Object *obt;
	Material *mat;
	World *wrld;
	bScreen *sc;
	Scene *sce;
	Curve *cu;
	Tex *tex;
	Group *group;
	Camera *camera;
	bConstraint *con;
	//bActionStrip *strip; // XXX animsys 
	ModifierData *md;
	ARegion *ar;
	RegionView3D *rv3d;
	int a, found;
	
	unlink_controllers(&ob->controllers);
	unlink_actuators(&ob->actuators);
	
	/* check all objects: parents en bevels and fields, also from libraries */
	// FIXME: need to check all animation blocks (drivers)
	obt = bmain->object.first;
	while (obt) {
		if (obt->proxy == ob)
			obt->proxy = NULL;
		if (obt->proxy_from == ob) {
			obt->proxy_from = NULL;
			obt->recalc |= OB_RECALC_OB;
		}
		if (obt->proxy_group == ob)
			obt->proxy_group = NULL;
		
		if (obt->parent == ob) {
			obt->parent = NULL;
			obt->recalc |= OB_RECALC_OB | OB_RECALC_DATA | OB_RECALC_TIME;
		}
		
		modifiers_foreachObjectLink(obt, unlink_object__unlinkModifierLinks, ob);
		
		if (ELEM(obt->type, OB_CURVE, OB_FONT)) {
			cu = obt->data;

			if (cu->bevobj == ob) {
				cu->bevobj = NULL;
				obt->recalc |= OB_RECALC_OB | OB_RECALC_DATA | OB_RECALC_TIME;
			}
			if (cu->taperobj == ob) {
				cu->taperobj = NULL;
				obt->recalc |= OB_RECALC_OB | OB_RECALC_DATA | OB_RECALC_TIME;
			}
			if (cu->textoncurve == ob) {
				cu->textoncurve = NULL;
				obt->recalc |= OB_RECALC_OB | OB_RECALC_DATA | OB_RECALC_TIME;
			}
		}
		else if (obt->type == OB_ARMATURE && obt->pose) {
			bPoseChannel *pchan;
			for (pchan = obt->pose->chanbase.first; pchan; pchan = pchan->next) {
				for (con = pchan->constraints.first; con; con = con->next) {
					bConstraintTypeInfo *cti = constraint_get_typeinfo(con);
					ListBase targets = {NULL, NULL};
					bConstraintTarget *ct;
					
					if (cti && cti->get_constraint_targets) {
						cti->get_constraint_targets(con, &targets);
						
						for (ct = targets.first; ct; ct = ct->next) {
							if (ct->tar == ob) {
								ct->tar = NULL;
								ct->subtarget[0] = '\0';
								obt->recalc |= OB_RECALC_DATA;
							}
						}
						
						if (cti->flush_constraint_targets)
							cti->flush_constraint_targets(con, &targets, 0);
					}
				}
				if (pchan->custom == ob)
					pchan->custom = NULL;
			}
		} 
		else if (ELEM(OB_MBALL, ob->type, obt->type)) {
			if (BKE_metaball_is_basis_for(obt, ob))
				obt->recalc |= OB_RECALC_DATA;
		}
		
		sca_remove_ob_poin(obt, ob);
		
		for (con = obt->constraints.first; con; con = con->next) {
			bConstraintTypeInfo *cti = constraint_get_typeinfo(con);
			ListBase targets = {NULL, NULL};
			bConstraintTarget *ct;
			
			if (cti && cti->get_constraint_targets) {
				cti->get_constraint_targets(con, &targets);
				
				for (ct = targets.first; ct; ct = ct->next) {
					if (ct->tar == ob) {
						ct->tar = NULL;
						ct->subtarget[0] = '\0';
						obt->recalc |= OB_RECALC_DATA;
					}
				}
				
				if (cti->flush_constraint_targets)
					cti->flush_constraint_targets(con, &targets, 0);
			}
		}
		
		/* object is deflector or field */
		if (ob->pd) {
			if (obt->soft)
				obt->recalc |= OB_RECALC_DATA;

			/* cloth */
			for (md = obt->modifiers.first; md; md = md->next)
				if (md->type == eModifierType_Cloth)
					obt->recalc |= OB_RECALC_DATA;
		}
		
		/* strips */
#if 0 // XXX old animation system
		for (strip = obt->nlastrips.first; strip; strip = strip->next) {
			if (strip->object == ob)
				strip->object = NULL;
			
			if (strip->modifiers.first) {
				bActionModifier *amod;
				for (amod = strip->modifiers.first; amod; amod = amod->next)
					if (amod->ob == ob)
						amod->ob = NULL;
			}
		}
#endif // XXX old animation system

		/* particle systems */
		if (obt->particlesystem.first) {
			ParticleSystem *tpsys = obt->particlesystem.first;
			for (; tpsys; tpsys = tpsys->next) {
				BoidState *state = NULL;
				BoidRule *rule = NULL;

				ParticleTarget *pt = tpsys->targets.first;
				for (; pt; pt = pt->next) {
					if (pt->ob == ob) {
						pt->ob = NULL;
						obt->recalc |= OB_RECALC_DATA;
						break;
					}
				}

				if (tpsys->target_ob == ob) {
					tpsys->target_ob = NULL;
					obt->recalc |= OB_RECALC_DATA;
				}

				if (tpsys->part->dup_ob == ob)
					tpsys->part->dup_ob = NULL;

				if (tpsys->part->phystype == PART_PHYS_BOIDS) {
					ParticleData *pa;
					BoidParticle *bpa;
					int p;

					for (p = 0, pa = tpsys->particles; p < tpsys->totpart; p++, pa++) {
						bpa = pa->boid;
						if (bpa->ground == ob)
							bpa->ground = NULL;
					}
				}
				if (tpsys->part->boids) {
					for (state = tpsys->part->boids->states.first; state; state = state->next) {
						for (rule = state->rules.first; rule; rule = rule->next) {
							if (rule->type == eBoidRuleType_Avoid) {
								BoidRuleGoalAvoid *gabr = (BoidRuleGoalAvoid *)rule;
								if (gabr->ob == ob)
									gabr->ob = NULL;
							}
							else if (rule->type == eBoidRuleType_FollowLeader) {
								BoidRuleFollowLeader *flbr = (BoidRuleFollowLeader *)rule;
								if (flbr->ob == ob)
									flbr->ob = NULL;
							}
						}
					}
				}
			}
			if (ob->pd)
				obt->recalc |= OB_RECALC_DATA;
		}

		obt = obt->id.next;
	}
	
	/* materials */
	mat = bmain->mat.first;
	while (mat) {
	
		for (a = 0; a < MAX_MTEX; a++) {
			if (mat->mtex[a] && ob == mat->mtex[a]->object) {
				/* actually, test for lib here... to do */
				mat->mtex[a]->object = NULL;
			}
		}

		mat = mat->id.next;
	}
	
	/* textures */
	for (tex = bmain->tex.first; tex; tex = tex->id.next) {
		if (tex->env && (ob == tex->env->object)) tex->env->object = NULL;
		if (tex->pd  && (ob == tex->pd->object)) tex->pd->object = NULL;
		if (tex->vd  && (ob == tex->vd->object)) tex->vd->object = NULL;
	}

	/* worlds */
	wrld = bmain->world.first;
	while (wrld) {
		if (wrld->id.lib == NULL) {
			for (a = 0; a < MAX_MTEX; a++) {
				if (wrld->mtex[a] && ob == wrld->mtex[a]->object)
					wrld->mtex[a]->object = NULL;
			}
		}
		
		wrld = wrld->id.next;
	}
		
	/* scenes */
	sce = bmain->scene.first;
	while (sce) {
		if (sce->id.lib == NULL) {
			if (sce->camera == ob) sce->camera = NULL;
			if (sce->toolsettings->skgen_template == ob) sce->toolsettings->skgen_template = NULL;
			if (sce->toolsettings->particle.object == ob) sce->toolsettings->particle.object = NULL;

#ifdef DURIAN_CAMERA_SWITCH
			{
				TimeMarker *m;

				for (m = sce->markers.first; m; m = m->next) {
					if (m->camera == ob)
						m->camera = NULL;
				}
			}
#endif
			if (sce->ed) {
				Sequence *seq;
				SEQ_BEGIN(sce->ed, seq)
				{
					if (seq->scene_camera == ob) {
						seq->scene_camera = NULL;
					}
				}
				SEQ_END
			}
		}

		sce = sce->id.next;
	}
	
	/* screens */
	sc = bmain->screen.first;
	while (sc) {
		ScrArea *sa = sc->areabase.first;
		while (sa) {
			SpaceLink *sl;

			for (sl = sa->spacedata.first; sl; sl = sl->next) {
				if (sl->spacetype == SPACE_VIEW3D) {
					View3D *v3d = (View3D *) sl;

					/* found doesn't need to be set here */
					if (v3d->ob_centre == ob) {
						v3d->ob_centre = NULL;
						v3d->ob_centre_bone[0] = '\0';
					}
					if (v3d->localvd && v3d->localvd->ob_centre == ob) {
						v3d->localvd->ob_centre = NULL;
						v3d->localvd->ob_centre_bone[0] = '\0';
					}

					found = 0;
					if (v3d->camera == ob) {
						v3d->camera = NULL;
						found = 1;
					}
					if (v3d->localvd && v3d->localvd->camera == ob) {
						v3d->localvd->camera = NULL;
						found += 2;
					}

					if (found) {
						if (sa->spacetype == SPACE_VIEW3D) {
							for (ar = sa->regionbase.first; ar; ar = ar->next) {
								if (ar->regiontype == RGN_TYPE_WINDOW) {
									rv3d = (RegionView3D *)ar->regiondata;
									if (found == 1 || found == 3) {
										if (rv3d->persp == RV3D_CAMOB)
											rv3d->persp = RV3D_PERSP;
									}
									if (found == 2 || found == 3) {
										if (rv3d->localvd && rv3d->localvd->persp == RV3D_CAMOB)
											rv3d->localvd->persp = RV3D_PERSP;
									}
								}
							}
						}
					}
				}
				else if (sl->spacetype == SPACE_OUTLINER) {
					SpaceOops *so = (SpaceOops *)sl;

					if (so->treestore) {
						TreeStoreElem *tselem = so->treestore->data;
						int a;
						for (a = 0; a < so->treestore->usedelem; a++, tselem++) {
							if (tselem->id == (ID *)ob) tselem->id = NULL;
						}
					}
				}
				else if (sl->spacetype == SPACE_BUTS) {
					SpaceButs *sbuts = (SpaceButs *)sl;

					if (sbuts->pinid == (ID *)ob) {
						sbuts->flag &= ~SB_PIN_CONTEXT;
						sbuts->pinid = NULL;
					}
				}
			}

			sa = sa->next;
		}
		sc = sc->id.next;
	}

	/* groups */
	group = bmain->group.first;
	while (group) {
		rem_from_group(group, ob, NULL, NULL);
		group = group->id.next;
	}
	
	/* cameras */
	camera = bmain->camera.first;
	while (camera) {
		if (camera->dof_ob == ob) {
			camera->dof_ob = NULL;
		}
		camera = camera->id.next;
	}
}

int BKE_object_exists_check(Object *obtest)
{
	Object *ob;
	
	if (obtest == NULL) return 0;
	
	ob = G.main->object.first;
	while (ob) {
		if (ob == obtest) return 1;
		ob = ob->id.next;
	}
	return 0;
}

/* *************************************************** */

void *BKE_object_obdata_add_from_type(int type)
{
	switch (type) {
		case OB_MESH:      return BKE_mesh_add("Mesh");
		case OB_CURVE:     return BKE_curve_add("Curve", OB_CURVE);
		case OB_SURF:      return BKE_curve_add("Surf", OB_SURF);
		case OB_FONT:      return BKE_curve_add("Text", OB_FONT);
		case OB_MBALL:     return BKE_metaball_add("Meta");
		case OB_CAMERA:    return BKE_camera_add("Camera");
		case OB_LAMP:      return BKE_lamp_add("Lamp");
		case OB_LATTICE:   return BKE_lattice_add("Lattice");
		case OB_ARMATURE:  return BKE_armature_add("Armature");
		case OB_SPEAKER:   return BKE_speaker_add("Speaker");
		case OB_EMPTY:     return NULL;
		default:
			printf("BKE_object_obdata_add_from_type: Internal error, bad type: %d\n", type);
			return NULL;
	}
}

static const char *get_obdata_defname(int type)
{
	switch (type) {
		case OB_MESH: return "Mesh";
		case OB_CURVE: return "Curve";
		case OB_SURF: return "Surf";
		case OB_FONT: return "Text";
		case OB_MBALL: return "Mball";
		case OB_CAMERA: return "Camera";
		case OB_LAMP: return "Lamp";
		case OB_LATTICE: return "Lattice";
		case OB_ARMATURE: return "Armature";
		case OB_SPEAKER: return "Speaker";
		case OB_EMPTY: return "Empty";
		default:
			printf("get_obdata_defname: Internal error, bad type: %d\n", type);
			return "Empty";
	}
}

/* more general add: creates minimum required data, but without vertices etc. */
Object *BKE_object_add_only_object(int type, const char *name)
{
	Object *ob;

<<<<<<< HEAD
	ob= BKE_libblock_alloc(&G.main->object, ID_OB, name);
=======
	if (!name)
		name = get_obdata_defname(type);

	ob = BKE_libblock_alloc(&G.main->object, ID_OB, name);
>>>>>>> ffed654f

	/* default object vars */
	ob->type = type;
	
	ob->col[0] = ob->col[1] = ob->col[2] = 1.0;
	ob->col[3] = 1.0;
	
	ob->size[0] = ob->size[1] = ob->size[2] = 1.0;
	ob->dscale[0] = ob->dscale[1] = ob->dscale[2] = 1.0;
	
	/* objects should default to having Euler XYZ rotations, 
	 * but rotations default to quaternions 
	 */
	ob->rotmode = ROT_MODE_EUL;

	unit_axis_angle(ob->rotAxis, &ob->rotAngle);
	unit_axis_angle(ob->drotAxis, &ob->drotAngle);

	unit_qt(ob->quat);
	unit_qt(ob->dquat);

	/* rotation locks should be 4D for 4 component rotations by default... */
	ob->protectflag = OB_LOCK_ROT4D;
	
	unit_m4(ob->constinv);
	unit_m4(ob->parentinv);
	unit_m4(ob->obmat);
	ob->dt = OB_TEXTURE;
	ob->empty_drawtype = OB_PLAINAXES;
	ob->empty_drawsize = 1.0;

	if (type == OB_CAMERA || type == OB_LAMP || type == OB_SPEAKER) {
		ob->trackflag = OB_NEGZ;
		ob->upflag = OB_POSY;
	}
	else {
		ob->trackflag = OB_POSY;
		ob->upflag = OB_POSZ;
	}
	
	ob->dupon = 1; ob->dupoff = 0;
	ob->dupsta = 1; ob->dupend = 100;
	ob->dupfacesca = 1.0;

	/* Game engine defaults*/
	ob->mass = ob->inertia = 1.0f;
	ob->formfactor = 0.4f;
	ob->damping = 0.04f;
	ob->rdamping = 0.1f;
	ob->anisotropicFriction[0] = 1.0f;
	ob->anisotropicFriction[1] = 1.0f;
	ob->anisotropicFriction[2] = 1.0f;
	ob->gameflag = OB_PROP | OB_COLLISION;
	ob->margin = 0.0;
	ob->init_state = 1;
	ob->state = 1;
	/* ob->pad3 == Contact Processing Threshold */
	ob->m_contactProcessingThreshold = 1.0f;
	ob->obstacleRad = 1.0f;
	
	/* NT fluid sim defaults */
	ob->fluidsimSettings = NULL;

	ob->pc_ids.first = ob->pc_ids.last = NULL;
	
	/* Animation Visualisation defaults */
	animviz_settings_init(&ob->avs);

	return ob;
}

/* general add: to scene, with layer from area and default name */
/* creates minimum required data, but without vertices etc. */
Object *BKE_object_add(struct Scene *scene, int type)
{
	Object *ob;
	Base *base;
	char name[MAX_ID_NAME];

	BLI_strncpy(name, get_obdata_defname(type), sizeof(name));
	ob = BKE_object_add_only_object(type, name);

	ob->data = BKE_object_obdata_add_from_type(type);

	ob->lay = scene->lay;
	
	base = BKE_scene_base_add(scene, ob);
	BKE_scene_base_deselect_all(scene);
	BKE_scene_base_select(scene, base);
	ob->recalc |= OB_RECALC_OB | OB_RECALC_DATA | OB_RECALC_TIME;

	return ob;
}

SoftBody *copy_softbody(SoftBody *sb)
{
	SoftBody *sbn;
	
	if (sb == NULL) return(NULL);
	
	sbn = MEM_dupallocN(sb);
	sbn->totspring = sbn->totpoint = 0;
	sbn->bpoint = NULL;
	sbn->bspring = NULL;
	
	sbn->keys = NULL;
	sbn->totkey = sbn->totpointkey = 0;
	
	sbn->scratch = NULL;

	sbn->pointcache = BKE_ptcache_copy_list(&sbn->ptcaches, &sb->ptcaches);

	if (sb->effector_weights)
		sbn->effector_weights = MEM_dupallocN(sb->effector_weights);

	return sbn;
}

BulletSoftBody *copy_bulletsoftbody(BulletSoftBody *bsb)
{
	BulletSoftBody *bsbn;

	if (bsb == NULL)
		return NULL;
	bsbn = MEM_dupallocN(bsb);
	/* no pointer in this structure yet */
	return bsbn;
}

static ParticleSystem *copy_particlesystem(ParticleSystem *psys)
{
	ParticleSystem *psysn;
	ParticleData *pa;
	int p;

	psysn = MEM_dupallocN(psys);
	psysn->particles = MEM_dupallocN(psys->particles);
	psysn->child = MEM_dupallocN(psys->child);

	if (psys->part->type == PART_HAIR) {
		for (p = 0, pa = psysn->particles; p < psysn->totpart; p++, pa++)
			pa->hair = MEM_dupallocN(pa->hair);
	}

	if (psysn->particles && (psysn->particles->keys || psysn->particles->boid)) {
		ParticleKey *key = psysn->particles->keys;
		BoidParticle *boid = psysn->particles->boid;

		if (key)
			key = MEM_dupallocN(key);
		
		if (boid)
			boid = MEM_dupallocN(boid);
		
		for (p = 0, pa = psysn->particles; p < psysn->totpart; p++, pa++) {
			if (boid)
				pa->boid = boid++;
			if (key) {
				pa->keys = key;
				key += pa->totkey;
			}
		}
	}

	if (psys->clmd) {
		psysn->clmd = (ClothModifierData *)modifier_new(eModifierType_Cloth);
		modifier_copyData((ModifierData *)psys->clmd, (ModifierData *)psysn->clmd);
		psys->hair_in_dm = psys->hair_out_dm = NULL;
	}

	BLI_duplicatelist(&psysn->targets, &psys->targets);

	psysn->pathcache = NULL;
	psysn->childcache = NULL;
	psysn->edit = NULL;
	psysn->frand = NULL;
	psysn->pdd = NULL;
	psysn->effectors = NULL;
	
	psysn->pathcachebufs.first = psysn->pathcachebufs.last = NULL;
	psysn->childcachebufs.first = psysn->childcachebufs.last = NULL;
	psysn->renderdata = NULL;
	
	psysn->pointcache = BKE_ptcache_copy_list(&psysn->ptcaches, &psys->ptcaches);

	/* XXX - from reading existing code this seems correct but intended usage of
	 * pointcache should /w cloth should be added in 'ParticleSystem' - campbell */
	if (psysn->clmd) {
		psysn->clmd->point_cache = psysn->pointcache;
	}

	id_us_plus((ID *)psysn->part);

	return psysn;
}

void BKE_object_copy_particlesystems(Object *obn, Object *ob)
{
	ParticleSystem *psys, *npsys;
	ModifierData *md;

	if (obn->type != OB_MESH) {
		/* currently only mesh objects can have soft body */
		return;
	}

	obn->particlesystem.first = obn->particlesystem.last = NULL;
	for (psys = ob->particlesystem.first; psys; psys = psys->next) {
		npsys = copy_particlesystem(psys);

		BLI_addtail(&obn->particlesystem, npsys);

		/* need to update particle modifiers too */
		for (md = obn->modifiers.first; md; md = md->next) {
			if (md->type == eModifierType_ParticleSystem) {
				ParticleSystemModifierData *psmd = (ParticleSystemModifierData *)md;
				if (psmd->psys == psys)
					psmd->psys = npsys;
			}
			else if (md->type == eModifierType_DynamicPaint) {
				DynamicPaintModifierData *pmd = (DynamicPaintModifierData *)md;
				if (pmd->brush) {
					if (pmd->brush->psys == psys) {
						pmd->brush->psys = npsys;
					}
				}
			}
			else if (md->type == eModifierType_Smoke) {
				SmokeModifierData *smd = (SmokeModifierData *) md;
				
				if (smd->type == MOD_SMOKE_TYPE_FLOW) {
					if (smd->flow) {
						if (smd->flow->psys == psys)
							smd->flow->psys = npsys;
					}
				}
			}
		}
	}
}

void BKE_object_copy_softbody(Object *obn, Object *ob)
{
	if (ob->soft)
		obn->soft = copy_softbody(ob->soft);
}

static void copy_object_pose(Object *obn, Object *ob)
{
	bPoseChannel *chan;
	
	/* note: need to clear obn->pose pointer first, so that BKE_pose_copy_data works (otherwise there's a crash) */
	obn->pose = NULL;
	BKE_pose_copy_data(&obn->pose, ob->pose, 1);    /* 1 = copy constraints */

	for (chan = obn->pose->chanbase.first; chan; chan = chan->next) {
		bConstraint *con;
		
		chan->flag &= ~(POSE_LOC | POSE_ROT | POSE_SIZE);
		
		for (con = chan->constraints.first; con; con = con->next) {
			bConstraintTypeInfo *cti = constraint_get_typeinfo(con);
			ListBase targets = {NULL, NULL};
			bConstraintTarget *ct;
			
			if (cti && cti->get_constraint_targets) {
				cti->get_constraint_targets(con, &targets);
				
				for (ct = targets.first; ct; ct = ct->next) {
					if (ct->tar == ob)
						ct->tar = obn;
				}
				
				if (cti->flush_constraint_targets)
					cti->flush_constraint_targets(con, &targets, 0);
			}
		}
	}
}

static int object_pose_context(Object *ob)
{
	if ( (ob) &&
	     (ob->type == OB_ARMATURE) &&
	     (ob->pose) &&
	     (ob->mode & OB_MODE_POSE))
	{
		return 1;
	}
	else {
		return 0;
	}
}

Object *BKE_object_pose_armature_get(Object *ob)
{
	if (ob == NULL)
		return NULL;

	if (object_pose_context(ob))
		return ob;

	ob = modifiers_isDeformedByArmature(ob);

	if (object_pose_context(ob))
		return ob;

	return NULL;
}

static void copy_object_transform(Object *ob_tar, Object *ob_src)
{
	copy_v3_v3(ob_tar->loc, ob_src->loc);
	copy_v3_v3(ob_tar->rot, ob_src->rot);
	copy_v3_v3(ob_tar->quat, ob_src->quat);
	copy_v3_v3(ob_tar->rotAxis, ob_src->rotAxis);
	ob_tar->rotAngle = ob_src->rotAngle;
	ob_tar->rotmode = ob_src->rotmode;
	copy_v3_v3(ob_tar->size, ob_src->size);
}

Object *BKE_object_copy(Object *ob)
{
	Object *obn;
	ModifierData *md;
	int a;

	obn = BKE_libblock_copy(&ob->id);
	
	if (ob->totcol) {
		obn->mat = MEM_dupallocN(ob->mat);
		obn->matbits = MEM_dupallocN(ob->matbits);
		obn->totcol = ob->totcol;
	}
	
	if (ob->bb) obn->bb = MEM_dupallocN(ob->bb);
	obn->flag &= ~OB_FROMGROUP;
	
	obn->modifiers.first = obn->modifiers.last = NULL;
	
	for (md = ob->modifiers.first; md; md = md->next) {
		ModifierData *nmd = modifier_new(md->type);
		BLI_strncpy(nmd->name, md->name, sizeof(nmd->name));
		modifier_copyData(md, nmd);
		BLI_addtail(&obn->modifiers, nmd);
	}

	obn->prop.first = obn->prop.last = NULL;
	copy_properties(&obn->prop, &ob->prop);
	
	copy_sensors(&obn->sensors, &ob->sensors);
	copy_controllers(&obn->controllers, &ob->controllers);
	copy_actuators(&obn->actuators, &ob->actuators);
	
	if (ob->pose) {
		copy_object_pose(obn, ob);
		/* backwards compat... non-armatures can get poses in older files? */
		if (ob->type == OB_ARMATURE)
			BKE_pose_rebuild(obn, obn->data);
	}
	defgroup_copy_list(&obn->defbase, &ob->defbase);
	copy_constraints(&obn->constraints, &ob->constraints, TRUE);

	obn->mode = 0;
	obn->sculpt = NULL;

	/* increase user numbers */
	id_us_plus((ID *)obn->data);
	id_us_plus((ID *)obn->gpd);
	id_lib_extern((ID *)obn->dup_group);

	for (a = 0; a < obn->totcol; a++) id_us_plus((ID *)obn->mat[a]);
	
	obn->disp.first = obn->disp.last = NULL;
	
	if (ob->pd) {
		obn->pd = MEM_dupallocN(ob->pd);
		if (obn->pd->tex)
			id_us_plus(&(obn->pd->tex->id));
		if (obn->pd->rng)
			obn->pd->rng = MEM_dupallocN(ob->pd->rng);
	}
	obn->soft = copy_softbody(ob->soft);
	obn->bsoft = copy_bulletsoftbody(ob->bsoft);

	BKE_object_copy_particlesystems(obn, ob);
	
	obn->derivedDeform = NULL;
	obn->derivedFinal = NULL;

	obn->gpulamp.first = obn->gpulamp.last = NULL;
	obn->pc_ids.first = obn->pc_ids.last = NULL;

	obn->mpath = NULL;
	
	return obn;
}

static void extern_local_object(Object *ob)
{
	ParticleSystem *psys;

	id_lib_extern((ID *)ob->data);
	id_lib_extern((ID *)ob->dup_group);
	id_lib_extern((ID *)ob->poselib);
	id_lib_extern((ID *)ob->gpd);

	extern_local_matarar(ob->mat, ob->totcol);

	for (psys = ob->particlesystem.first; psys; psys = psys->next)
		id_lib_extern((ID *)psys->part);
}

void BKE_object_make_local(Object *ob)
{
	Main *bmain = G.main;
	Scene *sce;
	Base *base;
	int is_local = FALSE, is_lib = FALSE;

	/* - only lib users: do nothing
	 * - only local users: set flag
	 * - mixed: make copy
	 */

	if (ob->id.lib == NULL) return;
	
	ob->proxy = ob->proxy_from = NULL;
	
	if (ob->id.us == 1) {
		id_clear_lib_data(bmain, &ob->id);
		extern_local_object(ob);
	}
	else {
		for (sce = bmain->scene.first; sce && ELEM(0, is_lib, is_local); sce = sce->id.next) {
			if (BKE_scene_base_find(sce, ob)) {
				if (sce->id.lib) is_lib = TRUE;
				else is_local = TRUE;
			}
		}

		if (is_local && is_lib == FALSE) {
			id_clear_lib_data(bmain, &ob->id);
			extern_local_object(ob);
		}
		else if (is_local && is_lib) {
			Object *ob_new = BKE_object_copy(ob);

			ob_new->id.us = 0;
			
			/* Remap paths of new ID using old library as base. */
			BKE_id_lib_local_paths(bmain, ob->id.lib, &ob_new->id);

			sce = bmain->scene.first;
			while (sce) {
				if (sce->id.lib == NULL) {
					base = sce->base.first;
					while (base) {
						if (base->object == ob) {
							base->object = ob_new;
							ob_new->id.us++;
							ob->id.us--;
						}
						base = base->next;
					}
				}
				sce = sce->id.next;
			}
		}
	}
}

/*
 * Returns true if the Object is a from an external blend file (libdata)
 */
int BKE_object_is_libdata(Object *ob)
{
	if (!ob) return 0;
	if (ob->proxy) return 0;
	if (ob->id.lib) return 1;
	return 0;
}

/* Returns true if the Object data is a from an external blend file (libdata) */
int BKE_object_obdata_is_libdata(Object *ob)
{
	if (!ob) return 0;
	if (ob->proxy && (ob->data == NULL || ((ID *)ob->data)->lib == NULL)) return 0;
	if (ob->id.lib) return 1;
	if (ob->data == NULL) return 0;
	if (((ID *)ob->data)->lib) return 1;

	return 0;
}

/* *************** PROXY **************** */

/* when you make proxy, ensure the exposed layers are extern */
static void armature_set_id_extern(Object *ob)
{
	bArmature *arm = ob->data;
	bPoseChannel *pchan;
	unsigned int lay = arm->layer_protected;
	
	for (pchan = ob->pose->chanbase.first; pchan; pchan = pchan->next) {
		if (!(pchan->bone->layer & lay))
			id_lib_extern((ID *)pchan->custom);
	}
			
}

void BKE_object_copy_proxy_drivers(Object *ob, Object *target)
{
	if ((target->adt) && (target->adt->drivers.first)) {
		FCurve *fcu;
		
		/* add new animdata block */
		if (!ob->adt)
			ob->adt = BKE_id_add_animdata(&ob->id);
		
		/* make a copy of all the drivers (for now), then correct any links that need fixing */
		free_fcurves(&ob->adt->drivers);
		copy_fcurves(&ob->adt->drivers, &target->adt->drivers);
		
		for (fcu = ob->adt->drivers.first; fcu; fcu = fcu->next) {
			ChannelDriver *driver = fcu->driver;
			DriverVar *dvar;
			
			for (dvar = driver->variables.first; dvar; dvar = dvar->next) {
				/* all drivers */
				DRIVER_TARGETS_LOOPER(dvar) 
				{
					if (dtar->id) {
						if ((Object *)dtar->id == target)
							dtar->id = (ID *)ob;
						else {
							/* only on local objects because this causes indirect links a -> b -> c, blend to point directly to a.blend
							 * when a.blend has a proxy thats linked into c.blend  */
							if (ob->id.lib == NULL)
								id_lib_extern((ID *)dtar->id);
						}
					}
				}
				DRIVER_TARGETS_LOOPER_END
			}
		}
	}
}

/* proxy rule: lib_object->proxy_from == the one we borrow from, set temporally while object_update */
/*             local_object->proxy == pointer to library object, saved in files and read */
/*             local_object->proxy_group == pointer to group dupli-object, saved in files and read */

void BKE_object_make_proxy(Object *ob, Object *target, Object *gob)
{
	/* paranoia checks */
	if (ob->id.lib || target->id.lib == NULL) {
		printf("cannot make proxy\n");
		return;
	}
	
	ob->proxy = target;
	ob->proxy_group = gob;
	id_lib_extern(&target->id);
	
	ob->recalc = target->recalc = OB_RECALC_OB | OB_RECALC_DATA | OB_RECALC_TIME;
	
	/* copy transform
	 * - gob means this proxy comes from a group, just apply the matrix
	 *   so the object wont move from its dupli-transform.
	 *
	 * - no gob means this is being made from a linked object,
	 *   this is closer to making a copy of the object - in-place. */
	if (gob) {
		ob->rotmode = target->rotmode;
		mult_m4_m4m4(ob->obmat, gob->obmat, target->obmat);
		if (gob->dup_group) { /* should always be true */
			float tvec[3];
			copy_v3_v3(tvec, gob->dup_group->dupli_ofs);
			mul_mat3_m4_v3(ob->obmat, tvec);
			sub_v3_v3(ob->obmat[3], tvec);
		}
		BKE_object_apply_mat4(ob, ob->obmat, FALSE, TRUE);
	}
	else {
		copy_object_transform(ob, target);
		ob->parent = target->parent; /* libdata */
		copy_m4_m4(ob->parentinv, target->parentinv);
	}
	
	/* copy animdata stuff - drivers only for now... */
	BKE_object_copy_proxy_drivers(ob, target);

	/* skip constraints? */
	// FIXME: this is considered by many as a bug
	
	/* set object type and link to data */
	ob->type = target->type;
	ob->data = target->data;
	id_us_plus((ID *)ob->data);     /* ensures lib data becomes LIB_EXTERN */
	
	/* copy material and index information */
	ob->actcol = ob->totcol = 0;
	if (ob->mat) MEM_freeN(ob->mat);
	if (ob->matbits) MEM_freeN(ob->matbits);
	ob->mat = NULL;
	ob->matbits = NULL;
	if ((target->totcol) && (target->mat) && OB_TYPE_SUPPORT_MATERIAL(ob->type)) {
		int i;
		
		ob->actcol = target->actcol;
		ob->totcol = target->totcol;
		
		ob->mat = MEM_dupallocN(target->mat);
		ob->matbits = MEM_dupallocN(target->matbits);
		for (i = 0; i < target->totcol; i++) {
			/* don't need to run test_object_materials since we know this object is new and not used elsewhere */
			id_us_plus((ID *)ob->mat[i]); 
		}
	}
	
	/* type conversions */
	if (target->type == OB_ARMATURE) {
		copy_object_pose(ob, target);   /* data copy, object pointers in constraints */
		BKE_pose_rest(ob->pose);            /* clear all transforms in channels */
		BKE_pose_rebuild(ob, ob->data); /* set all internal links */
		
		armature_set_id_extern(ob);
	}
	else if (target->type == OB_EMPTY) {
		ob->empty_drawtype = target->empty_drawtype;
		ob->empty_drawsize = target->empty_drawsize;
	}

	/* copy IDProperties */
	if (ob->id.properties) {
		IDP_FreeProperty(ob->id.properties);
		MEM_freeN(ob->id.properties);
		ob->id.properties = NULL;
	}
	if (target->id.properties) {
		ob->id.properties = IDP_CopyProperty(target->id.properties);
	}

	/* copy drawtype info */
	ob->dt = target->dt;
}


/* *************** CALC ****************** */

void BKE_object_scale_to_mat3(Object *ob, float mat[][3])
{
	float vec[3];
	mul_v3_v3v3(vec, ob->size, ob->dscale);
	size_to_mat3(mat, vec);
}

void BKE_object_rot_to_mat3(Object *ob, float mat[][3])
{
	float rmat[3][3], dmat[3][3];
	
	/* 'dmat' is the delta-rotation matrix, which will get (pre)multiplied
	 * with the rotation matrix to yield the appropriate rotation
	 */

	/* rotations may either be quats, eulers (with various rotation orders), or axis-angle */
	if (ob->rotmode > 0) {
		/* euler rotations (will cause gimble lock, but this can be alleviated a bit with rotation orders) */
		eulO_to_mat3(rmat, ob->rot, ob->rotmode);
		eulO_to_mat3(dmat, ob->drot, ob->rotmode);
	}
	else if (ob->rotmode == ROT_MODE_AXISANGLE) {
		/* axis-angle -  not really that great for 3D-changing orientations */
		axis_angle_to_mat3(rmat, ob->rotAxis, ob->rotAngle);
		axis_angle_to_mat3(dmat, ob->drotAxis, ob->drotAngle);
	}
	else {
		/* quats are normalised before use to eliminate scaling issues */
		float tquat[4];
		
		normalize_qt_qt(tquat, ob->quat);
		quat_to_mat3(rmat, tquat);
		
		normalize_qt_qt(tquat, ob->dquat);
		quat_to_mat3(dmat, tquat);
	}
	
	/* combine these rotations */
	mul_m3_m3m3(mat, dmat, rmat);
}

void BKE_object_mat3_to_rot(Object *ob, float mat[][3], short use_compat)
{
	switch (ob->rotmode) {
		case ROT_MODE_QUAT:
		{
			float dquat[4];
			mat3_to_quat(ob->quat, mat);
			normalize_qt_qt(dquat, ob->dquat);
			invert_qt(dquat);
			mul_qt_qtqt(ob->quat, dquat, ob->quat);
		}
		break;
		case ROT_MODE_AXISANGLE:
			mat3_to_axis_angle(ob->rotAxis, &ob->rotAngle, mat);
			sub_v3_v3(ob->rotAxis, ob->drotAxis);
			ob->rotAngle -= ob->drotAngle;
			break;
		default: /* euler */
		{
			float quat[4];
			float dquat[4];
			float tmat[3][3];

			/* without drot we could apply 'mat' directly */
			mat3_to_quat(quat, mat);
			eulO_to_quat(dquat, ob->drot, ob->rotmode);
			invert_qt(dquat);
			mul_qt_qtqt(quat, dquat, quat);
			quat_to_mat3(tmat, quat);
			/* end drot correction */

			if (use_compat) mat3_to_compatible_eulO(ob->rot, ob->rot, ob->rotmode, tmat);
			else mat3_to_eulO(ob->rot, ob->rotmode, tmat);
		}
	}
}

void BKE_object_tfm_protected_backup(const Object *ob,
                                     ObjectTfmProtectedChannels *obtfm)
{

#define TFMCPY(_v) (obtfm->_v = ob->_v)
#define TFMCPY3D(_v) copy_v3_v3(obtfm->_v, ob->_v)
#define TFMCPY4D(_v) copy_v4_v4(obtfm->_v, ob->_v)

	TFMCPY3D(loc);
	TFMCPY3D(dloc);
	TFMCPY3D(size);
	TFMCPY3D(dscale);
	TFMCPY3D(rot);
	TFMCPY3D(drot);
	TFMCPY4D(quat);
	TFMCPY4D(dquat);
	TFMCPY3D(rotAxis);
	TFMCPY3D(drotAxis);
	TFMCPY(rotAngle);
	TFMCPY(drotAngle);

#undef TFMCPY
#undef TFMCPY3D
#undef TFMCPY4D

}

void BKE_object_tfm_protected_restore(Object *ob,
                                      const ObjectTfmProtectedChannels *obtfm,
                                      const short protectflag)
{
	unsigned int i;

	for (i = 0; i < 3; i++) {
		if (protectflag & (OB_LOCK_LOCX << i)) {
			ob->loc[i] =  obtfm->loc[i];
			ob->dloc[i] = obtfm->dloc[i];
		}

		if (protectflag & (OB_LOCK_SCALEX << i)) {
			ob->size[i] =  obtfm->size[i];
			ob->dscale[i] = obtfm->dscale[i];
		}

		if (protectflag & (OB_LOCK_ROTX << i)) {
			ob->rot[i] =  obtfm->rot[i];
			ob->drot[i] = obtfm->drot[i];

			ob->quat[i + 1] =  obtfm->quat[i + 1];
			ob->dquat[i + 1] = obtfm->dquat[i + 1];

			ob->rotAxis[i] =  obtfm->rotAxis[i];
			ob->drotAxis[i] = obtfm->drotAxis[i];
		}
	}

	if ((protectflag & OB_LOCK_ROT4D) && (protectflag & OB_LOCK_ROTW)) {
		ob->quat[0] =  obtfm->quat[0];
		ob->dquat[0] = obtfm->dquat[0];

		ob->rotAngle =  obtfm->rotAngle;
		ob->drotAngle = obtfm->drotAngle;
	}
}

/* see BKE_pchan_apply_mat4() for the equivalent 'pchan' function */
void BKE_object_apply_mat4(Object *ob, float mat[][4], const short use_compat, const short use_parent)
{
	float rot[3][3];

	if (use_parent && ob->parent) {
		float rmat[4][4], diff_mat[4][4], imat[4][4];
		mult_m4_m4m4(diff_mat, ob->parent->obmat, ob->parentinv);
		invert_m4_m4(imat, diff_mat);
		mult_m4_m4m4(rmat, imat, mat); /* get the parent relative matrix */
		BKE_object_apply_mat4(ob, rmat, use_compat, FALSE);
		
		/* same as below, use rmat rather than mat */
		mat4_to_loc_rot_size(ob->loc, rot, ob->size, rmat);
		BKE_object_mat3_to_rot(ob, rot, use_compat);
	}
	else {
		mat4_to_loc_rot_size(ob->loc, rot, ob->size, mat);
		BKE_object_mat3_to_rot(ob, rot, use_compat);
	}
	
	sub_v3_v3(ob->loc, ob->dloc);

	if (ob->dscale[0] != 0.0f) ob->size[0] /= ob->dscale[0];
	if (ob->dscale[1] != 0.0f) ob->size[1] /= ob->dscale[1];
	if (ob->dscale[2] != 0.0f) ob->size[2] /= ob->dscale[2];

	/* BKE_object_mat3_to_rot handles delta rotations */
}

void BKE_object_to_mat3(Object *ob, float mat[][3]) /* no parent */
{
	float smat[3][3];
	float rmat[3][3];
	/*float q1[4];*/
	
	/* size */
	BKE_object_scale_to_mat3(ob, smat);

	/* rot */
	BKE_object_rot_to_mat3(ob, rmat);
	mul_m3_m3m3(mat, rmat, smat);
}

void BKE_object_to_mat4(Object *ob, float mat[][4])
{
	float tmat[3][3];
	
	BKE_object_to_mat3(ob, tmat);
	
	copy_m4_m3(mat, tmat);

	add_v3_v3v3(mat[3], ob->loc, ob->dloc);
}

/* extern */
int enable_cu_speed = 1;

static void ob_parcurve(Scene *scene, Object *ob, Object *par, float mat[][4])
{
	Curve *cu;
	float vec[4], dir[3], quat[4], radius, ctime;
	float timeoffs = 0.0, sf_orig = 0.0;
	
	unit_m4(mat);
	
	cu = par->data;
	if (cu->path == NULL || cu->path->data == NULL) /* only happens on reload file, but violates depsgraph still... fix! */
		makeDispListCurveTypes(scene, par, 0);
	if (cu->path == NULL) return;
	
	/* catch exceptions: feature for nla stride editing */
	if (ob->ipoflag & OB_DISABLE_PATH) {
		ctime = 0.0f;
	}
	/* catch exceptions: curve paths used as a duplicator */
	else if (enable_cu_speed) {
		/* ctime is now a proper var setting of Curve which gets set by Animato like any other var that's animated,
		 * but this will only work if it actually is animated... 
		 *
		 * we divide the curvetime calculated in the previous step by the length of the path, to get a time
		 * factor, which then gets clamped to lie within 0.0 - 1.0 range
		 */
		if (IS_EQF(cu->pathlen, 0.0f) == 0)
			ctime = cu->ctime / cu->pathlen;
		else
			ctime = cu->ctime;

		CLAMP(ctime, 0.0f, 1.0f);
	}
	else {
		ctime = scene->r.cfra;
		if (IS_EQF(cu->pathlen, 0.0f) == 0)
			ctime /= cu->pathlen;
		
		CLAMP(ctime, 0.0f, 1.0f);
	}
	
	/* time calculus is correct, now apply distance offset */
	if (cu->flag & CU_OFFS_PATHDIST) {
		ctime += timeoffs / cu->path->totdist;

		/* restore */
		SWAP(float, sf_orig, ob->sf);
	}
	
	
	/* vec: 4 items! */
	if (where_on_path(par, ctime, vec, dir, cu->flag & CU_FOLLOW ? quat : NULL, &radius, NULL)) {

		if (cu->flag & CU_FOLLOW) {
#if 0
			float x1, q[4];
			vec_to_quat(quat, dir, ob->trackflag, ob->upflag);
			
			/* the tilt */
			normalize_v3(dir);
			q[0] = (float)cos(0.5 * vec[3]);
			x1 = (float)sin(0.5 * vec[3]);
			q[1] = -x1 * dir[0];
			q[2] = -x1 * dir[1];
			q[3] = -x1 * dir[2];
			mul_qt_qtqt(quat, q, quat);
#else
			quat_apply_track(quat, ob->trackflag, ob->upflag);
#endif
			normalize_qt(quat);
			quat_to_mat4(mat, quat);
		}
		
		if (cu->flag & CU_PATH_RADIUS) {
			float tmat[4][4], rmat[4][4];
			scale_m4_fl(tmat, radius);
			mult_m4_m4m4(rmat, tmat, mat);
			copy_m4_m4(mat, rmat);
		}

		copy_v3_v3(mat[3], vec);
		
	}
}

static void ob_parbone(Object *ob, Object *par, float mat[][4])
{	
	bPoseChannel *pchan;
	float vec[3];
	
	if (par->type != OB_ARMATURE) {
		unit_m4(mat);
		return;
	}
	
	/* Make sure the bone is still valid */
	pchan = BKE_pose_channel_find_name(par->pose, ob->parsubstr);
	if (!pchan) {
		printf("Object %s with Bone parent: bone %s doesn't exist\n", ob->id.name + 2, ob->parsubstr);
		unit_m4(mat);
		return;
	}

	/* get bone transform */
	copy_m4_m4(mat, pchan->pose_mat);

	/* but for backwards compatibility, the child has to move to the tail */
	copy_v3_v3(vec, mat[1]);
	mul_v3_fl(vec, pchan->bone->length);
	add_v3_v3(mat[3], vec);
}

static void give_parvert(Object *par, int nr, float vec[3])
{
	BMEditMesh *em;
	int a, count;
	
	vec[0] = vec[1] = vec[2] = 0.0f;
	
	if (par->type == OB_MESH) {
		Mesh *me = par->data;
		DerivedMesh *dm;

		em = me->edit_btmesh;

#if 0   /* this was bmesh only, better, evaluate why this was needed - campbell*/
		if (em) {
			BMVert *eve;
			BMIter iter;

			BM_ITER_MESH (eve, &iter, em->bm, BM_VERTS_OF_MESH) {
				int *keyindex = CustomData_bmesh_get(&em->bm->vdata, eve->head.data, CD_SHAPE_KEYINDEX);
				
				if (keyindex && *keyindex == nr) {
					copy_v3_v3(vec, eve->co);
					break;
				}
			}
		}
#endif

		dm = (em) ? em->derivedFinal : par->derivedFinal;
			
		if (dm) {
			MVert *mvert = dm->getVertArray(dm);
			int *index = (int *)dm->getVertDataArray(dm, CD_ORIGINDEX);
			int i, vindex, numVerts = dm->getNumVerts(dm);

			/* get the average of all verts with (original index == nr) */
			count = 0;
			for (i = 0; i < numVerts; i++) {
				vindex = (index) ? index[i] : i;

				if (vindex == nr) {
					add_v3_v3(vec, mvert[i].co);
					count++;
				}
			}

			if (count == 0) {
				/* keep as 0, 0, 0 */
			}
			else if (count > 0) {
				mul_v3_fl(vec, 1.0f / count);
			}
			else {
				/* use first index if its out of range */
				dm->getVertCo(dm, 0, vec);
			}
		}
		else fprintf(stderr, "%s: DerivedMesh is needed to solve parenting, object position can be wrong now\n", __func__);
	}
	else if (ELEM(par->type, OB_CURVE, OB_SURF)) {
		Nurb *nu;
		Curve *cu;
		BPoint *bp;
		BezTriple *bezt;
		int found = 0;
		ListBase *nurbs;

		cu = par->data;
		nurbs = BKE_curve_nurbs_get(cu);
		nu = nurbs->first;

		count = 0;
		while (nu && !found) {
			if (nu->type == CU_BEZIER) {
				bezt = nu->bezt;
				a = nu->pntsu;
				while (a--) {
					if (count == nr) {
						found = 1;
						copy_v3_v3(vec, bezt->vec[1]);
						break;
					}
					count++;
					bezt++;
				}
			}
			else {
				bp = nu->bp;
				a = nu->pntsu * nu->pntsv;
				while (a--) {
					if (count == nr) {
						found = 1;
						memcpy(vec, bp->vec, sizeof(float) * 3);
						break;
					}
					count++;
					bp++;
				}
			}
			nu = nu->next;
		}

	}
	else if (par->type == OB_LATTICE) {
		Lattice *latt = par->data;
		BPoint *bp;
		DispList *dl = find_displist(&par->disp, DL_VERTS);
		float *co = dl ? dl->verts : NULL;
		
		if (latt->editlatt) latt = latt->editlatt->latt;
		
		a = latt->pntsu * latt->pntsv * latt->pntsw;
		count = 0;
		bp = latt->def;
		while (a--) {
			if (count == nr) {
				if (co)
					memcpy(vec, co, 3 * sizeof(float));
				else
					memcpy(vec, bp->vec, 3 * sizeof(float));
				break;
			}
			count++;
			if (co) co += 3;
			else bp++;
		}
	}
}

static void ob_parvert3(Object *ob, Object *par, float mat[][4])
{
	float cmat[3][3], v1[3], v2[3], v3[3], q[4];

	/* in local ob space */
	unit_m4(mat);
	
	if (ELEM4(par->type, OB_MESH, OB_SURF, OB_CURVE, OB_LATTICE)) {
		
		give_parvert(par, ob->par1, v1);
		give_parvert(par, ob->par2, v2);
		give_parvert(par, ob->par3, v3);
				
		tri_to_quat(q, v1, v2, v3);
		quat_to_mat3(cmat, q);
		copy_m4_m3(mat, cmat);
		
		if (ob->type == OB_CURVE) {
			copy_v3_v3(mat[3], v1);
		}
		else {
			add_v3_v3v3(mat[3], v1, v2);
			add_v3_v3(mat[3], v3);
			mul_v3_fl(mat[3], 0.3333333f);
		}
	}
}

static int where_is_object_parslow(Object *ob, float obmat[4][4], float slowmat[4][4])
{
	float *fp1, *fp2;
	float fac1, fac2;
	int a;

	// include framerate
	fac1 = (1.0f / (1.0f + fabsf(ob->sf)) );
	if (fac1 >= 1.0f) return 0;
	fac2 = 1.0f - fac1;

	fp1 = obmat[0];
	fp2 = slowmat[0];
	for (a = 0; a < 16; a++, fp1++, fp2++) {
		fp1[0] = fac1 * fp1[0] + fac2 * fp2[0];
	}

	return 1;
}

void BKE_object_where_is_calc_time(Scene *scene, Object *ob, float ctime)
{
	float slowmat[4][4] = MAT4_UNITY;
	float stime = ctime;
	
	/* new version: correct parent+vertexparent and track+parent */
	/* this one only calculates direct attached parent and track */
	/* is faster, but should keep track of timeoffs */
	
	if (ob == NULL) return;
	
	/* execute drivers only, as animation has already been done */
	BKE_animsys_evaluate_animdata(scene, &ob->id, ob->adt, ctime, ADT_RECALC_DRIVERS);
	
	if (ob->parent) {
		Object *par = ob->parent;
		
		/* hurms, code below conflicts with depgraph... (ton) */
		/* and even worse, it gives bad effects for NLA stride too (try ctime != par->ctime, with MBlur) */
		if (stime != par->ctime) {
			// only for ipo systems? 
			Object tmp = *par;
			
			if (par->proxy_from) ;  // was a copied matrix, no where_is! bad...
			else BKE_object_where_is_calc_time(scene, par, ctime);
			
			solve_parenting(scene, ob, par, ob->obmat, slowmat, 0);
			
			*par = tmp;
		}
		else
			solve_parenting(scene, ob, par, ob->obmat, slowmat, 0);
		
		/* "slow parent" is definitely not threadsafe, and may also give bad results jumping around 
		 * An old-fashioned hack which probably doesn't really cut it anymore
		 */
		if (ob->partype & PARSLOW) {
			if (!where_is_object_parslow(ob, ob->obmat, slowmat))
				return;
		}
	}
	else {
		BKE_object_to_mat4(ob, ob->obmat);
	}

	/* solve constraints */
	if (ob->constraints.first && !(ob->transflag & OB_NO_CONSTRAINTS)) {
		bConstraintOb *cob;
		
		cob = constraints_make_evalob(scene, ob, NULL, CONSTRAINT_OBTYPE_OBJECT);
		
		/* constraints need ctime, not stime. Some call BKE_object_where_is_calc_time and bsystem_time */
		solve_constraints(&ob->constraints, cob, ctime);
		
		constraints_clear_evalob(cob);
	}
	
	/* set negative scale flag in object */
	if (is_negative_m4(ob->obmat)) ob->transflag |= OB_NEG_SCALE;
	else ob->transflag &= ~OB_NEG_SCALE;
}

/* get object transformation matrix without recalculating dependencies and
 * constraints -- assume dependencies are already solved by depsgraph.
 * no changes to object and it's parent would be done.
 * used for bundles orientation in 3d space relative to parented blender camera */
void BKE_object_where_is_calc_mat4(Scene *scene, Object *ob, float obmat[4][4])
{
	float slowmat[4][4] = MAT4_UNITY;

	if (ob->parent) {
		Object *par = ob->parent;

		solve_parenting(scene, ob, par, obmat, slowmat, 1);

		if (ob->partype & PARSLOW)
			where_is_object_parslow(ob, obmat, slowmat);
	}
	else {
		BKE_object_to_mat4(ob, obmat);
	}
}

static void solve_parenting(Scene *scene, Object *ob, Object *par, float obmat[][4], float slowmat[][4], int simul)
{
	float totmat[4][4];
	float tmat[4][4];
	float locmat[4][4];
	float vec[3];
	int ok;
	
	BKE_object_to_mat4(ob, locmat);
	
	if (ob->partype & PARSLOW) copy_m4_m4(slowmat, obmat);

	switch (ob->partype & PARTYPE) {
		case PAROBJECT:
			ok = 0;
			if (par->type == OB_CURVE) {
				if (((Curve *)par->data)->flag & CU_PATH) {
					ob_parcurve(scene, ob, par, tmat);
					ok = 1;
				}
			}
		
			if (ok) mul_serie_m4(totmat, par->obmat, tmat,
				                 NULL, NULL, NULL, NULL, NULL, NULL);
			else copy_m4_m4(totmat, par->obmat);
		
			break;
		case PARBONE:
			ob_parbone(ob, par, tmat);
			mul_serie_m4(totmat, par->obmat, tmat,
			             NULL, NULL, NULL, NULL, NULL, NULL);
			break;
		
		case PARVERT1:
			unit_m4(totmat);
			if (simul) {
				copy_v3_v3(totmat[3], par->obmat[3]);
			}
			else {
				give_parvert(par, ob->par1, vec);
				mul_v3_m4v3(totmat[3], par->obmat, vec);
			}
			break;
		case PARVERT3:
			ob_parvert3(ob, par, tmat);
		
			mul_serie_m4(totmat, par->obmat, tmat,
			             NULL, NULL, NULL, NULL, NULL, NULL);
			break;
		
		case PARSKEL:
			copy_m4_m4(totmat, par->obmat);
			break;
	}
	
	// total 
	mul_serie_m4(tmat, totmat, ob->parentinv,         
	             NULL, NULL, NULL, NULL, NULL, NULL);
	mul_serie_m4(obmat, tmat, locmat,         
	             NULL, NULL, NULL, NULL, NULL, NULL);
	
	if (simul) {

	}
	else {
		// external usable originmat 
		copy_m3_m4(originmat, tmat);
		
		// origin, voor help line
		if ((ob->partype & PARTYPE) == PARSKEL) {
			copy_v3_v3(ob->orig, par->obmat[3]);
		}
		else {
			copy_v3_v3(ob->orig, totmat[3]);
		}
	}

}

void BKE_object_where_is_calc(struct Scene *scene, Object *ob)
{
	BKE_object_where_is_calc_time(scene, ob, (float)scene->r.cfra);
}


void BKE_object_where_is_calc_simul(Scene *scene, Object *ob)
/* was written for the old game engine (until 2.04) */
/* It seems that this function is only called
 * for a lamp that is the child of another object */
{
	Object *par;
	float *fp1, *fp2;
	float slowmat[4][4];
	float fac1, fac2;
	int a;
	
	/* NO TIMEOFFS */
	if (ob->parent) {
		par = ob->parent;
		
		solve_parenting(scene, ob, par, ob->obmat, slowmat, 1);
		
		if (ob->partype & PARSLOW) {
			fac1 = (float)(1.0 / (1.0 + fabs(ob->sf)));
			fac2 = 1.0f - fac1;
			fp1 = ob->obmat[0];
			fp2 = slowmat[0];
			for (a = 0; a < 16; a++, fp1++, fp2++) {
				fp1[0] = fac1 * fp1[0] + fac2 * fp2[0];
			}
		}
	}
	else {
		BKE_object_to_mat4(ob, ob->obmat);
	}
	
	/* solve constraints */
	if (ob->constraints.first) {
		bConstraintOb *cob;
		
		cob = constraints_make_evalob(scene, ob, NULL, CONSTRAINT_OBTYPE_OBJECT);
		solve_constraints(&ob->constraints, cob, (float)scene->r.cfra);
		constraints_clear_evalob(cob);
	}
}

/* for calculation of the inverse parent transform, only used for editor */
void BKE_object_workob_calc_parent(Scene *scene, Object *ob, Object *workob)
{
	BKE_object_workob_clear(workob);
	
	unit_m4(workob->obmat);
	unit_m4(workob->parentinv);
	unit_m4(workob->constinv);
	workob->parent = ob->parent;

	workob->trackflag = ob->trackflag;
	workob->upflag = ob->upflag;
	
	workob->partype = ob->partype;
	workob->par1 = ob->par1;
	workob->par2 = ob->par2;
	workob->par3 = ob->par3;

	workob->constraints.first = ob->constraints.first;
	workob->constraints.last = ob->constraints.last;

	BLI_strncpy(workob->parsubstr, ob->parsubstr, sizeof(workob->parsubstr));

	BKE_object_where_is_calc(scene, workob);
}

BoundBox *BKE_boundbox_alloc_unit(void)
{
	BoundBox *bb;
	float min[3] = {-1.0f, -1.0f, -1.0f}, max[3] = {-1.0f, -1.0f, -1.0f};

	bb = MEM_callocN(sizeof(BoundBox), "OB-BoundBox");
	BKE_boundbox_init_from_minmax(bb, min, max);
	
	return bb;
}

void BKE_boundbox_init_from_minmax(BoundBox *bb, float min[3], float max[3])
{
	bb->vec[0][0] = bb->vec[1][0] = bb->vec[2][0] = bb->vec[3][0] = min[0];
	bb->vec[4][0] = bb->vec[5][0] = bb->vec[6][0] = bb->vec[7][0] = max[0];
	
	bb->vec[0][1] = bb->vec[1][1] = bb->vec[4][1] = bb->vec[5][1] = min[1];
	bb->vec[2][1] = bb->vec[3][1] = bb->vec[6][1] = bb->vec[7][1] = max[1];

	bb->vec[0][2] = bb->vec[3][2] = bb->vec[4][2] = bb->vec[7][2] = min[2];
	bb->vec[1][2] = bb->vec[2][2] = bb->vec[5][2] = bb->vec[6][2] = max[2];
}

BoundBox *BKE_object_boundbox_get(Object *ob)
{
	BoundBox *bb = NULL;
	
	if (ob->type == OB_MESH) {
		bb = BKE_mesh_boundbox_get(ob);
	}
	else if (ELEM3(ob->type, OB_CURVE, OB_SURF, OB_FONT)) {
		bb = ob->bb ? ob->bb : ((Curve *)ob->data)->bb;
	}
	else if (ob->type == OB_MBALL) {
		bb = ob->bb;
	}
	return bb;
}

/* used to temporally disable/enable boundbox */
void BKE_object_boundbox_flag(Object *ob, int flag, int set)
{
	BoundBox *bb = BKE_object_boundbox_get(ob);
	if (bb) {
		if (set) bb->flag |= flag;
		else bb->flag &= ~flag;
	}
}

void BKE_object_dimensions_get(Object *ob, float vec[3])
{
	BoundBox *bb = NULL;
	
	bb = BKE_object_boundbox_get(ob);
	if (bb) {
		float scale[3];
		
		mat4_to_size(scale, ob->obmat);
		
		vec[0] = fabsf(scale[0]) * (bb->vec[4][0] - bb->vec[0][0]);
		vec[1] = fabsf(scale[1]) * (bb->vec[2][1] - bb->vec[0][1]);
		vec[2] = fabsf(scale[2]) * (bb->vec[1][2] - bb->vec[0][2]);
	}
	else {
		zero_v3(vec);
	}
}

void BKE_object_dimensions_set(Object *ob, const float *value)
{
	BoundBox *bb = NULL;
	
	bb = BKE_object_boundbox_get(ob);
	if (bb) {
		float scale[3], len[3];
		
		mat4_to_size(scale, ob->obmat);
		
		len[0] = bb->vec[4][0] - bb->vec[0][0];
		len[1] = bb->vec[2][1] - bb->vec[0][1];
		len[2] = bb->vec[1][2] - bb->vec[0][2];
		
		if (len[0] > 0.f) ob->size[0] = value[0] / len[0];
		if (len[1] > 0.f) ob->size[1] = value[1] / len[1];
		if (len[2] > 0.f) ob->size[2] = value[2] / len[2];
	}
}

void BKE_object_minmax(Object *ob, float min_r[3], float max_r[3])
{
	BoundBox bb;
	float vec[3];
	int a;
	short change = FALSE;
	
	switch (ob->type) {
		case OB_CURVE:
		case OB_FONT:
		case OB_SURF:
		{
			Curve *cu = ob->data;

			if (cu->bb == NULL) BKE_curve_texspace_calc(cu);
			bb = *(cu->bb);

			for (a = 0; a < 8; a++) {
				mul_m4_v3(ob->obmat, bb.vec[a]);
				DO_MINMAX(bb.vec[a], min_r, max_r);
			}
			change = TRUE;
		}
		break;
		case OB_LATTICE:
		{
			Lattice *lt = ob->data;
			BPoint *bp = lt->def;
			int u, v, w;

			for (w = 0; w < lt->pntsw; w++) {
				for (v = 0; v < lt->pntsv; v++) {
					for (u = 0; u < lt->pntsu; u++, bp++) {
						mul_v3_m4v3(vec, ob->obmat, bp->vec);
						DO_MINMAX(vec, min_r, max_r);
					}
				}
			}
			change = TRUE;
		}
		break;
		case OB_ARMATURE:
			if (ob->pose) {
				bPoseChannel *pchan;
				for (pchan = ob->pose->chanbase.first; pchan; pchan = pchan->next) {
					mul_v3_m4v3(vec, ob->obmat, pchan->pose_head);
					DO_MINMAX(vec, min_r, max_r);
					mul_v3_m4v3(vec, ob->obmat, pchan->pose_tail);
					DO_MINMAX(vec, min_r, max_r);
				}
				change = TRUE;
			}
			break;
		case OB_MESH:
		{
			Mesh *me = BKE_mesh_from_object(ob);

			if (me) {
				bb = *BKE_mesh_boundbox_get(ob);

				for (a = 0; a < 8; a++) {
					mul_m4_v3(ob->obmat, bb.vec[a]);
					DO_MINMAX(bb.vec[a], min_r, max_r);
				}
				change = TRUE;
			}
		}
		break;
	}

	if (change == FALSE) {
		DO_MINMAX(ob->obmat[3], min_r, max_r);

		copy_v3_v3(vec, ob->obmat[3]);
		add_v3_v3(vec, ob->size);
		DO_MINMAX(vec, min_r, max_r);

		copy_v3_v3(vec, ob->obmat[3]);
		sub_v3_v3(vec, ob->size);
		DO_MINMAX(vec, min_r, max_r);
	}
}

int BKE_object_minmax_dupli(Scene *scene, Object *ob, float r_min[3], float r_max[3])
{
	int ok = 0;
	if ((ob->transflag & OB_DUPLI) == 0) {
		return ok;
	}
	else {
		ListBase *lb;
		DupliObject *dob;
		
		lb = object_duplilist(scene, ob);
		for (dob = lb->first; dob; dob = dob->next) {
			if (dob->no_draw == 0) {
				BoundBox *bb = BKE_object_boundbox_get(dob->ob);

				if (bb) {
					int i;
					for (i = 0; i < 8; i++) {
						float vec[3];
						mul_v3_m4v3(vec, dob->mat, bb->vec[i]);
						DO_MINMAX(vec, r_min, r_max);
					}

					ok = 1;
				}
			}
		}
		free_object_duplilist(lb);  /* does restore */
	}

	return ok;
}

void BKE_object_foreach_display_point(
        Object *ob, float obmat[4][4],
        void (*func_cb)(const float[3], void *), void *user_data)
{
	float co[3];

	if (ob->derivedFinal) {
		DerivedMesh *dm = ob->derivedFinal;
		MVert *mv = dm->getVertArray(dm);
		int totvert = dm->getNumVerts(dm);
		int i;

		for (i = 0; i < totvert; i++, mv++) {
			mul_v3_m4v3(co, obmat, mv->co);
			func_cb(co, user_data);
		}
	}
	else if (ob->disp.first) {
		DispList *dl;

		for (dl = ob->disp.first; dl; dl = dl->next) {
			float *v3 = dl->verts;
			int totvert = dl->nr;
			int i;

			for (i = 0; i < totvert; i++, v3 += 3) {
				mul_v3_m4v3(co, obmat, v3);
				func_cb(co, user_data);
			}
		}
	}
}

void BKE_scene_foreach_display_point(
        Scene *scene, View3D *v3d, const short flag,
        void (*func_cb)(const float[3], void *), void *user_data)
{
	Base *base;
	Object *ob;

	for (base = FIRSTBASE; base; base = base->next) {
		if (BASE_VISIBLE(v3d, base) && (base->flag & flag) == flag) {
			ob = base->object;

			if ((ob->transflag & OB_DUPLI) == 0) {
				BKE_object_foreach_display_point(ob, ob->obmat, func_cb, user_data);
			}
			else {
				ListBase *lb;
				DupliObject *dob;

				lb = object_duplilist(scene, ob);
				for (dob = lb->first; dob; dob = dob->next) {
					if (dob->no_draw == 0) {
						BKE_object_foreach_display_point(dob->ob, dob->mat, func_cb, user_data);
					}
				}
				free_object_duplilist(lb);  /* does restore */
			}
		}
	}
}

/* copied from DNA_object_types.h */
typedef struct ObTfmBack {
	float loc[3], dloc[3], orig[3];
	float size[3], dscale[3];   /* scale and delta scale */
	float rot[3], drot[3];      /* euler rotation */
	float quat[4], dquat[4];    /* quaternion rotation */
	float rotAxis[3], drotAxis[3];  /* axis angle rotation - axis part */
	float rotAngle, drotAngle;  /* axis angle rotation - angle part */
	float obmat[4][4];      /* final worldspace matrix with constraints & animsys applied */
	float parentinv[4][4]; /* inverse result of parent, so that object doesn't 'stick' to parent */
	float constinv[4][4]; /* inverse result of constraints. doesn't include effect of parent or object local transform */
	float imat[4][4];   /* inverse matrix of 'obmat' for during render, old game engine, temporally: ipokeys of transform  */
} ObTfmBack;

void *BKE_object_tfm_backup(Object *ob)
{
	ObTfmBack *obtfm = MEM_mallocN(sizeof(ObTfmBack), "ObTfmBack");
	copy_v3_v3(obtfm->loc, ob->loc);
	copy_v3_v3(obtfm->dloc, ob->dloc);
	copy_v3_v3(obtfm->orig, ob->orig);
	copy_v3_v3(obtfm->size, ob->size);
	copy_v3_v3(obtfm->dscale, ob->dscale);
	copy_v3_v3(obtfm->rot, ob->rot);
	copy_v3_v3(obtfm->drot, ob->drot);
	copy_qt_qt(obtfm->quat, ob->quat);
	copy_qt_qt(obtfm->dquat, ob->dquat);
	copy_v3_v3(obtfm->rotAxis, ob->rotAxis);
	copy_v3_v3(obtfm->drotAxis, ob->drotAxis);
	obtfm->rotAngle = ob->rotAngle;
	obtfm->drotAngle = ob->drotAngle;
	copy_m4_m4(obtfm->obmat, ob->obmat);
	copy_m4_m4(obtfm->parentinv, ob->parentinv);
	copy_m4_m4(obtfm->constinv, ob->constinv);
	copy_m4_m4(obtfm->imat, ob->imat);

	return (void *)obtfm;
}

void BKE_object_tfm_restore(Object *ob, void *obtfm_pt)
{
	ObTfmBack *obtfm = (ObTfmBack *)obtfm_pt;
	copy_v3_v3(ob->loc, obtfm->loc);
	copy_v3_v3(ob->dloc, obtfm->dloc);
	copy_v3_v3(ob->orig, obtfm->orig);
	copy_v3_v3(ob->size, obtfm->size);
	copy_v3_v3(ob->dscale, obtfm->dscale);
	copy_v3_v3(ob->rot, obtfm->rot);
	copy_v3_v3(ob->drot, obtfm->drot);
	copy_qt_qt(ob->quat, obtfm->quat);
	copy_qt_qt(ob->dquat, obtfm->dquat);
	copy_v3_v3(ob->rotAxis, obtfm->rotAxis);
	copy_v3_v3(ob->drotAxis, obtfm->drotAxis);
	ob->rotAngle = obtfm->rotAngle;
	ob->drotAngle = obtfm->drotAngle;
	copy_m4_m4(ob->obmat, obtfm->obmat);
	copy_m4_m4(ob->parentinv, obtfm->parentinv);
	copy_m4_m4(ob->constinv, obtfm->constinv);
	copy_m4_m4(ob->imat, obtfm->imat);
}

int BKE_object_parent_loop_check(const Object *par, const Object *ob)
{
	/* test if 'ob' is a parent somewhere in par's parents */
	if (par == NULL) return 0;
	if (ob == par) return 1;
	return BKE_object_parent_loop_check(par->parent, ob);
}

/* proxy rule: lib_object->proxy_from == the one we borrow from, only set temporal and cleared here */
/*           local_object->proxy      == pointer to library object, saved in files and read */

/* function below is polluted with proxy exceptions, cleanup will follow! */

/* the main object update call, for object matrix, constraints, keys and displist (modifiers) */
/* requires flags to be set! */
void BKE_object_handle_update(Scene *scene, Object *ob)
{
	if (ob->recalc & OB_RECALC_ALL) {
		/* speed optimization for animation lookups */
		if (ob->pose)
			BKE_pose_channels_hash_make(ob->pose);

		if (ob->recalc & OB_RECALC_DATA) {
			if (ob->type == OB_ARMATURE) {
				/* this happens for reading old files and to match library armatures
				 * with poses we do it ahead of BKE_object_where_is_calc to ensure animation
				 * is evaluated on the rebuilt pose, otherwise we get incorrect poses
				 * on file load */
				if (ob->pose == NULL || (ob->pose->flag & POSE_RECALC))
					BKE_pose_rebuild(ob, ob->data);
			}
		}

		/* XXX new animsys warning: depsgraph tag OB_RECALC_DATA should not skip drivers, 
		 * which is only in BKE_object_where_is_calc now */
		// XXX: should this case be OB_RECALC_OB instead?
		if (ob->recalc & OB_RECALC_ALL) {
			
			if (G.debug & G_DEBUG)
				printf("recalcob %s\n", ob->id.name + 2);
			
			/* handle proxy copy for target */
			if (ob->id.lib && ob->proxy_from) {
				// printf("ob proxy copy, lib ob %s proxy %s\n", ob->id.name, ob->proxy_from->id.name);
				if (ob->proxy_from->proxy_group) { /* transform proxy into group space */
					Object *obg = ob->proxy_from->proxy_group;
					invert_m4_m4(obg->imat, obg->obmat);
					mult_m4_m4m4(ob->obmat, obg->imat, ob->proxy_from->obmat);
					if (obg->dup_group) { /* should always be true */
						add_v3_v3(ob->obmat[3], obg->dup_group->dupli_ofs);
					}
				}
				else
					copy_m4_m4(ob->obmat, ob->proxy_from->obmat);
			}
			else
				BKE_object_where_is_calc(scene, ob);
		}
		
		if (ob->recalc & OB_RECALC_DATA) {
			ID *data_id = (ID *)ob->data;
			AnimData *adt = BKE_animdata_from_id(data_id);
			float ctime = (float)scene->r.cfra; // XXX this is bad...
			ListBase pidlist;
			PTCacheID *pid;
			
			if (G.debug & G_DEBUG)
				printf("recalcdata %s\n", ob->id.name + 2);

			if (adt) {
				/* evaluate drivers */
				// XXX: for mesh types, should we push this to derivedmesh instead?
				BKE_animsys_evaluate_animdata(scene, data_id, adt, ctime, ADT_RECALC_DRIVERS);
			}

			/* includes all keys and modifiers */
			switch (ob->type) {
				case OB_MESH:
				{
#if 0               // XXX, comment for 2.56a release, background wont set 'scene->customdata_mask'
					BMEditMesh *em = (ob == scene->obedit) ? BMEdit_FromObject(ob) : NULL;
					BLI_assert((scene->customdata_mask & CD_MASK_BAREMESH) == CD_MASK_BAREMESH);
					if (em) {
						makeDerivedMesh(scene, ob, em,  scene->customdata_mask, 0); /* was CD_MASK_BAREMESH */
					}
					else {
						makeDerivedMesh(scene, ob, NULL, scene->customdata_mask, 0);
					}

#else               /* ensure CD_MASK_BAREMESH for now */
					BMEditMesh *em = (ob == scene->obedit) ? BMEdit_FromObject(ob) : NULL;
					uint64_t data_mask = scene->customdata_mask | ob->customdata_mask | CD_MASK_BAREMESH;
					if (em) {
						makeDerivedMesh(scene, ob, em,  data_mask, 0); /* was CD_MASK_BAREMESH */
					}
					else {
						makeDerivedMesh(scene, ob, NULL, data_mask, 0);
					}
#endif

				}
				break;

				case OB_ARMATURE:
					if (ob->id.lib && ob->proxy_from) {
						// printf("pose proxy copy, lib ob %s proxy %s\n", ob->id.name, ob->proxy_from->id.name);
						BKE_pose_copy_result(ob->pose, ob->proxy_from->pose);
					}
					else {
						BKE_pose_where_is(scene, ob);
					}
					break;

				case OB_MBALL:
					makeDispListMBall(scene, ob);
					break;

				case OB_CURVE:
				case OB_SURF:
				case OB_FONT:
					makeDispListCurveTypes(scene, ob, 0);
					break;
				
				case OB_LATTICE:
					BKE_lattice_modifiers_calc(scene, ob);
					break;
			}


			if (ob->particlesystem.first) {
				ParticleSystem *tpsys, *psys;
				DerivedMesh *dm;
				ob->transflag &= ~OB_DUPLIPARTS;
				
				psys = ob->particlesystem.first;
				while (psys) {
					if (psys_check_enabled(ob, psys)) {
						/* check use of dupli objects here */
						if (psys->part && (psys->part->draw_as == PART_DRAW_REND || G.rendering) &&
						    ((psys->part->ren_as == PART_DRAW_OB && psys->part->dup_ob) ||
						     (psys->part->ren_as == PART_DRAW_GR && psys->part->dup_group)))
						{
							ob->transflag |= OB_DUPLIPARTS;
						}

						particle_system_update(scene, ob, psys);
						psys = psys->next;
					}
					else if (psys->flag & PSYS_DELETE) {
						tpsys = psys->next;
						BLI_remlink(&ob->particlesystem, psys);
						psys_free(ob, psys);
						psys = tpsys;
					}
					else
						psys = psys->next;
				}

				if (G.rendering && ob->transflag & OB_DUPLIPARTS) {
					/* this is to make sure we get render level duplis in groups:
					 * the derivedmesh must be created before init_render_mesh,
					 * since object_duplilist does dupliparticles before that */
					dm = mesh_create_derived_render(scene, ob, CD_MASK_BAREMESH | CD_MASK_MTFACE | CD_MASK_MCOL);
					dm->release(dm);

					for (psys = ob->particlesystem.first; psys; psys = psys->next)
						psys_get_modifier(ob, psys)->flag &= ~eParticleSystemFlag_psys_updated;
				}
			}

			/* check if quick cache is needed */
			BKE_ptcache_ids_from_object(&pidlist, ob, scene, MAX_DUPLI_RECUR);

			for (pid = pidlist.first; pid; pid = pid->next) {
				if ((pid->cache->flag & PTCACHE_BAKED) ||
				    (pid->cache->flag & PTCACHE_QUICK_CACHE) == 0)
				{
					continue;
				}

				if (pid->cache->flag & PTCACHE_OUTDATED || (pid->cache->flag & PTCACHE_SIMULATION_VALID) == 0) {
					scene->physics_settings.quick_cache_step =
					        scene->physics_settings.quick_cache_step ?
					        MIN2(scene->physics_settings.quick_cache_step, pid->cache->step) :
					        pid->cache->step;
				}
			}

			BLI_freelistN(&pidlist);
		}

		/* the no-group proxy case, we call update */
		if (ob->proxy && ob->proxy_group == NULL) {
			/* set pointer in library proxy target, for copying, but restore it */
			ob->proxy->proxy_from = ob;
			// printf("call update, lib ob %s proxy %s\n", ob->proxy->id.name, ob->id.name);
			BKE_object_handle_update(scene, ob->proxy);
		}
	
		ob->recalc &= ~OB_RECALC_ALL;
	}

	/* the case when this is a group proxy, object_update is called in group.c */
	if (ob->proxy) {
		ob->proxy->proxy_from = ob;
		// printf("set proxy pointer for later group stuff %s\n", ob->id.name);
	}
}

void BKE_object_sculpt_modifiers_changed(Object *ob)
{
	SculptSession *ss = ob->sculpt;

	if (!ss->cache) {
		/* we free pbvh on changes, except during sculpt since it can't deal with
		 * changing PVBH node organization, we hope topology does not change in
		 * the meantime .. weak */
		if (ss->pbvh) {
			BLI_pbvh_free(ss->pbvh);
			ss->pbvh = NULL;
		}

		free_sculptsession_deformMats(ob->sculpt);
	}
	else {
		PBVHNode **nodes;
		int n, totnode;

		BLI_pbvh_search_gather(ss->pbvh, NULL, NULL, &nodes, &totnode);

		for (n = 0; n < totnode; n++)
			BLI_pbvh_node_mark_update(nodes[n]);

		MEM_freeN(nodes);
	}
}

int BKE_object_obdata_texspace_get(Object *ob, short **r_texflag, float **r_loc, float **r_size, float **r_rot)
{
	
	if (ob->data == NULL)
		return 0;
	
	switch (GS(((ID *)ob->data)->name)) {
		case ID_ME:
		{
			Mesh *me = ob->data;
			if (r_texflag) *r_texflag = &me->texflag;
			if (r_loc) *r_loc = me->loc;
			if (r_size) *r_size = me->size;
			if (r_rot) *r_rot = me->rot;
			break;
		}
		case ID_CU:
		{
			Curve *cu = ob->data;
			if (r_texflag) *r_texflag = &cu->texflag;
			if (r_loc) *r_loc = cu->loc;
			if (r_size) *r_size = cu->size;
			if (r_rot) *r_rot = cu->rot;
			break;
		}
		case ID_MB:
		{
			MetaBall *mb = ob->data;
			if (r_texflag) *r_texflag = &mb->texflag;
			if (r_loc) *r_loc = mb->loc;
			if (r_size) *r_size = mb->size;
			if (r_rot) *r_rot = mb->rot;
			break;
		}
		default:
			return 0;
	}
	return 1;
}

/*
 * Test a bounding box for ray intersection
 * assumes the ray is already local to the boundbox space
 */
int BKE_boundbox_ray_hit_check(struct BoundBox *bb, float ray_start[3], float ray_normal[3])
{
	static int triangle_indexes[12][3] = {{0, 1, 2}, {0, 2, 3},
										  {3, 2, 6}, {3, 6, 7},
										  {1, 2, 6}, {1, 6, 5}, 
										  {5, 6, 7}, {4, 5, 7},
										  {0, 3, 7}, {0, 4, 7},
										  {0, 1, 5}, {0, 4, 5}};
	int result = 0;
	int i;
	
	for (i = 0; i < 12 && result == 0; i++) {
		float lambda;
		int v1, v2, v3;
		v1 = triangle_indexes[i][0];
		v2 = triangle_indexes[i][1];
		v3 = triangle_indexes[i][2];
		result = isect_ray_tri_v3(ray_start, ray_normal, bb->vec[v1], bb->vec[v2], bb->vec[v3], &lambda, NULL);
	}
	
	return result;
}

static int pc_cmp(void *a, void *b)
{
	LinkData *ad = a, *bd = b;
	if (GET_INT_FROM_POINTER(ad->data) > GET_INT_FROM_POINTER(bd->data))
		return 1;
	else return 0;
}

int BKE_object_insert_ptcache(Object *ob) 
{
	LinkData *link = NULL;
	int i = 0;

	BLI_sortlist(&ob->pc_ids, pc_cmp);

	for (link = ob->pc_ids.first, i = 0; link; link = link->next, i++) {
		int index = GET_INT_FROM_POINTER(link->data);

		if (i < index)
			break;
	}

	link = MEM_callocN(sizeof(LinkData), "PCLink");
	link->data = SET_INT_IN_POINTER(i);
	BLI_addtail(&ob->pc_ids, link);

	return i;
}

#if 0
static int pc_findindex(ListBase *listbase, int index)
{
	LinkData *link = NULL;
	int number = 0;
	
	if (listbase == NULL) return -1;
	
	link = listbase->first;
	while (link) {
		if ((int)link->data == index)
			return number;
		
		number++;
		link = link->next;
	}
	
	return -1;
}

void object_delete_ptcache(Object *ob, int index) 
{
	int list_index = pc_findindex(&ob->pc_ids, index);
	LinkData *link = BLI_findlink(&ob->pc_ids, list_index);
	BLI_freelinkN(&ob->pc_ids, link);
}
#endif

/* shape key utility function */

/************************* Mesh ************************/
static KeyBlock *insert_meshkey(Scene *scene, Object *ob, const char *name, int from_mix)
{
	Mesh *me = ob->data;
	Key *key = me->key;
	KeyBlock *kb;
	int newkey = 0;

	if (key == NULL) {
		key = me->key = add_key((ID *)me);
		key->type = KEY_RELATIVE;
		newkey = 1;
	}

	if (newkey || from_mix == FALSE) {
		/* create from mesh */
		kb = add_keyblock_ctime(key, name, FALSE);
		mesh_to_key(me, kb);
	}
	else {
		/* copy from current values */
		float *data = do_ob_key(scene, ob);

		/* create new block with prepared data */
		kb = add_keyblock_ctime(key, name, FALSE);
		kb->data = data;
		kb->totelem = me->totvert;
	}

	return kb;
}
/************************* Lattice ************************/
static KeyBlock *insert_lattkey(Scene *scene, Object *ob, const char *name, int from_mix)
{
	Lattice *lt = ob->data;
	Key *key = lt->key;
	KeyBlock *kb;
	int newkey = 0;

	if (key == NULL) {
		key = lt->key = add_key((ID *)lt);
		key->type = KEY_RELATIVE;
		newkey = 1;
	}

	if (newkey || from_mix == FALSE) {
		kb = add_keyblock_ctime(key, name, FALSE);
		if (!newkey) {
			KeyBlock *basekb = (KeyBlock *)key->block.first;
			kb->data = MEM_dupallocN(basekb->data);
			kb->totelem = basekb->totelem;
		}
		else {
			latt_to_key(lt, kb);
		}
	}
	else {
		/* copy from current values */
		float *data = do_ob_key(scene, ob);

		/* create new block with prepared data */
		kb = add_keyblock_ctime(key, name, FALSE);
		kb->totelem = lt->pntsu * lt->pntsv * lt->pntsw;
		kb->data = data;
	}

	return kb;
}
/************************* Curve ************************/
static KeyBlock *insert_curvekey(Scene *scene, Object *ob, const char *name, int from_mix)
{
	Curve *cu = ob->data;
	Key *key = cu->key;
	KeyBlock *kb;
	ListBase *lb = BKE_curve_nurbs_get(cu);
	int newkey = 0;

	if (key == NULL) {
		key = cu->key = add_key((ID *)cu);
		key->type = KEY_RELATIVE;
		newkey = 1;
	}

	if (newkey || from_mix == FALSE) {
		/* create from curve */
		kb = add_keyblock_ctime(key, name, FALSE);
		if (!newkey) {
			KeyBlock *basekb = (KeyBlock *)key->block.first;
			kb->data = MEM_dupallocN(basekb->data);
			kb->totelem = basekb->totelem;
		}
		else {
			curve_to_key(cu, kb, lb);
		}
	}
	else {
		/* copy from current values */
		float *data = do_ob_key(scene, ob);

		/* create new block with prepared data */
		kb = add_keyblock_ctime(key, name, FALSE);
		kb->totelem = BKE_nurbList_verts_count(lb);
		kb->data = data;
	}

	return kb;
}

KeyBlock *BKE_object_insert_shape_key(Scene *scene, Object *ob, const char *name, int from_mix)
{	
	switch (ob->type) {
		case OB_MESH:
			return insert_meshkey(scene, ob, name, from_mix);
		case OB_CURVE:
		case OB_SURF:
			return insert_curvekey(scene, ob, name, from_mix);
		case OB_LATTICE:
			return insert_lattkey(scene, ob, name, from_mix);
		default:
			return NULL;
	}

}

/* most important if this is modified it should _always_ return True, in certain
 * cases false positives are hard to avoid (shape keys for example) */
int BKE_object_is_modified(Scene *scene, Object *ob)
{
	int flag = 0;

	if (ob_get_key(ob)) {
		flag |= eModifierMode_Render;
	}
	else {
		ModifierData *md;
		/* cloth */
		for (md = modifiers_getVirtualModifierList(ob);
		     md && (flag != (eModifierMode_Render | eModifierMode_Realtime));
		     md = md->next)
		{
			if ((flag & eModifierMode_Render) == 0 && modifier_isEnabled(scene, md, eModifierMode_Render))
				flag |= eModifierMode_Render;

			if ((flag & eModifierMode_Realtime) == 0 && modifier_isEnabled(scene, md, eModifierMode_Realtime))
				flag |= eModifierMode_Realtime;
		}
	}

	return flag;
}

/* test if object is affected by deforming modifiers (for motion blur). again
 * most important is to avoid false positives, this is to skip computations
 * and we can still if there was actual deformation afterwards */
int BKE_object_is_deform_modified(Scene *scene, Object *ob)
{
	ModifierData *md;
	int flag = 0;

	/* cloth */
	for (md = modifiers_getVirtualModifierList(ob);
	     md && (flag != (eModifierMode_Render | eModifierMode_Realtime));
	     md = md->next)
	{
		ModifierTypeInfo *mti = modifierType_getInfo(md->type);

		if (mti->type == eModifierTypeType_OnlyDeform) {
			if (!(flag & eModifierMode_Render) && modifier_isEnabled(scene, md, eModifierMode_Render))
				flag |= eModifierMode_Render;

			if (!(flag & eModifierMode_Realtime) && modifier_isEnabled(scene, md, eModifierMode_Realtime))
				flag |= eModifierMode_Realtime;
		}
	}

	return flag;
}

static void copy_object__forwardModifierLinks(void *UNUSED(userData), Object *UNUSED(ob), ID **idpoin)
{
	/* this is copied from ID_NEW; it might be better to have a macro */
	if (*idpoin && (*idpoin)->newid) *idpoin = (*idpoin)->newid;
}

void BKE_object_relink(Object *ob)
{
	if (ob->id.lib)
		return;

	relink_constraints(&ob->constraints);
	if (ob->pose) {
		bPoseChannel *chan;
		for (chan = ob->pose->chanbase.first; chan; chan = chan->next) {
			relink_constraints(&chan->constraints);
		}
	}
	modifiers_foreachIDLink(ob, copy_object__forwardModifierLinks, NULL);

	if (ob->adt)
		BKE_relink_animdata(ob->adt);

	ID_NEW(ob->parent);

	ID_NEW(ob->proxy);
	ID_NEW(ob->proxy_group);
}

MovieClip *BKE_object_movieclip_get(Scene *scene, Object *ob, int use_default)
{
	MovieClip *clip = use_default ? scene->clip : NULL;
	bConstraint *con = ob->constraints.first, *scon = NULL;

	while (con) {
		if (con->type == CONSTRAINT_TYPE_CAMERASOLVER) {
			if (scon == NULL || (scon->flag & CONSTRAINT_OFF))
				scon = con;
		}

		con = con->next;
	}

	if (scon) {
		bCameraSolverConstraint *solver = scon->data;
		if ((solver->flag & CAMERASOLVER_ACTIVECLIP) == 0)
			clip = solver->clip;
		else
			clip = scene->clip;
	}

	return clip;
}<|MERGE_RESOLUTION|>--- conflicted
+++ resolved
@@ -772,14 +772,10 @@
 {
 	Object *ob;
 
-<<<<<<< HEAD
-	ob= BKE_libblock_alloc(&G.main->object, ID_OB, name);
-=======
 	if (!name)
 		name = get_obdata_defname(type);
 
 	ob = BKE_libblock_alloc(&G.main->object, ID_OB, name);
->>>>>>> ffed654f
 
 	/* default object vars */
 	ob->type = type;
