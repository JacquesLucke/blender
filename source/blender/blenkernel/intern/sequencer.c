/*
* $Id$
 *
 * ***** BEGIN GPL LICENSE BLOCK *****
 *
 * This program is free software; you can redistribute it and/or
 * modify it under the terms of the GNU General Public License
 * as published by the Free Software Foundation; either version 2
 * of the License, or (at your option) any later version.
 *
 * This program is distributed in the hope that it will be useful,
 * but WITHOUT ANY WARRANTY; without even the implied warranty of
 * MERCHANTABILITY or FITNESS FOR A PARTICULAR PURPOSE.  See the
 * GNU General Public License for more details.
 *
 * You should have received a copy of the GNU General Public License
 * along with this program; if not, write to the Free Software Foundation,
 * Inc., 51 Franklin Street, Fifth Floor, Boston, MA 02110-1301, USA.
 *
 * The Original Code is Copyright (C) 2001-2002 by NaN Holding BV.
 * All rights reserved.
 *
 * Contributor(s): 
 * - Blender Foundation, 2003-2009
 * - Peter Schlaile <peter [at] schlaile [dot] de> 2005/2006
 *
 * ***** END GPL LICENSE BLOCK *****
 */

#include <stddef.h>
#include <stdlib.h>
#include <string.h>
#include <math.h>

#include "MEM_guardedalloc.h"
#include "MEM_CacheLimiterC-Api.h"

#include "DNA_sequence_types.h"
#include "DNA_scene_types.h"
#include "DNA_anim_types.h"
#include "DNA_object_types.h"
#include "DNA_sound_types.h"

#include "BLI_math.h"
#include "BLI_fileops.h"
#include "BLI_listbase.h"
#include "BLI_path_util.h"
#include "BLI_string.h"
#include "BLI_threads.h"
#include "BLI_utildefines.h"

#include "BKE_animsys.h"
#include "BKE_global.h"
#include "BKE_image.h"
#include "BKE_main.h"
#include "BKE_sequencer.h"
#include "BKE_fcurve.h"
#include "BKE_scene.h"
#include "RNA_access.h"
#include "BKE_utildefines.h"

#include "RE_pipeline.h"

#include <pthread.h>

#include "IMB_imbuf.h"
#include "IMB_imbuf_types.h"

#include "BKE_context.h"
#include "BKE_sound.h"
#include "AUD_C-API.h"

#ifdef WIN32
#define snprintf _snprintf
#endif

/* **** XXX ******** */
//static void waitcursor(int val) {}
//static int blender_test_break() {return 0;}

/* **** XXX ******** */
#define SELECT 1
ListBase seqbase_clipboard;
int seqbase_clipboard_frame;
SequencerDrawView sequencer_view3d_cb= NULL; /* NULL in background mode */


void printf_strip(Sequence *seq)
{
	fprintf(stderr, "name: '%s', len:%d, start:%d, (startofs:%d, endofs:%d), (startstill:%d, endstill:%d), machine:%d, (startdisp:%d, enddisp:%d)\n",
			seq->name, seq->len, seq->start, seq->startofs, seq->endofs, seq->startstill, seq->endstill, seq->machine, seq->startdisp, seq->enddisp);
	fprintf(stderr, "\tseq_tx_set_final_left: %d %d\n\n", seq_tx_get_final_left(seq, 0), seq_tx_get_final_right(seq, 0));
}

int seqbase_recursive_apply(ListBase *seqbase, int (*apply_func)(Sequence *seq, void *), void *arg)
{
	Sequence *iseq;
	for(iseq= seqbase->first; iseq; iseq= iseq->next) {
		if(seq_recursive_apply(iseq, apply_func, arg) == -1)
			return -1; /* bail out */
	}
	return 1;
}

int seq_recursive_apply(Sequence *seq, int (*apply_func)(Sequence *, void *), void *arg)
{
	int ret= apply_func(seq, arg);

	if(ret == -1)
		return -1;  /* bail out */

	if(ret && seq->seqbase.first)
		ret = seqbase_recursive_apply(&seq->seqbase, apply_func, arg);

	return ret;
}

/* **********************************************************************
   alloc / free functions
   ********************************************************************** */



void new_tstripdata(Sequence *seq)
{
	if(seq->strip) {
		seq->strip->len= seq->len;
	}
}


/* free */

static void free_proxy_seq(Sequence *seq)
{
	if (seq->strip && seq->strip->proxy && seq->strip->proxy->anim) {
		IMB_free_anim(seq->strip->proxy->anim);
		seq->strip->proxy->anim = NULL;
	}
}

void seq_free_strip(Strip *strip)
{
	strip->us--;
	if(strip->us>0) return;
	if(strip->us<0) {
		printf("error: negative users in strip\n");
		return;
	}

	if (strip->stripdata) {
		MEM_freeN(strip->stripdata);
	}

	if (strip->proxy) {
		if (strip->proxy->anim) {
			IMB_free_anim(strip->proxy->anim);
		}

		MEM_freeN(strip->proxy);
	}
	if (strip->crop) {
		MEM_freeN(strip->crop);
	}
	if (strip->transform) {
		MEM_freeN(strip->transform);
	}
	if (strip->color_balance) {
		MEM_freeN(strip->color_balance);
	}

	MEM_freeN(strip);
}

static void seq_free_animdata(Scene *scene, Sequence *seq);

void seq_free_sequence(Scene *scene, Sequence *seq)
{
	if(seq->strip) seq_free_strip(seq->strip);

	if(seq->anim) IMB_free_anim(seq->anim);

	if (seq->type & SEQ_EFFECT) {
		struct SeqEffectHandle sh = get_sequence_effect(seq);

		sh.free(seq);
	}

	/* clipboard has no scene and will never have a sound handle or be active */
	if(scene) {
		Editing *ed = scene->ed;

		if (ed->act_seq==seq)
			ed->act_seq= NULL;

		if(seq->scene_sound && ELEM(seq->type, SEQ_SOUND, SEQ_SCENE))
			sound_remove_scene_sound(scene, seq->scene_sound);

		seq_free_animdata(scene, seq);
	}

	MEM_freeN(seq);
}

Editing *seq_give_editing(Scene *scene, int alloc)
{
	if (scene->ed == NULL && alloc) {
		Editing *ed;

		ed= scene->ed= MEM_callocN( sizeof(Editing), "addseq");
		ed->seqbasep= &ed->seqbase;
	}
	return scene->ed;
}

void seq_free_clipboard(void)
{
	Sequence *seq, *nseq;

	for(seq= seqbase_clipboard.first; seq; seq= nseq) {
		nseq= seq->next;
		seq_free_sequence(NULL, seq);
	}
	seqbase_clipboard.first= seqbase_clipboard.last= NULL;
}

void seq_free_editing(Scene *scene)
{
	Editing *ed = scene->ed;
	MetaStack *ms;
	Sequence *seq;

	if(ed==NULL)
		return;

	SEQ_BEGIN(ed, seq) {
		seq_free_sequence(scene, seq);
	}
	SEQ_END

	while((ms= ed->metastack.first)) {
		BLI_remlink(&ed->metastack, ms);
		MEM_freeN(ms);
	}

	MEM_freeN(ed);
}

/* **********************************************************************
   * sequencer pipeline functions
   ********************************************************************** */

SeqRenderData seq_new_render_data(
	struct Main * bmain, struct Scene * scene,
	int rectx, int recty, int preview_render_size)
{
	SeqRenderData rval;

	rval.bmain = bmain;
	rval.scene = scene;
	rval.rectx = rectx;
	rval.recty = recty;
	rval.preview_render_size = preview_render_size;
	rval.motion_blur_samples = 0;
	rval.motion_blur_shutter = 0;

	return rval;
}

int seq_cmp_render_data(const SeqRenderData * a, const SeqRenderData * b)
{
	if (a->preview_render_size < b->preview_render_size) {
		return -1;
	}
	if (a->preview_render_size > b->preview_render_size) {
		return 1;
	}
	
	if (a->rectx < b->rectx) {
		return -1;
	}
	if (a->rectx > b->rectx) {
		return 1;
	}

	if (a->recty < b->recty) {
		return -1;
	}
	if (a->recty > b->recty) {
		return 1;
	}

	if (a->bmain < b->bmain) {
		return -1;
	}
	if (a->bmain > b->bmain) {
		return 1;
	}

	if (a->scene < b->scene) {
		return -1;
	}
	if (a->scene > b->scene) {
		return 1;
	}

	if (a->motion_blur_shutter < b->motion_blur_shutter) {
		return -1;
	}
	if (a->motion_blur_shutter > b->motion_blur_shutter) {
		return 1;
	}

	if (a->motion_blur_samples < b->motion_blur_samples) {
		return -1;
	}
	if (a->motion_blur_samples > b->motion_blur_samples) {
		return 1;
	}

	return 0;
}

unsigned int seq_hash_render_data(const SeqRenderData * a)
{
	unsigned int rval = a->rectx + a->recty;

	rval ^= a->preview_render_size;
	rval ^= ((intptr_t) a->bmain) << 6;
	rval ^= ((intptr_t) a->scene) << 6;
	rval ^= (int) (a->motion_blur_shutter * 100.0) << 10;
	rval ^= a->motion_blur_samples << 24;
	
	return rval;
}

/* ************************* iterator ************************** */
/* *************** (replaces old WHILE_SEQ) ********************* */
/* **************** use now SEQ_BEGIN() SEQ_END ***************** */

/* sequence strip iterator:
 * - builds a full array, recursively into meta strips */

static void seq_count(ListBase *seqbase, int *tot)
{
	Sequence *seq;

	for(seq=seqbase->first; seq; seq=seq->next) {
		(*tot)++;

		if(seq->seqbase.first)
			seq_count(&seq->seqbase, tot);
	}
}

static void seq_build_array(ListBase *seqbase, Sequence ***array, int depth)
{
	Sequence *seq;

	for(seq=seqbase->first; seq; seq=seq->next) {
		seq->depth= depth;

		if(seq->seqbase.first)
			seq_build_array(&seq->seqbase, array, depth+1);

		**array= seq;
		(*array)++;
	}
}

void seq_array(Editing *ed, Sequence ***seqarray, int *tot, int use_pointer)
{
	Sequence **array;

	*seqarray= NULL;
	*tot= 0;

	if(ed == NULL)
		return;

	if(use_pointer)
		seq_count(ed->seqbasep, tot);
	else
		seq_count(&ed->seqbase, tot);

	if(*tot == 0)
		return;

	*seqarray= array= MEM_mallocN(sizeof(Sequence *)*(*tot), "SeqArray");
	if(use_pointer)
		seq_build_array(ed->seqbasep, &array, 0);
	else
		seq_build_array(&ed->seqbase, &array, 0);
}

void seq_begin(Editing *ed, SeqIterator *iter, int use_pointer)
{
	memset(iter, 0, sizeof(*iter));
	seq_array(ed, &iter->array, &iter->tot, use_pointer);

	if(iter->tot) {
		iter->cur= 0;
		iter->seq= iter->array[iter->cur];
		iter->valid= 1;
	}
}

void seq_next(SeqIterator *iter)
{
	if(++iter->cur < iter->tot)
		iter->seq= iter->array[iter->cur];
	else
		iter->valid= 0;
}

void seq_end(SeqIterator *iter)
{
	if(iter->array)
		MEM_freeN(iter->array);

	iter->valid= 0;
}

/*
  **********************************************************************
  * build_seqar
  **********************************************************************
  * Build a complete array of _all_ sequencies (including those
  * in metastrips!)
  **********************************************************************
*/
#if 0 /* UNUSED */
static void do_seq_count(ListBase *seqbase, int *totseq)
{
	Sequence *seq;

	seq= seqbase->first;
	while(seq) {
		(*totseq)++;
		if(seq->seqbase.first) do_seq_count(&seq->seqbase, totseq);
		seq= seq->next;
	}
}

static void do_build_seqar(ListBase *seqbase, Sequence ***seqar, int depth)
{
	Sequence *seq;

	seq= seqbase->first;
	while(seq) {
		seq->depth= depth;
		if(seq->seqbase.first) do_build_seqar(&seq->seqbase, seqar, depth+1);
		**seqar= seq;
		(*seqar)++;
		seq= seq->next;
	}
}

static void build_seqar(ListBase *seqbase, Sequence  ***seqar, int *totseq)
{
	Sequence **tseqar;

	*totseq= 0;
	do_seq_count(seqbase, totseq);

	if(*totseq==0) {
		*seqar= NULL;
		return;
	}
	*seqar= MEM_mallocN(sizeof(void *)* *totseq, "seqar");
	tseqar= *seqar;

	do_build_seqar(seqbase, seqar, 0);
	*seqar= tseqar;
}
#endif /* UNUSED */

static void do_seq_count_cb(ListBase *seqbase, int *totseq,
				int (*test_func)(Sequence * seq))
{
	Sequence *seq;

	seq= seqbase->first;
	while(seq) {
		int test = test_func(seq);
		if (test & BUILD_SEQAR_COUNT_CURRENT) {
			(*totseq)++;
		}
		if(seq->seqbase.first && (test & BUILD_SEQAR_COUNT_CHILDREN)) {
			do_seq_count_cb(&seq->seqbase, totseq, test_func);
		}
		seq= seq->next;
	}
}

static void do_build_seqar_cb(ListBase *seqbase, Sequence ***seqar, int depth,
				  int (*test_func)(Sequence * seq))
{
	Sequence *seq;

	seq= seqbase->first;
	while(seq) {
		int test = test_func(seq);
		seq->depth= depth;

		if(seq->seqbase.first && (test & BUILD_SEQAR_COUNT_CHILDREN)) {
			do_build_seqar_cb(&seq->seqbase, seqar, depth+1, test_func);
		}
		if (test & BUILD_SEQAR_COUNT_CURRENT) {
			**seqar= seq;
			(*seqar)++;
		}
		seq= seq->next;
	}
}

void build_seqar_cb(ListBase *seqbase, Sequence  ***seqar, int *totseq,
			int (*test_func)(Sequence * seq))
{
	Sequence **tseqar;

	*totseq= 0;
	do_seq_count_cb(seqbase, totseq, test_func);

	if(*totseq==0) {
		*seqar= NULL;
		return;
	}
	*seqar= MEM_mallocN(sizeof(void *)* *totseq, "seqar");
	tseqar= *seqar;

	do_build_seqar_cb(seqbase, seqar, 0, test_func);
	*seqar= tseqar;
}


void calc_sequence_disp(Scene *scene, Sequence *seq)
{
	if(seq->startofs && seq->startstill) seq->startstill= 0;
	if(seq->endofs && seq->endstill) seq->endstill= 0;
	
	seq->startdisp= seq->start + seq->startofs - seq->startstill;
	seq->enddisp= seq->start+seq->len - seq->endofs + seq->endstill;
	
	seq->handsize= 10.0;	/* 10 frames */
	if( seq->enddisp-seq->startdisp < 10 ) {
		seq->handsize= (float)(0.5*(seq->enddisp-seq->startdisp));
	}
	else if(seq->enddisp-seq->startdisp > 250) {
		seq->handsize= (float)((seq->enddisp-seq->startdisp)/25);
	}

	seq_update_sound(scene, seq);
}

static void seq_update_sound_bounds_recursive(Scene *scene, Sequence *metaseq)
{
	Sequence *seq;

	/* for sound we go over full meta tree to update bounds of the sound strips,
	   since sound is played outside of evaluating the imbufs, */
	for(seq=metaseq->seqbase.first; seq; seq=seq->next) {
		if(seq->type == SEQ_META) {
			seq_update_sound_bounds_recursive(scene, seq);
		}
		else if(ELEM(seq->type, SEQ_SOUND, SEQ_SCENE)) {
			if(seq->scene_sound) {
				int startofs = seq->startofs;
				int endofs = seq->endofs;
				if(seq->startofs + seq->start < metaseq->start + metaseq->startofs)
					startofs = metaseq->start + metaseq->startofs - seq->start;

				if(seq->start + seq->len - seq->endofs > metaseq->start + metaseq->len - metaseq->endofs)
					endofs = seq->start + seq->len - metaseq->start - metaseq->len + metaseq->endofs;
				sound_move_scene_sound(scene, seq->scene_sound, seq->start + startofs, seq->start+seq->len - endofs, startofs);
			}
		}
	}
}

void calc_sequence(Scene *scene, Sequence *seq)
{
	Sequence *seqm;
	int min, max;

	/* check all metas recursively */
	seqm= seq->seqbase.first;
	while(seqm) {
		if(seqm->seqbase.first) calc_sequence(scene, seqm);
		seqm= seqm->next;
	}

	/* effects and meta: automatic start and end */

	if(seq->type & SEQ_EFFECT) {
		/* pointers */
		if(seq->seq2==NULL) seq->seq2= seq->seq1;
		if(seq->seq3==NULL) seq->seq3= seq->seq1;

		/* effecten go from seq1 -> seq2: test */

		/* we take the largest start and smallest end */

		// seq->start= seq->startdisp= MAX2(seq->seq1->startdisp, seq->seq2->startdisp);
		// seq->enddisp= MIN2(seq->seq1->enddisp, seq->seq2->enddisp);

		if (seq->seq1) {
			seq->start= seq->startdisp= MAX3(seq->seq1->startdisp, seq->seq2->startdisp, seq->seq3->startdisp);
			seq->enddisp= MIN3(seq->seq1->enddisp, seq->seq2->enddisp, seq->seq3->enddisp);
			seq->len= seq->enddisp - seq->startdisp;
		} else {
			calc_sequence_disp(scene, seq);
		}

		if(seq->strip && seq->len!=seq->strip->len) {
			new_tstripdata(seq);
		}

	}
	else {
		if(seq->type==SEQ_META) {
			seqm= seq->seqbase.first;
			if(seqm) {
				min=  MAXFRAME * 2;
				max= -MAXFRAME * 2;
				while(seqm) {
					if(seqm->startdisp < min) min= seqm->startdisp;
					if(seqm->enddisp > max) max= seqm->enddisp;
					seqm= seqm->next;
				}
				seq->start= min + seq->anim_startofs;
				seq->len = max-min;
				seq->len -= seq->anim_startofs;
				seq->len -= seq->anim_endofs;

				if(seq->strip && seq->len!=seq->strip->len) {
					new_tstripdata(seq);
				}
			}
			seq_update_sound_bounds_recursive(scene, seq);
		}
		calc_sequence_disp(scene, seq);
	}
}

/* note: caller should run calc_sequence(scene, seq) after */
void reload_sequence_new_file(Scene *scene, Sequence * seq, int lock_range)
{
	char str[FILE_MAXDIR+FILE_MAXFILE];
	int prev_startdisp=0, prev_enddisp=0;
	/* note: dont rename the strip, will break animation curves */

	if (ELEM5(seq->type, SEQ_MOVIE, SEQ_IMAGE, SEQ_SOUND, SEQ_SCENE, SEQ_META)==0) {
		return;
	}

	if(lock_range) {
		/* keep so we dont have to move the actual start and end points (only the data) */
		calc_sequence_disp(scene, seq);
		prev_startdisp= seq->startdisp;
		prev_enddisp= seq->enddisp;
	}


	new_tstripdata(seq);

	if (ELEM3(seq->type, SEQ_SCENE, SEQ_META, SEQ_IMAGE)==0) {
		BLI_join_dirfile(str, sizeof(str), seq->strip->dir, seq->strip->stripdata->name);
		BLI_path_abs(str, G.main->name);
	}

	switch(seq->type) {
	case SEQ_IMAGE:
	{
		/* Hack? */
		size_t olen = MEM_allocN_len(seq->strip->stripdata)/sizeof(struct StripElem);

		seq->len = olen;
		seq->len -= seq->anim_startofs;
		seq->len -= seq->anim_endofs;
		if (seq->len < 0) {
			seq->len = 0;
		}
		seq->strip->len = seq->len;
		break;
	}
	case SEQ_MOVIE:
		if(seq->anim) IMB_free_anim(seq->anim);
		seq->anim = openanim(str, IB_rect | ((seq->flag & SEQ_FILTERY) ? IB_animdeinterlace : 0));

		if (!seq->anim) {
			return;
		}
	
		seq->len = IMB_anim_get_duration(seq->anim);
		
		seq->anim_preseek = IMB_anim_get_preseek(seq->anim);

		seq->len -= seq->anim_startofs;
		seq->len -= seq->anim_endofs;
		if (seq->len < 0) {
			seq->len = 0;
		}
		seq->strip->len = seq->len;
	case SEQ_SOUND:
		if(!seq->sound)
			return;
		seq->len = ceil(AUD_getInfo(seq->sound->playback_handle).length * FPS);
		seq->len -= seq->anim_startofs;
		seq->len -= seq->anim_endofs;
		if (seq->len < 0) {
			seq->len = 0;
		}
		seq->strip->len = seq->len;
		break;
	case SEQ_SCENE:
	{
		/* 'seq->scenenr' should be replaced with something more reliable */
		Scene * sce = G.main->scene.first;
		int nr = 1;
		
		while(sce) {
			if(nr == seq->scenenr) {
				break;
			}
			nr++;
			sce= sce->id.next;
		}

		if (sce) {
			seq->scene = sce;
		}

		seq->len= seq->scene->r.efra - seq->scene->r.sfra + 1;
		seq->len -= seq->anim_startofs;
		seq->len -= seq->anim_endofs;
		if (seq->len < 0) {
			seq->len = 0;
		}
		seq->strip->len = seq->len;
		break;
	}
	}

	free_proxy_seq(seq);

	if(lock_range) {
		seq_tx_set_final_left(seq, prev_startdisp);
		seq_tx_set_final_right(seq, prev_enddisp);
		seq_single_fix(seq);
	}
	
	calc_sequence(scene, seq);
}

void sort_seq(Scene *scene)
{
	/* all strips together per kind, and in order of y location ("machine") */
	ListBase seqbase, effbase;
	Editing *ed= seq_give_editing(scene, FALSE);
	Sequence *seq, *seqt;

	
	if(ed==NULL) return;

	seqbase.first= seqbase.last= NULL;
	effbase.first= effbase.last= NULL;

	while( (seq= ed->seqbasep->first) ) {
		BLI_remlink(ed->seqbasep, seq);

		if(seq->type & SEQ_EFFECT) {
			seqt= effbase.first;
			while(seqt) {
				if(seqt->machine>=seq->machine) {
					BLI_insertlinkbefore(&effbase, seqt, seq);
					break;
				}
				seqt= seqt->next;
			}
			if(seqt==NULL) BLI_addtail(&effbase, seq);
		}
		else {
			seqt= seqbase.first;
			while(seqt) {
				if(seqt->machine>=seq->machine) {
					BLI_insertlinkbefore(&seqbase, seqt, seq);
					break;
				}
				seqt= seqt->next;
			}
			if(seqt==NULL) BLI_addtail(&seqbase, seq);
		}
	}

	BLI_movelisttolist(&seqbase, &effbase);
	*(ed->seqbasep)= seqbase;
}


static int clear_scene_in_allseqs_cb(Sequence *seq, void *arg_pt)
{
	if(seq->scene==(Scene *)arg_pt)
		seq->scene= NULL;
	return 1;
}

void clear_scene_in_allseqs(Main *bmain, Scene *scene)
{
	Scene *scene_iter;

	/* when a scene is deleted: test all seqs */
	for(scene_iter= bmain->scene.first; scene_iter; scene_iter= scene_iter->id.next) {
		if(scene_iter != scene && scene_iter->ed) {
			seqbase_recursive_apply(&scene_iter->ed->seqbase, clear_scene_in_allseqs_cb, scene);
		}
	}
}

typedef struct SeqUniqueInfo {
	Sequence *seq;
	char name_src[32];
	char name_dest[32];
	int count;
	int match;
} SeqUniqueInfo;

/*
static void seqbase_unique_name(ListBase *seqbasep, Sequence *seq)
{
	 BLI_uniquename(seqbasep, seq, "Sequence", '.', offsetof(Sequence, name), SEQ_NAME_MAXSTR);
}*/

static void seqbase_unique_name(ListBase *seqbasep, SeqUniqueInfo *sui)
{
	Sequence *seq;
	for(seq=seqbasep->first; seq; seq= seq->next) {
		if (sui->seq != seq && strcmp(sui->name_dest, seq->name+2)==0) {
			sprintf(sui->name_dest, "%.17s.%03d",  sui->name_src, sui->count++); /*24 - 2 for prefix, -1 for \0 */
			sui->match= 1; /* be sure to re-scan */
		}
	}
}

static int seqbase_unique_name_recursive_cb(Sequence *seq, void *arg_pt)
{
	if(seq->seqbase.first)
		seqbase_unique_name(&seq->seqbase, (SeqUniqueInfo *)arg_pt);
	return 1;
}

void seqbase_unique_name_recursive(ListBase *seqbasep, struct Sequence *seq)
{
	SeqUniqueInfo sui;
	char *dot;
	sui.seq= seq;
	strcpy(sui.name_src, seq->name+2);
	strcpy(sui.name_dest, seq->name+2);

	sui.count= 1;
	sui.match= 1; /* assume the worst to start the loop */

	/* Strip off the suffix */
	if ((dot=strrchr(sui.name_src, '.'))) {
		*dot= '\0';
		dot++;

		if(*dot)
			sui.count= atoi(dot) + 1;
	}

	while(sui.match) {
		sui.match= 0;
		seqbase_unique_name(seqbasep, &sui);
		seqbase_recursive_apply(seqbasep, seqbase_unique_name_recursive_cb, &sui);
	}

	strcpy(seq->name+2, sui.name_dest);
}

static const char *give_seqname_by_type(int type)
{
	switch(type) {
	case SEQ_META:	     return "Meta";
	case SEQ_IMAGE:      return "Image";
	case SEQ_SCENE:      return "Scene";
	case SEQ_MOVIE:      return "Movie";
	case SEQ_SOUND:      return "Audio";
	case SEQ_CROSS:      return "Cross";
	case SEQ_GAMCROSS:   return "Gamma Cross";
	case SEQ_ADD:        return "Add";
	case SEQ_SUB:        return "Sub";
	case SEQ_MUL:        return "Mul";
	case SEQ_ALPHAOVER:  return "Alpha Over";
	case SEQ_ALPHAUNDER: return "Alpha Under";
	case SEQ_OVERDROP:   return "Over Drop";
	case SEQ_WIPE:       return "Wipe";
	case SEQ_GLOW:       return "Glow";
	case SEQ_TRANSFORM:  return "Transform";
	case SEQ_COLOR:      return "Color";
	case SEQ_MULTICAM:   return "Multicam";
	case SEQ_SPEED:      return "Speed";
	default:
		return NULL;
	}
}

const char *give_seqname(Sequence *seq)
{
	const char *name = give_seqname_by_type(seq->type);

	if (!name) {
		if(seq->type<SEQ_EFFECT) {
			return seq->strip->dir;
		} else if(seq->type==SEQ_PLUGIN) {
			if(!(seq->flag & SEQ_EFFECT_NOT_LOADED) &&
			   seq->plugin && seq->plugin->doit) {
				return seq->plugin->pname;
			} else {
				return "Plugin";
			}
		} else {
			return "Effect";
		}
	}
	return name;
}

/* ***************** DO THE SEQUENCE ***************** */

static void make_black_ibuf(ImBuf *ibuf)
{
	unsigned int *rect;
	float *rect_float;
	int tot;

	if(ibuf==NULL || (ibuf->rect==NULL && ibuf->rect_float==NULL)) return;

	tot= ibuf->x*ibuf->y;

	rect= ibuf->rect;
	rect_float = ibuf->rect_float;

	if (rect) {
		memset(rect,       0, tot * sizeof(char) * 4);
	}

	if (rect_float) {
		memset(rect_float, 0, tot * sizeof(float) * 4);
	}
}

static void multibuf(ImBuf *ibuf, float fmul)
{
	char *rt;
	float *rt_float;

	int a, mul, icol;

	mul= (int)(256.0*fmul);
	rt= (char *)ibuf->rect;
	rt_float = ibuf->rect_float;

	if (rt) {
		a= ibuf->x*ibuf->y;
		while(a--) {

			icol= (mul*rt[0])>>8;
			if(icol>254) rt[0]= 255; else rt[0]= icol;
			icol= (mul*rt[1])>>8;
			if(icol>254) rt[1]= 255; else rt[1]= icol;
			icol= (mul*rt[2])>>8;
			if(icol>254) rt[2]= 255; else rt[2]= icol;
			icol= (mul*rt[3])>>8;
			if(icol>254) rt[3]= 255; else rt[3]= icol;
			
			rt+= 4;
		}
	}
	if (rt_float) {
		a= ibuf->x*ibuf->y;
		while(a--) {
			rt_float[0] *= fmul;
			rt_float[1] *= fmul;
			rt_float[2] *= fmul;
			rt_float[3] *= fmul;
			
			rt_float += 4;
		}
	}
}

static float give_stripelem_index(Sequence *seq, float cfra)
{
	float nr;
	int sta = seq->start;
	int end = seq->start+seq->len-1;

	if(seq->len == 0) return -1;

	if(seq->flag&SEQ_REVERSE_FRAMES) {	
		/*reverse frame in this sequence */
		if(cfra <= sta) nr= seq->len-1;
		else if(cfra >= end) nr= 0;
		else nr= end - cfra;
	} else {
		if(cfra <= sta) nr= 0;
		else if(cfra >= end) nr= seq->len-1;
		else nr= cfra - sta;
	}
	
	if (seq->strobe < 1.0) seq->strobe = 1.0;
	
	if (seq->strobe > 1.0) {
		nr -= fmod((double)nr, (double)seq->strobe);
	}

	return nr;
}

StripElem *give_stripelem(Sequence *seq, int cfra)
{
	StripElem *se= seq->strip->stripdata;

	if(seq->type != SEQ_MOVIE) { /* movie use the first */
		int nr = (int) give_stripelem_index(seq, cfra);

		if (nr == -1 || se == NULL) return NULL;
	
		se += nr + seq->anim_startofs;
	}
	return se;
}

static int evaluate_seq_frame_gen(Sequence ** seq_arr, ListBase *seqbase, int cfra)
{
	Sequence *seq;
	int totseq=0;

	memset(seq_arr, 0, sizeof(Sequence*) * (MAXSEQ+1));

	seq= seqbase->first;
	while(seq) {
		if(seq->startdisp <=cfra && seq->enddisp > cfra) {
			seq_arr[seq->machine]= seq;
			totseq++;
		}
		seq= seq->next;
	}

	return totseq;
}

int evaluate_seq_frame(Scene *scene, int cfra)
{
	Editing *ed= seq_give_editing(scene, FALSE);
	Sequence *seq_arr[MAXSEQ+1];

	if(ed==NULL) return 0;
	return evaluate_seq_frame_gen(seq_arr, ed->seqbasep, cfra);
}

static int video_seq_is_rendered(Sequence * seq)
{
	return (seq && !(seq->flag & SEQ_MUTE) && seq->type != SEQ_SOUND);
}

static int get_shown_sequences(	ListBase * seqbasep, int cfra, int chanshown, Sequence ** seq_arr_out)
{
	Sequence *seq_arr[MAXSEQ+1];
	int b = chanshown;
	int cnt = 0;

	if (b > MAXSEQ) {
		return 0;
	}

	if(evaluate_seq_frame_gen(seq_arr, seqbasep, cfra)) {
		if (b > 0) {
			if (seq_arr[b] == NULL) {
				return 0;
			}
		} else {
			for (b = MAXSEQ; b > 0; b--) {
				if (video_seq_is_rendered(seq_arr[b])) {
					break;
				}
			}
		}
	}
	
	chanshown = b;

	for (;b > 0; b--) {
		if (video_seq_is_rendered(seq_arr[b])) {
			if (seq_arr[b]->blend_mode == SEQ_BLEND_REPLACE) {
				break;
			}
		}
	}

	for (;b <= chanshown && b >= 0; b++) {
		if (video_seq_is_rendered(seq_arr[b])) {
			seq_arr_out[cnt++] = seq_arr[b];
		}
	}

	return cnt;
}
 

/* **********************************************************************
   proxy management
   ********************************************************************** */

#define PROXY_MAXFILE (2*FILE_MAXDIR+FILE_MAXFILE)

static int seq_proxy_get_fname(SeqRenderData context, Sequence * seq, int cfra, char * name)
{
	int frameno;
	char dir[FILE_MAXDIR];

	if (!seq->strip->proxy) {
		return FALSE;
	}

	if (seq->flag & (SEQ_USE_PROXY_CUSTOM_DIR|SEQ_USE_PROXY_CUSTOM_FILE)) {
		strcpy(dir, seq->strip->proxy->dir);
	} else {
		if (ELEM(seq->type, SEQ_IMAGE, SEQ_MOVIE)) {
			snprintf(dir, FILE_MAXDIR, "%s/BL_proxy", seq->strip->dir);
		} else {
			return FALSE;
		}
	}

	if (seq->flag & SEQ_USE_PROXY_CUSTOM_FILE) {
		BLI_join_dirfile(name, FILE_MAX, dir, seq->strip->proxy->file); /* XXX, not real length */
		BLI_path_abs(name, G.main->name);

		return TRUE;
	}

	/* generate a separate proxy directory for each preview size */

	switch(seq->type) {
	case SEQ_IMAGE:
		snprintf(name, PROXY_MAXFILE, "%s/images/%d/%s_proxy", dir,
			 context.preview_render_size, 
			 give_stripelem(seq, cfra)->name);
		frameno = 1;
		break;
	case SEQ_MOVIE:
		frameno = (int) give_stripelem_index(seq, cfra) + seq->anim_startofs;
		snprintf(name, PROXY_MAXFILE, "%s/%s/%d/####", dir,
			 seq->strip->stripdata->name, context.preview_render_size);
		break;
	default:
		frameno = (int) give_stripelem_index(seq, cfra) + seq->anim_startofs;
		snprintf(name, PROXY_MAXFILE, "%s/proxy_misc/%d/####", dir, 
			 context.preview_render_size);
	}

	BLI_path_abs(name, G.main->name);
	BLI_path_frame(name, frameno, 0);

	strcat(name, ".jpg");

	return TRUE;
}

static struct ImBuf * seq_proxy_fetch(SeqRenderData context, Sequence * seq, int cfra)
{
	char name[PROXY_MAXFILE];

	if (!(seq->flag & SEQ_USE_PROXY)) {
		return NULL;
	}

	/* rendering at 100% ? No real sense in proxy-ing, right? */
	if (context.preview_render_size == 100) {
		return NULL;
	}

	if (seq->flag & SEQ_USE_PROXY_CUSTOM_FILE) {
		int frameno = (int) give_stripelem_index(seq, cfra) + seq->anim_startofs;
		if (seq->strip->proxy->anim == NULL) {
			if (seq_proxy_get_fname(context, seq, cfra, name)==0) {
				return NULL;
			}
 
			seq->strip->proxy->anim = openanim(name, IB_rect);
		}
		if (seq->strip->proxy->anim==NULL) {
			return NULL;
		}
 
		return IMB_anim_absolute(seq->strip->proxy->anim, frameno);
	}
 
	if (seq_proxy_get_fname(context, seq, cfra, name) == 0) {
		return NULL;
	}

	if (BLI_exists(name)) {
		return IMB_loadiffname(name, IB_rect);
	} else {
		return NULL;
	}
}

#if 0
static void do_build_seq_ibuf(Scene *scene, Sequence * seq, TStripElem *se, int cfra,
				  int build_proxy_run, int preview_render_size);

static void seq_proxy_build_frame(Scene *scene, Sequence * seq, int cfra, int preview_render_size, int seqrectx, int seqrecty)
{
	char name[PROXY_MAXFILE];
	int quality;
	TStripElem * se;
	int ok;
	int rectx, recty;
	struct ImBuf * ibuf;

	if (!(seq->flag & SEQ_USE_PROXY)) {
		return;
	}

	/* rendering at 100% ? No real sense in proxy-ing, right? */
	if (preview_render_size == 100) {
		return;
	}

	/* that's why it is called custom... */
	if (seq->flag & SEQ_USE_PROXY_CUSTOM_FILE) {
		return;
	}

	if (!seq_proxy_get_fname(scene, seq, cfra, name, preview_render_size)) {
		return;
	}

	se = give_tstripelem(seq, cfra);
	if (!se) {
		return;
	}

	if(se->ibuf) {
		IMB_freeImBuf(se->ibuf);
		se->ibuf = 0;
	}
	
	do_build_seq_ibuf(scene, seq, se, cfra, TRUE, preview_render_size,
			  seqrectx, seqrecty);

	if (!se->ibuf) {
		return;
	}

	rectx= (preview_render_size*scene->r.xsch)/100;
	recty= (preview_render_size*scene->r.ysch)/100;

	ibuf = se->ibuf;

	if (ibuf->x != rectx || ibuf->y != recty) {
		IMB_scalefastImBuf(ibuf, (short)rectx, (short)recty);
	}

	/* quality is fixed, otherwise one has to generate separate
	   directories for every quality...

	   depth = 32 is intentionally left in, otherwise ALPHA channels
	   won't work... */
	quality = seq->strip->proxy->quality;
	ibuf->ftype= JPG | quality;

	BLI_make_existing_file(name);
	
	ok = IMB_saveiff(ibuf, name, IB_rect | IB_zbuf | IB_zbuffloat);
	if (ok == 0) {
		perror(name);
	}

	IMB_freeImBuf(ibuf);
	se->ibuf = 0;
}

static void seq_proxy_rebuild(Scene *scene, Sequence * seq, int seqrectx,
			      int seqrecty)
{
	int cfra;
	float rsize = seq->strip->proxy->size;

	waitcursor(1);

	G.afbreek = 0;

	/* flag management tries to account for strobe and 
	   other "non-linearities", that might come in the future...
	   better way would be to "touch" the files, so that _really_
	   no one is rebuild twice.
	 */

	for (cfra = seq->startdisp; cfra < seq->enddisp; cfra++) {
		TStripElem * tse = give_tstripelem(seq, cfra);

		tse->flag &= ~STRIPELEM_PREVIEW_DONE;
	}

	

	/* a _lot_ faster for movie files, if we read frames in
	   sequential order */
	if (seq->flag & SEQ_REVERSE_FRAMES) {
		for (cfra = seq->enddisp-seq->endstill-1; 
			 cfra >= seq->startdisp + seq->startstill; cfra--) {
			TStripElem * tse = give_tstripelem(seq, cfra);

			if (!(tse->flag & STRIPELEM_PREVIEW_DONE)) {
//XXX				set_timecursor(cfra);
				seq_proxy_build_frame(scene, seq, cfra, rsize,
						      seqrectx, seqrecty);
				tse->flag |= STRIPELEM_PREVIEW_DONE;
			}
			if (blender_test_break()) {
				break;
			}
		}
	} else {
		for (cfra = seq->startdisp + seq->startstill; 
			 cfra < seq->enddisp - seq->endstill; cfra++) {
			TStripElem * tse = give_tstripelem(seq, cfra);

			if (!(tse->flag & STRIPELEM_PREVIEW_DONE)) {
//XXX				set_timecursor(cfra);
				seq_proxy_build_frame(scene, seq, cfra, rsize,
						      seqrectx, seqrecty);
				tse->flag |= STRIPELEM_PREVIEW_DONE;
			}
			if (blender_test_break()) {
				break;
			}
		}
	}
	waitcursor(0);
}
#endif


/* **********************************************************************
   color balance 
   ********************************************************************** */

static StripColorBalance calc_cb(StripColorBalance * cb_)
{
	StripColorBalance cb = *cb_;
	int c;

	for (c = 0; c < 3; c++) {
		cb.lift[c] = 2.0f - cb.lift[c];
	}

	if(cb.flag & SEQ_COLOR_BALANCE_INVERSE_LIFT) {
		for (c = 0; c < 3; c++) {
			/* tweak to give more subtle results
			 * values above 1.0 are scaled */
			if(cb.lift[c] > 1.0f)
				cb.lift[c] = pow(cb.lift[c] - 1.0f, 2.0f) + 1.0f;

			cb.lift[c] = 2.0f - cb.lift[c];
		}
	}

	if (cb.flag & SEQ_COLOR_BALANCE_INVERSE_GAIN) {
		for (c = 0; c < 3; c++) {
			if (cb.gain[c] != 0.0) {
				cb.gain[c] = 1.0/cb.gain[c];
			} else {
				cb.gain[c] = 1000000; /* should be enough :) */
			}
		}
	}

	if (!(cb.flag & SEQ_COLOR_BALANCE_INVERSE_GAMMA)) {
		for (c = 0; c < 3; c++) {
			if (cb.gamma[c] != 0.0) {
				cb.gamma[c] = 1.0/cb.gamma[c];
			} else {
				cb.gamma[c] = 1000000; /* should be enough :) */
			}
		}
	}

	return cb;
}

/* note: lift is actually 2-lift */
MINLINE float color_balance_fl(float in, const float lift, const float gain, const float gamma, const float mul)
{
	float x= (((in - 1.0f) * lift) + 1.0f) * gain;

	/* prevent NaN */
	if (x < 0.f) x = 0.f;

	return powf(x, gamma) * mul;
}

static void make_cb_table_byte(float lift, float gain, float gamma,
				   unsigned char * table, float mul)
{
	int y;

	for (y = 0; y < 256; y++) {
		float v= color_balance_fl((float)y * (1.0 / 255.0f), lift, gain, gamma, mul);
		CLAMP(v, 0.0f, 1.0f);
		table[y] = v * 255;
	}
}

static void make_cb_table_float(float lift, float gain, float gamma,
				float * table, float mul)
{
	int y;

	for (y = 0; y < 256; y++) {
		float v= color_balance_fl((float)y * (1.0 / 255.0f), lift, gain, gamma, mul);
		table[y] = v;
	}
}

static void color_balance_byte_byte(Sequence * seq, ImBuf* ibuf, float mul)
{
	unsigned char cb_tab[3][256];
	int c;
	unsigned char * p = (unsigned char*) ibuf->rect;
	unsigned char * e = p + ibuf->x * 4 * ibuf->y;

	StripColorBalance cb = calc_cb(seq->strip->color_balance);

	for (c = 0; c < 3; c++) {
		make_cb_table_byte(cb.lift[c], cb.gain[c], cb.gamma[c],
				   cb_tab[c], mul);
	}

	while (p < e) {
		p[0] = cb_tab[0][p[0]];
		p[1] = cb_tab[1][p[1]];
		p[2] = cb_tab[2][p[2]];
		
		p += 4;
	}
}

static void color_balance_byte_float(Sequence * seq, ImBuf* ibuf, float mul)
{
	float cb_tab[4][256];
	int c,i;
	unsigned char * p = (unsigned char*) ibuf->rect;
	unsigned char * e = p + ibuf->x * 4 * ibuf->y;
	float * o;
	StripColorBalance cb;

	imb_addrectfloatImBuf(ibuf);

	o = ibuf->rect_float;

	cb = calc_cb(seq->strip->color_balance);

	for (c = 0; c < 3; c++) {
		make_cb_table_float(cb.lift[c], cb.gain[c], cb.gamma[c], cb_tab[c], mul);
	}

	for (i = 0; i < 256; i++) {
		cb_tab[3][i] = ((float)i)*(1.0f/255.0f);
	}

	while (p < e) {
		o[0] = cb_tab[0][p[0]];
		o[1] = cb_tab[1][p[1]];
		o[2] = cb_tab[2][p[2]];
		o[3] = cb_tab[3][p[3]];

		p += 4; o += 4;
	}
}

static void color_balance_float_float(Sequence * seq, ImBuf* ibuf, float mul)
{
	float * p = ibuf->rect_float;
	float * e = ibuf->rect_float + ibuf->x * 4* ibuf->y;
	StripColorBalance cb = calc_cb(seq->strip->color_balance);

	while (p < e) {
		int c;
		for (c = 0; c < 3; c++) {
			p[c]= color_balance_fl(p[c], cb.lift[c], cb.gain[c], cb.gamma[c], mul);
		}
		p += 4;
	}
}

static void color_balance(Sequence * seq, ImBuf* ibuf, float mul)
{
	if (ibuf->rect_float) {
		color_balance_float_float(seq, ibuf, mul);
	} else if(seq->flag & SEQ_MAKE_FLOAT) {
		color_balance_byte_float(seq, ibuf, mul);
	} else {
		color_balance_byte_byte(seq, ibuf, mul);
	}
}

/*
  input preprocessing for SEQ_IMAGE, SEQ_MOVIE and SEQ_SCENE

  Do all the things you can't really do afterwards using sequence effects
  (read: before rescaling to render resolution has been done)

  Order is important!

  - Deinterlace
  - Crop and transform in image source coordinate space
  - Flip X + Flip Y (could be done afterwards, backward compatibility)
  - Promote image to float data (affects pipeline operations afterwards)
  - Color balance (is most efficient in the byte -> float 
	(future: half -> float should also work fine!)
	case, if done on load, since we can use lookup tables)
  - Premultiply

*/

int input_have_to_preprocess(
	SeqRenderData UNUSED(context), Sequence * seq, float UNUSED(cfra))
{
	float mul;

	if (seq->flag & (SEQ_FILTERY|SEQ_USE_CROP|SEQ_USE_TRANSFORM|SEQ_FLIPX|
			 SEQ_FLIPY|SEQ_USE_COLOR_BALANCE|SEQ_MAKE_PREMUL)) {
		return TRUE;
	}

	mul = seq->mul;

	if(seq->blend_mode == SEQ_BLEND_REPLACE) {
		mul *= seq->blend_opacity / 100.0;
	}

	if (mul != 1.0) {
		return TRUE;
	}

	if (seq->sat != 1.0) {
		return TRUE;
	}
		
	return FALSE;
}

static ImBuf * input_preprocess(
	SeqRenderData context, Sequence *seq, float UNUSED(cfra), ImBuf * ibuf)
{
	float mul;

	if((seq->flag & SEQ_FILTERY) && seq->type != SEQ_MOVIE) {
		IMB_filtery(ibuf);
	}

	if(seq->flag & (SEQ_USE_CROP|SEQ_USE_TRANSFORM)) {
		StripCrop c= {0};
		StripTransform t= {0};
		int sx,sy,dx,dy;

		if(seq->flag & SEQ_USE_CROP && seq->strip->crop) {
			c = *seq->strip->crop;
		}
		if(seq->flag & SEQ_USE_TRANSFORM && seq->strip->transform) {
			t = *seq->strip->transform;
		}

		sx = ibuf->x - c.left - c.right;
		sy = ibuf->y - c.top - c.bottom;
		dx = sx;
		dy = sy;

		if (seq->flag & SEQ_USE_TRANSFORM) {
			dx = context.scene->r.xsch;
			dy = context.scene->r.ysch;
		}

		if (c.top + c.bottom >= ibuf->y || c.left + c.right >= ibuf->x ||
				t.xofs >= dx || t.yofs >= dy) {
			make_black_ibuf(ibuf);
		} else {
			ImBuf * i = IMB_allocImBuf(dx, dy,32, ibuf->rect_float ? IB_rectfloat : IB_rect);

			IMB_rectcpy(i, ibuf, t.xofs, t.yofs, c.left, c.bottom, sx, sy);
			
			IMB_freeImBuf(ibuf);

			ibuf = i;
		}
	} 

	if(seq->flag & SEQ_FLIPX) {
		IMB_flipx(ibuf);
	}
	
	if(seq->flag & SEQ_FLIPY) {
		IMB_flipy(ibuf);
	}

	if(seq->sat != 1.0f) {
		/* inline for now, could become an imbuf function */
		int i;
		unsigned char *rct= (unsigned char *)ibuf->rect;
		float *rctf= ibuf->rect_float;
		const float sat= seq->sat;
		float hsv[3];

		if(rct) {
			float rgb[3];
			for (i = ibuf->x * ibuf->y; i > 0; i--, rct+=4) {
				rgb_byte_to_float(rct, rgb);
				rgb_to_hsv(rgb[0], rgb[1], rgb[2], hsv, hsv+1, hsv+2);
				hsv_to_rgb(hsv[0], hsv[1] * sat, hsv[2], rgb, rgb+1, rgb+2);
				rgb_float_to_byte(rgb, rct);
			}
		}

		if(rctf) {
			for (i = ibuf->x * ibuf->y; i > 0; i--, rctf+=4) {
				rgb_to_hsv(rctf[0], rctf[1], rctf[2], hsv, hsv+1, hsv+2);
				hsv_to_rgb(hsv[0], hsv[1] * sat, hsv[2], rctf, rctf+1, rctf+2);
			}
		}
	}

	mul = seq->mul;

	if(seq->blend_mode == SEQ_BLEND_REPLACE) {
		mul *= seq->blend_opacity / 100.0;
	}

	if(seq->flag & SEQ_USE_COLOR_BALANCE && seq->strip->color_balance) {
		color_balance(seq, ibuf, mul);
		mul = 1.0;
	}

	if(seq->flag & SEQ_MAKE_FLOAT) {
		if (!ibuf->rect_float)
			IMB_float_from_rect_simple(ibuf);

		if (ibuf->rect) {
			imb_freerectImBuf(ibuf);
		}
	}

	if(mul != 1.0) {
		multibuf(ibuf, mul);
	}

	if(seq->flag & SEQ_MAKE_PREMUL) {
		if(ibuf->depth == 32 && ibuf->zbuf == NULL) {
			IMB_premultiply_alpha(ibuf);
		}
	}


	if(ibuf->x != context.rectx || ibuf->y != context.recty ) {
		if(context.scene->r.mode & R_OSA) {
			IMB_scaleImBuf(ibuf, (short)context.rectx, (short)context.recty);
		} else {
			IMB_scalefastImBuf(ibuf, (short)context.rectx, (short)context.recty);
		}
	}
	return ibuf;
}

static ImBuf * copy_from_ibuf_still(SeqRenderData context, Sequence * seq, 
				    float nr)
{
	ImBuf * rval = NULL;
	ImBuf * ibuf = NULL;

	if (nr == 0) {
		ibuf = seq_stripelem_cache_get(
			context, seq, seq->start, 
			SEQ_STRIPELEM_IBUF_STARTSTILL);
	} else if (nr == seq->len - 1) {
		ibuf = seq_stripelem_cache_get(
			context, seq, seq->start, 
			SEQ_STRIPELEM_IBUF_ENDSTILL);
	}

	if (ibuf) {
		rval = IMB_dupImBuf(ibuf);
		IMB_freeImBuf(ibuf);
	}

	return rval;
}

static void copy_to_ibuf_still(SeqRenderData context, Sequence * seq, float nr,
			       ImBuf * ibuf)
{
	if (nr == 0) {
		seq_stripelem_cache_put(
			context, seq, seq->start, 
			SEQ_STRIPELEM_IBUF_STARTSTILL, IMB_dupImBuf(ibuf));
	} 

	if (nr == seq->len - 1) {
		seq_stripelem_cache_put(
			context, seq, seq->start, 
			SEQ_STRIPELEM_IBUF_ENDSTILL, IMB_dupImBuf(ibuf));
	}
}

/* **********************************************************************
   strip rendering functions
   ********************************************************************** */

static ImBuf* seq_render_strip_stack( 
	SeqRenderData context, ListBase *seqbasep, float cfra, int chanshown);

static ImBuf * seq_render_strip(
	SeqRenderData context, Sequence * seq, float cfra);


static ImBuf* seq_render_effect_strip_impl(
	SeqRenderData context, Sequence *seq, float cfra)
{
	float fac, facf;
	int early_out;
	int i;
	struct SeqEffectHandle sh = get_sequence_effect(seq);
	FCurve *fcu= NULL;
	ImBuf * ibuf[3];
	Sequence *input[3];
	ImBuf * out = NULL;

	ibuf[0] = ibuf[1] = ibuf[2] = NULL;

	input[0] = seq->seq1; input[1] = seq->seq2; input[2] = seq->seq3;

	if (!sh.execute) { /* effect not supported in this version... */
		out = IMB_allocImBuf((short)context.rectx, 
				     (short)context.recty, 32, IB_rect);
		return out;
	}

	if (seq->flag & SEQ_USE_EFFECT_DEFAULT_FADE) {
		sh.get_default_fac(seq, cfra, &fac, &facf);
		
		if ((context.scene->r.mode & R_FIELDS)==0)
			facf= fac;
	}
	else {
		fcu = id_data_find_fcurve(&context.scene->id, seq, &RNA_Sequence, "effect_fader", 0);
		if (fcu) {
			fac = facf = evaluate_fcurve(fcu, cfra);
			if( context.scene->r.mode & R_FIELDS ) {
				facf = evaluate_fcurve(fcu, cfra + 0.5);
			}
		} else {
			fac = facf = seq->effect_fader;
		}
	}

	early_out = sh.early_out(seq, fac, facf);

	switch (early_out) {
	case EARLY_NO_INPUT:
		out = sh.execute(context, seq, cfra, fac, facf, 
				 NULL, NULL, NULL);
		break;
	case EARLY_DO_EFFECT:
		for(i=0; i<3; i++) {
			if(input[i])
				ibuf[i] = seq_render_strip(
					context, input[i], cfra);
		}

		if (ibuf[0] && ibuf[1]) {
			out = sh.execute(context, seq, cfra, fac, facf,  
					 ibuf[0], ibuf[1], ibuf[2]);
		}
		break;
	case EARLY_USE_INPUT_1:
		if (input[0]) {
			ibuf[0] = seq_render_strip(context, input[0], cfra);
		}
		if (ibuf[0]) {
			if (input_have_to_preprocess(context, seq, cfra)) {
				out = IMB_dupImBuf(ibuf[0]);
			} else {
				out = ibuf[0];
				IMB_refImBuf(out);
			}
		}
		break;
	case EARLY_USE_INPUT_2:
		if (input[1]) {
			ibuf[1] = seq_render_strip(context, input[1], cfra);
		}
		if (ibuf[1]) {
			if (input_have_to_preprocess(context, seq, cfra)) {
				out = IMB_dupImBuf(ibuf[1]);
			} else {
				out = ibuf[1];
				IMB_refImBuf(out);
			}
		}
		break;
	}

	for (i = 0; i < 3; i++) {
		IMB_freeImBuf(ibuf[i]);
	}

	if (out == NULL) {
		out = IMB_allocImBuf((short)context.rectx, (short)context.recty, 32, IB_rect);
	}

	return out;
}


static ImBuf * seq_render_scene_strip_impl(
	SeqRenderData context, Sequence * seq, float nr)
{
	ImBuf * ibuf = NULL;
	float frame= seq->sfra + nr + seq->anim_startofs;
	float oldcfra;
	Object *oldcamera;
	ListBase oldmarkers;
	
	/* Old info:
	   Hack! This function can be called from do_render_seq(), in that case
	   the seq->scene can already have a Render initialized with same name,
	   so we have to use a default name. (compositor uses scene name to
	   find render).
	   However, when called from within the UI (image preview in sequencer)
	   we do want to use scene Render, that way the render result is defined
	   for display in render/imagewindow
	   
	   Hmm, don't see, why we can't do that all the time,
	   and since G.rendering is uhm, gone... (Peter)
	*/

	/* New info:
	   Using the same name for the renders works just fine as the do_render_seq()
	   render is not used while the scene strips are rendered.
	   
	   However rendering from UI (through sequencer_preview_area_draw) can crash in
	   very many cases since other renders (material preview, an actual render etc.)
	   can be started while this sequence preview render is running. The only proper
	   solution is to make the sequencer preview render a proper job, which can be
	   stopped when needed. This would also give a nice progress bar for the preview
	   space so that users know there's something happening.

	   As a result the active scene now only uses OpenGL rendering for the sequencer
	   preview. This is far from nice, but is the only way to prevent crashes at this
	   time. 

	   -jahka
	*/

	int rendering = G.rendering;
	int doseq;
	int doseq_gl= G.rendering ? /*(scene->r.seq_flag & R_SEQ_GL_REND)*/ 0 : /*(scene->r.seq_flag & R_SEQ_GL_PREV)*/ 1;
	int have_seq= FALSE;
	Scene *sce= seq->scene; /* dont refer to seq->scene above this point!, it can be NULL */
	int sce_valid= FALSE;

	if(sce) {
		have_seq= (sce->r.scemode & R_DOSEQ) && sce->ed && sce->ed->seqbase.first;
		sce_valid= (sce->camera || have_seq);
	}

	if (!sce_valid)
		return NULL;

	oldcfra= seq->scene->r.cfra;
	oldcamera= seq->scene->camera;

	/* prevent eternal loop */
	doseq= context.scene->r.scemode & R_DOSEQ;
	context.scene->r.scemode &= ~R_DOSEQ;
	
	seq->scene->r.cfra= frame;
	if(seq->scene_camera)	
		seq->scene->camera= seq->scene_camera;
	else	
		scene_camera_switch_update(seq->scene);
	
#ifdef DURIAN_CAMERA_SWITCH
	/* stooping to new low's in hackyness :( */
	oldmarkers= seq->scene->markers;
	seq->scene->markers.first= seq->scene->markers.last= NULL;
#endif
	
	if(sequencer_view3d_cb && BLI_thread_is_main() && doseq_gl && (seq->scene == context.scene || have_seq==0) && seq->scene->camera) {
		/* for old scened this can be uninitialized, should probably be added to do_versions at some point if the functionality stays */
		if(context.scene->r.seq_prev_type==0)
			context.scene->r.seq_prev_type = 3 /* ==OB_SOLID */; 

		/* opengl offscreen render */
<<<<<<< HEAD
		scene_update_for_newframe(bmain, seq->scene, seq->scene->lay);
		ibuf= sequencer_view3d_cb(seq->scene, seqrectx, seqrecty, IB_rect,
					  scene->r.seq_prev_type);
=======
		scene_update_for_newframe(context.bmain, seq->scene, seq->scene->lay);
		ibuf= sequencer_view3d_cb(seq->scene, context.rectx, context.recty, IB_rect, context.scene->r.seq_prev_type);
>>>>>>> 2198cfdb
	}
	else {
		Render *re = RE_GetRender(sce->id.name);
		RenderResult rres;

		/* XXX: this if can be removed when sequence preview rendering uses the job system */
		if(rendering || context.scene != sce) {
			if(re==NULL)
				re= RE_NewRender(sce->id.name);
			
			RE_BlenderFrame(re, context.bmain, sce, NULL, sce->lay, frame, FALSE);

			/* restore previous state after it was toggled on & off by RE_BlenderFrame */
			G.rendering = rendering;
		}
		
		RE_AcquireResultImage(re, &rres);
		
		if(rres.rectf) {
			ibuf= IMB_allocImBuf(rres.rectx, rres.recty, 32, IB_rectfloat);
			memcpy(ibuf->rect_float, rres.rectf, 4*sizeof(float)*rres.rectx*rres.recty);
			if(rres.rectz) {
				addzbuffloatImBuf(ibuf);
				memcpy(ibuf->zbuf_float, rres.rectz, sizeof(float)*rres.rectx*rres.recty);
			}

			/* float buffers in the sequencer are not linear */
			ibuf->profile= IB_PROFILE_LINEAR_RGB;
			IMB_convert_profile(ibuf, IB_PROFILE_SRGB);			
		}
		else if (rres.rect32) {
			ibuf= IMB_allocImBuf(rres.rectx, rres.recty, 32, IB_rect);
			memcpy(ibuf->rect, rres.rect32, 4*rres.rectx*rres.recty);
		}
		
		RE_ReleaseResultImage(re);
		
		// BIF_end_render_callbacks();
	}
	
	/* restore */
	context.scene->r.scemode |= doseq;
	
	seq->scene->r.cfra = oldcfra;
	seq->scene->camera= oldcamera;
	if(frame != oldcfra)
		scene_update_for_newframe(context.bmain, seq->scene, seq->scene->lay);
	
#ifdef DURIAN_CAMERA_SWITCH
	/* stooping to new low's in hackyness :( */
	seq->scene->markers= oldmarkers;
#endif

	return ibuf;
}

static ImBuf * seq_render_strip(SeqRenderData context, Sequence * seq, float cfra)
{
	ImBuf * ibuf = NULL;
	char name[FILE_MAXDIR+FILE_MAXFILE];
	int use_preprocess = input_have_to_preprocess(context, seq, cfra);
	float nr = give_stripelem_index(seq, cfra);
	/* all effects are handled similarly with the exception of speed effect */
	int type = (seq->type & SEQ_EFFECT && seq->type != SEQ_SPEED) ? SEQ_EFFECT : seq->type;

	ibuf = seq_stripelem_cache_get(context, seq, cfra, SEQ_STRIPELEM_IBUF);

	/* currently, we cache preprocessed images in SEQ_STRIPELEM_IBUF,
	   but not(!) on SEQ_STRIPELEM_IBUF_ENDSTILL and ..._STARTSTILL */
	if (ibuf)
		use_preprocess = FALSE;

	if (ibuf == NULL)
		ibuf = copy_from_ibuf_still(context, seq, nr);
	
	if (ibuf == NULL)
		ibuf = seq_proxy_fetch(context, seq, cfra);

	if(ibuf == NULL) switch(type) {
		case SEQ_META:
		{
			ImBuf * meta_ibuf = NULL;

			if(seq->seqbase.first)
				meta_ibuf = seq_render_strip_stack(
					context, &seq->seqbase,
					seq->start + nr, 0);

			if(meta_ibuf) {
				ibuf = meta_ibuf;
				if(ibuf && use_preprocess) {
					struct ImBuf * i = IMB_dupImBuf(ibuf);

					IMB_freeImBuf(ibuf);

					ibuf = i;
				}
			}
			break;
		}
		case SEQ_SPEED:
		{
			ImBuf * child_ibuf = NULL;

			float f_cfra;
			SpeedControlVars * s = (SpeedControlVars *)seq->effectdata;

			sequence_effect_speed_rebuild_map(context.scene,seq, 0);

			/* weeek! */
			f_cfra = seq->start + s->frameMap[(int) nr];

			child_ibuf = seq_render_strip(context,seq->seq1,f_cfra);

			if (child_ibuf) {
				ibuf = child_ibuf;
				if(ibuf && use_preprocess) {
					struct ImBuf * i = IMB_dupImBuf(ibuf);

					IMB_freeImBuf(ibuf);

					ibuf = i;
				}
			}
			break;
		}
		case SEQ_EFFECT:
		{	
			ibuf = seq_render_effect_strip_impl(context, seq, cfra);
			break;
		}
		case SEQ_IMAGE:
		{
			StripElem * s_elem = give_stripelem(seq, cfra);

			if (s_elem) {
				BLI_join_dirfile(name, sizeof(name), seq->strip->dir, s_elem->name);
				BLI_path_abs(name, G.main->name);
			}

			if (s_elem && (ibuf = IMB_loadiffname(name, IB_rect))) {
				/* we don't need both (speed reasons)! */
				if (ibuf->rect_float && ibuf->rect)
					imb_freerectImBuf(ibuf);

				/* all sequencer color is done in SRGB space, linear gives odd crossfades */
				if(ibuf->profile == IB_PROFILE_LINEAR_RGB)
					IMB_convert_profile(ibuf, IB_PROFILE_NONE);

				copy_to_ibuf_still(context, seq, nr, ibuf);

				s_elem->orig_width  = ibuf->x;
				s_elem->orig_height = ibuf->y;
			}
			break;
		}
		case SEQ_MOVIE:
		{
			if(seq->anim==NULL) {
				BLI_join_dirfile(name, sizeof(name), seq->strip->dir, seq->strip->stripdata->name);
				BLI_path_abs(name, G.main->name);
					
				seq->anim = openanim(name, IB_rect |
						     ((seq->flag & SEQ_FILTERY) ? IB_animdeinterlace : 0));
			}

			if(seq->anim) {
				IMB_anim_set_preseek(seq->anim, seq->anim_preseek);
				ibuf = IMB_anim_absolute(seq->anim, nr + seq->anim_startofs);
				/* we don't need both (speed reasons)! */
				if (ibuf && ibuf->rect_float && ibuf->rect)
					imb_freerectImBuf(ibuf);
				if (ibuf) {
					seq->strip->stripdata->orig_width = ibuf->x;
					seq->strip->stripdata->orig_height = ibuf->y;
				}
			}
			copy_to_ibuf_still(context, seq, nr, ibuf);
			break;
		}
		case SEQ_SCENE:
		{	// scene can be NULL after deletions
			ibuf = seq_render_scene_strip_impl(context, seq, nr);

			/* Scene strips update all animation, so we need to restore original state.*/
			BKE_animsys_evaluate_all_animation(context.bmain, cfra);

			copy_to_ibuf_still(context, seq, nr, ibuf);
			break;
		}
	}

	if (ibuf == NULL)
		ibuf = IMB_allocImBuf((short)context.rectx, (short)context.recty, 32, IB_rect);

	if (ibuf->x != context.rectx || ibuf->y != context.recty)
		use_preprocess = TRUE;

	if (use_preprocess)
		ibuf = input_preprocess(context, seq, cfra, ibuf);

	seq_stripelem_cache_put(context, seq, cfra, SEQ_STRIPELEM_IBUF, ibuf);

	return ibuf;
}

/* **********************************************************************
   strip stack rendering functions
   ********************************************************************** */

static int seq_must_swap_input_in_blend_mode(Sequence * seq)
{
	int swap_input = FALSE;

	/* bad hack, to fix crazy input ordering of 
	   those two effects */

	if (ELEM3(seq->blend_mode, SEQ_ALPHAOVER, SEQ_ALPHAUNDER, SEQ_OVERDROP)) {
		swap_input = TRUE;
	}
	
	return swap_input;
}

static int seq_get_early_out_for_blend_mode(Sequence * seq)
{
	struct SeqEffectHandle sh = get_sequence_blend(seq);
	float facf = seq->blend_opacity / 100.0;
	int early_out = sh.early_out(seq, facf, facf);
	
	if (ELEM(early_out, EARLY_DO_EFFECT, EARLY_NO_INPUT)) {
		return early_out;
	}

	if (seq_must_swap_input_in_blend_mode(seq)) {
		if (early_out == EARLY_USE_INPUT_2) {
			return EARLY_USE_INPUT_1;
		} else if (early_out == EARLY_USE_INPUT_1) {
			return EARLY_USE_INPUT_2;
		}
	}
	return early_out;
}

static ImBuf* seq_render_strip_stack(
	SeqRenderData context, ListBase *seqbasep, float cfra, int chanshown)
{
	Sequence* seq_arr[MAXSEQ+1];
	int count;
	int i;
	ImBuf* out = NULL;

	count = get_shown_sequences(seqbasep, cfra, chanshown, (Sequence **)&seq_arr);

	if (count == 0) {
		return NULL;
	}

#if 0 /* commentind since this breaks keyframing, since it resets the value on draw */
	if(scene->r.cfra != cfra) {
		// XXX for prefetch and overlay offset!..., very bad!!!
		AnimData *adt= BKE_animdata_from_id(&scene->id);
		BKE_animsys_evaluate_animdata(&scene->id, adt, cfra, ADT_RECALC_ANIM);
	}
#endif

	out = seq_stripelem_cache_get(context, seq_arr[count - 1], 
				      cfra, SEQ_STRIPELEM_IBUF_COMP);

	if (out) {
		return out;
	}
	
	if(count == 1) {
		out = seq_render_strip(context, seq_arr[0], cfra);
		seq_stripelem_cache_put(context, seq_arr[0], cfra, 
					SEQ_STRIPELEM_IBUF_COMP, out);

		return out;
	}


	for (i = count - 1; i >= 0; i--) {
		int early_out;
		Sequence *seq = seq_arr[i];

		out = seq_stripelem_cache_get(
			context, seq, cfra, SEQ_STRIPELEM_IBUF_COMP);

		if (out) {
			break;
		}
		if (seq->blend_mode == SEQ_BLEND_REPLACE) {
			out = seq_render_strip(context, seq, cfra);
			break;
		}

		early_out = seq_get_early_out_for_blend_mode(seq);

		switch (early_out) {
		case EARLY_NO_INPUT:
		case EARLY_USE_INPUT_2:
			out = seq_render_strip(context, seq, cfra);
			break;
		case EARLY_USE_INPUT_1:
			if (i == 0) {
				out = IMB_allocImBuf((short)context.rectx, (short)context.recty, 32, IB_rect);
			}
			break;
		case EARLY_DO_EFFECT:
			if (i == 0) {
				out = seq_render_strip(context, seq, cfra);
			}

			break;
		}
		if (out) {
			break;
		}
	}

	seq_stripelem_cache_put(context, seq_arr[i], cfra, 
				SEQ_STRIPELEM_IBUF_COMP, out);


	i++;

	for (; i < count; i++) {
		Sequence * seq = seq_arr[i];

		if (seq_get_early_out_for_blend_mode(seq) == EARLY_DO_EFFECT) {
			struct SeqEffectHandle sh = get_sequence_blend(seq);
			ImBuf * ibuf1 = out;
			ImBuf * ibuf2 = seq_render_strip(context, seq, cfra);

			float facf = seq->blend_opacity / 100.0;
			int swap_input = seq_must_swap_input_in_blend_mode(seq);

			if (swap_input) {
				out = sh.execute(context, seq, cfra, 
						 facf, facf, 
						 ibuf2, ibuf1, NULL);
			} else {
				out = sh.execute(context, seq, cfra, 
						 facf, facf, 
						 ibuf1, ibuf2, NULL);
			}
		
			IMB_freeImBuf(ibuf1);
			IMB_freeImBuf(ibuf2);
		}

		seq_stripelem_cache_put(context, seq_arr[i], cfra,
					SEQ_STRIPELEM_IBUF_COMP, out);
	}

	return out;
}

/*
 * returned ImBuf is refed!
 * you have to free after usage!
 */

ImBuf *give_ibuf_seq(SeqRenderData context, float cfra, int chanshown)
{
	Editing *ed= seq_give_editing(context.scene, FALSE);
	int count;
	ListBase *seqbasep;
	
	if(ed==NULL) return NULL;

	count = BLI_countlist(&ed->metastack);
	if((chanshown < 0) && (count > 0)) {
		count = MAX2(count + chanshown, 0);
		seqbasep= ((MetaStack*)BLI_findlink(&ed->metastack, count))->oldbasep;
	} else {
		seqbasep= ed->seqbasep;
	}

	return seq_render_strip_stack(context, seqbasep, cfra, chanshown);
}

ImBuf *give_ibuf_seqbase(SeqRenderData context, float cfra, int chanshown, ListBase *seqbasep)
{
	return seq_render_strip_stack(context, seqbasep, cfra, chanshown);
}


ImBuf *give_ibuf_seq_direct(SeqRenderData context, float cfra, Sequence *seq)
{
	return seq_render_strip(context, seq, cfra);
}

#if 0
/* check used when we need to change seq->blend_mode but not to effect or audio strips */
static int seq_can_blend(Sequence *seq)
{
	if (ELEM4(seq->type, SEQ_IMAGE, SEQ_META, SEQ_SCENE, SEQ_MOVIE)) {
		return 1;
	} else {
		return 0;
	}
}
#endif

/* *********************** threading api ******************* */

static ListBase running_threads;
static ListBase prefetch_wait;
static ListBase prefetch_done;

static pthread_mutex_t queue_lock          = PTHREAD_MUTEX_INITIALIZER;
static pthread_mutex_t wakeup_lock         = PTHREAD_MUTEX_INITIALIZER;
static pthread_cond_t  wakeup_cond         = PTHREAD_COND_INITIALIZER;

//static pthread_mutex_t prefetch_ready_lock = PTHREAD_MUTEX_INITIALIZER;
//static pthread_cond_t  prefetch_ready_cond = PTHREAD_COND_INITIALIZER;

static pthread_mutex_t frame_done_lock     = PTHREAD_MUTEX_INITIALIZER;
static pthread_cond_t  frame_done_cond     = PTHREAD_COND_INITIALIZER;

static volatile int seq_thread_shutdown = TRUE; 
static volatile int seq_last_given_monoton_cfra = 0;
static int monoton_cfra = 0;

typedef struct PrefetchThread {
	struct PrefetchThread *next, *prev;
	
	Scene *scene;
	struct PrefetchQueueElem *current;
	pthread_t pthread;
	int running;
	
} PrefetchThread;

typedef struct PrefetchQueueElem {
	struct PrefetchQueueElem *next, *prev;
	
	int rectx;
	int recty;
	float cfra;
	int chanshown;
	int preview_render_size;

	int monoton_cfra;

	struct ImBuf * ibuf;
} PrefetchQueueElem;

#if 0
static void *seq_prefetch_thread(void * This_)
{
	PrefetchThread * This = This_;

	while (!seq_thread_shutdown) {
		PrefetchQueueElem *e;
		int s_last;

		pthread_mutex_lock(&queue_lock);
		e = prefetch_wait.first;
		if (e) {
			BLI_remlink(&prefetch_wait, e);
		}
		s_last = seq_last_given_monoton_cfra;

		This->current = e;

		pthread_mutex_unlock(&queue_lock);

		if (!e) {
			pthread_mutex_lock(&prefetch_ready_lock);

			This->running = FALSE;

			pthread_cond_signal(&prefetch_ready_cond);
			pthread_mutex_unlock(&prefetch_ready_lock);

			pthread_mutex_lock(&wakeup_lock);
			if (!seq_thread_shutdown) {
				pthread_cond_wait(&wakeup_cond, &wakeup_lock);
			}
			pthread_mutex_unlock(&wakeup_lock);
			continue;
		}

		This->running = TRUE;
		
		if (e->cfra >= s_last) { 
			e->ibuf = give_ibuf_seq_impl(This->scene, 
				e->rectx, e->recty, e->cfra, e->chanshown,
				e->preview_render_size);
		}

		pthread_mutex_lock(&queue_lock);

		BLI_addtail(&prefetch_done, e);

		for (e = prefetch_wait.first; e; e = e->next) {
			if (s_last > e->monoton_cfra) {
				BLI_remlink(&prefetch_wait, e);
				MEM_freeN(e);
			}
		}

		for (e = prefetch_done.first; e; e = e->next) {
			if (s_last > e->monoton_cfra) {
				if (e->ibuf) {
					IMB_cache_limiter_unref(e->ibuf);
				}
				BLI_remlink(&prefetch_done, e);
				MEM_freeN(e);
			}
		}

		pthread_mutex_unlock(&queue_lock);

		pthread_mutex_lock(&frame_done_lock);
		pthread_cond_signal(&frame_done_cond);
		pthread_mutex_unlock(&frame_done_lock);
	}
	return 0;
}

static void seq_start_threads(Scene *scene)
{
	int i;

	running_threads.first = running_threads.last = NULL;
	prefetch_wait.first = prefetch_wait.last = NULL;
	prefetch_done.first = prefetch_done.last = NULL;

	seq_thread_shutdown = FALSE;
	seq_last_given_monoton_cfra = monoton_cfra = 0;

	/* since global structures are modified during the processing
	   of one frame, only one render thread is currently possible... 

	   (but we code, in the hope, that we can remove this restriction
	   soon...)
	*/

	fprintf(stderr, "SEQ-THREAD: seq_start_threads\n");

	for (i = 0; i < 1; i++) {
		PrefetchThread *t = MEM_callocN(sizeof(PrefetchThread), "prefetch_thread");
		t->scene= scene;
		t->running = TRUE;
		BLI_addtail(&running_threads, t);

		pthread_create(&t->pthread, NULL, seq_prefetch_thread, t);
	}

	/* init malloc mutex */
	BLI_init_threads(0, 0, 0);
}

static void seq_stop_threads()
{
	PrefetchThread *tslot;
	PrefetchQueueElem *e;

	fprintf(stderr, "SEQ-THREAD: seq_stop_threads()\n");

	if (seq_thread_shutdown) {
		fprintf(stderr, "SEQ-THREAD: ... already stopped\n");
		return;
	}
	
	pthread_mutex_lock(&wakeup_lock);

	seq_thread_shutdown = TRUE;

		pthread_cond_broadcast(&wakeup_cond);
		pthread_mutex_unlock(&wakeup_lock);

	for(tslot = running_threads.first; tslot; tslot= tslot->next) {
		pthread_join(tslot->pthread, NULL);
	}


	for (e = prefetch_wait.first; e; e = e->next) {
		BLI_remlink(&prefetch_wait, e);
		MEM_freeN(e);
	}

	for (e = prefetch_done.first; e; e = e->next) {
		if (e->ibuf) {
			IMB_cache_limiter_unref(e->ibuf);
		}
		BLI_remlink(&prefetch_done, e);
		MEM_freeN(e);
	}

	BLI_freelistN(&running_threads);

	/* deinit malloc mutex */
	BLI_end_threads(0);
}
#endif

void give_ibuf_prefetch_request(SeqRenderData context, float cfra, int chanshown)
{
	PrefetchQueueElem *e;
	if (seq_thread_shutdown) {
		return;
	}

	e = MEM_callocN(sizeof(PrefetchQueueElem), "prefetch_queue_elem");
	e->rectx = context.rectx;
	e->recty = context.recty;
	e->cfra = cfra;
	e->chanshown = chanshown;
	e->preview_render_size = context.preview_render_size;
	e->monoton_cfra = monoton_cfra++;

	pthread_mutex_lock(&queue_lock);
	BLI_addtail(&prefetch_wait, e);
	pthread_mutex_unlock(&queue_lock);
	
	pthread_mutex_lock(&wakeup_lock);
	pthread_cond_signal(&wakeup_cond);
	pthread_mutex_unlock(&wakeup_lock);
}

#if 0
static void seq_wait_for_prefetch_ready()
{
	PrefetchThread *tslot;

	if (seq_thread_shutdown) {
		return;
	}

	fprintf(stderr, "SEQ-THREAD: rendering prefetch frames...\n");

	pthread_mutex_lock(&prefetch_ready_lock);

	for(;;) {
		for(tslot = running_threads.first; tslot; tslot= tslot->next) {
			if (tslot->running) {
				break;
			}
		}
		if (!tslot) {
			break;
		}
		pthread_cond_wait(&prefetch_ready_cond, &prefetch_ready_lock);
	}

	pthread_mutex_unlock(&prefetch_ready_lock);

	fprintf(stderr, "SEQ-THREAD: prefetch done\n");
}
#endif

ImBuf *give_ibuf_seq_threaded(SeqRenderData context, float cfra, int chanshown)
{
	PrefetchQueueElem *e = NULL;
	int found_something = FALSE;

	if (seq_thread_shutdown) {
		return give_ibuf_seq(context, cfra, chanshown);
	}

	while (!e) {
		int success = FALSE;
		pthread_mutex_lock(&queue_lock);

		for (e = prefetch_done.first; e; e = e->next) {
			if (cfra == e->cfra &&
				chanshown == e->chanshown &&
				context.rectx == e->rectx && 
				context.recty == e->recty &&
				context.preview_render_size == e->preview_render_size) {
				success = TRUE;
				found_something = TRUE;
				break;
			}
		}

		if (!e) {
			for (e = prefetch_wait.first; e; e = e->next) {
				if (cfra == e->cfra &&
					chanshown == e->chanshown &&
					context.rectx == e->rectx && 
					context.recty == e->recty &&
					context.preview_render_size == e->preview_render_size) {
					found_something = TRUE;
					break;
				}
			}
		}

		if (!e) {
			PrefetchThread *tslot;

			for(tslot = running_threads.first; 
				tslot; tslot= tslot->next) {
				if (tslot->current &&
					cfra == tslot->current->cfra &&
					chanshown == tslot->current->chanshown &&
					context.rectx == tslot->current->rectx && 
					context.recty == tslot->current->recty &&
					context.preview_render_size== tslot->current->preview_render_size){
					found_something = TRUE;
					break;
				}
			}
		}

		/* e->ibuf is unrefed by render thread on next round. */

		if (e) {
			seq_last_given_monoton_cfra = e->monoton_cfra;
		}

		pthread_mutex_unlock(&queue_lock);

		if (!success) {
			e = NULL;

			if (!found_something) {
				fprintf(stderr, 
					"SEQ-THREAD: Requested frame "
					"not in queue ???\n");
				break;
			}
			pthread_mutex_lock(&frame_done_lock);
			pthread_cond_wait(&frame_done_cond, &frame_done_lock);
			pthread_mutex_unlock(&frame_done_lock);
		}
	}
	
	return e ? e->ibuf : NULL;
}

/* Functions to free imbuf and anim data on changes */

static void free_anim_seq(Sequence *seq)
{
	if(seq->anim) {
		IMB_free_anim(seq->anim);
		seq->anim = NULL;
	}
}

void free_imbuf_seq(Scene *scene, ListBase * seqbase, int check_mem_usage,
		    int keep_file_handles)
{
	Sequence *seq;

	if (check_mem_usage) {
		/* Let the cache limitor take care of this (schlaile) */
		/* While render let's keep all memory available for render 
		   (ton)
		   At least if free memory is tight...
		   This can make a big difference in encoding speed
		   (it is around 4 times(!) faster, if we do not waste time
		   on freeing _all_ buffers every time on long timelines...)
		   (schlaile)
		*/
	
		uintptr_t mem_in_use;
		uintptr_t mmap_in_use;
		uintptr_t max;
	
		mem_in_use= MEM_get_memory_in_use();
		mmap_in_use= MEM_get_mapped_memory_in_use();
		max = MEM_CacheLimiter_get_maximum();
	
		if (max == 0 || mem_in_use + mmap_in_use <= max) {
			return;
		}
	}

	seq_stripelem_cache_cleanup();
	
	for(seq= seqbase->first; seq; seq= seq->next) {
		if(seq->strip) {
			if(seq->type==SEQ_MOVIE && !keep_file_handles)
				free_anim_seq(seq);
			if(seq->type==SEQ_SPEED) {
				sequence_effect_speed_rebuild_map(scene, seq, 1);
			}
		}
		if(seq->type==SEQ_META) {
			free_imbuf_seq(scene, &seq->seqbase, FALSE, keep_file_handles);
		}
		if(seq->type==SEQ_SCENE) {
			/* FIXME: recurs downwards, 
			   but do recurs protection somehow! */
		}
	}
	
}

static int update_changed_seq_recurs(Scene *scene, Sequence *seq, Sequence *changed_seq, int len_change, int ibuf_change)
{
	Sequence *subseq;
	int free_imbuf = 0;
	
	/* recurs downwards to see if this seq depends on the changed seq */
	
	if(seq == NULL)
		return 0;
	
	if(seq == changed_seq)
		free_imbuf = 1;
	
	for(subseq=seq->seqbase.first; subseq; subseq=subseq->next)
		if(update_changed_seq_recurs(scene, subseq, changed_seq, len_change, ibuf_change))
			free_imbuf = TRUE;
	
	if(seq->seq1)
		if(update_changed_seq_recurs(scene, seq->seq1, changed_seq, len_change, ibuf_change))
			free_imbuf = TRUE;
	if(seq->seq2 && (seq->seq2 != seq->seq1))
		if(update_changed_seq_recurs(scene, seq->seq2, changed_seq, len_change, ibuf_change))
			free_imbuf = TRUE;
	if(seq->seq3 && (seq->seq3 != seq->seq1) && (seq->seq3 != seq->seq2))
		if(update_changed_seq_recurs(scene, seq->seq3, changed_seq, len_change, ibuf_change))
			free_imbuf = TRUE;
	
	if(free_imbuf) {
		if(ibuf_change) {
			if(seq->type == SEQ_MOVIE)
				free_anim_seq(seq);
			if(seq->type == SEQ_SPEED) {
				sequence_effect_speed_rebuild_map(scene, seq, 1);
			}
		}
		
		if(len_change)
			calc_sequence(scene, seq);
	}
	
	return free_imbuf;
}

void update_changed_seq_and_deps(Scene *scene, Sequence *changed_seq, int len_change, int ibuf_change)
{
	Editing *ed= seq_give_editing(scene, FALSE);
	Sequence *seq;
	
	if (ed==NULL) return;
	
	for (seq=ed->seqbase.first; seq; seq=seq->next)
		update_changed_seq_recurs(scene, seq, changed_seq, len_change, ibuf_change);
}

/* seq funcs's for transforming internally
 notice the difference between start/end and left/right.

 left and right are the bounds at which the sequence is rendered,
start and end are from the start and fixed length of the sequence.
*/
int seq_tx_get_start(Sequence *seq) {
	return seq->start;
}
int seq_tx_get_end(Sequence *seq)
{
	return seq->start+seq->len;
}

int seq_tx_get_final_left(Sequence *seq, int metaclip)
{
	if (metaclip && seq->tmp) {
		/* return the range clipped by the parents range */
		return MAX2( seq_tx_get_final_left(seq, 0), seq_tx_get_final_left((Sequence *)seq->tmp, 1) );
	} else {
		return (seq->start - seq->startstill) + seq->startofs;
	}

}
int seq_tx_get_final_right(Sequence *seq, int metaclip)
{
	if (metaclip && seq->tmp) {
		/* return the range clipped by the parents range */
		return MIN2( seq_tx_get_final_right(seq, 0), seq_tx_get_final_right((Sequence *)seq->tmp, 1) );
	} else {
		return ((seq->start+seq->len) + seq->endstill) - seq->endofs;
	}
}

void seq_tx_set_final_left(Sequence *seq, int val)
{
	if (val < (seq)->start) {
		seq->startstill = abs(val - (seq)->start);
		seq->startofs = 0;
	} else {
		seq->startofs = abs(val - (seq)->start);
		seq->startstill = 0;
	}
}

void seq_tx_set_final_right(Sequence *seq, int val)
{
	if (val > (seq)->start + (seq)->len) {
		seq->endstill = abs(val - (seq->start + (seq)->len));
		seq->endofs = 0;
	} else {
		seq->endofs = abs(val - ((seq)->start + (seq)->len));
		seq->endstill = 0;
	}
}

/* used so we can do a quick check for single image seq
   since they work a bit differently to normal image seq's (during transform) */
int seq_single_check(Sequence *seq)
{
	return (seq->len==1 && ELEM3(seq->type, SEQ_IMAGE, SEQ_COLOR, SEQ_MULTICAM));
}

/* check if the selected seq's reference unselected seq's */
int seqbase_isolated_sel_check(ListBase *seqbase)
{
	Sequence *seq;
	/* is there more than 1 select */
	int ok= FALSE;

	for(seq= seqbase->first; seq; seq= seq->next) {
		if(seq->flag & SELECT) {
			ok= TRUE;
			break;
		}
	}

	if(ok == FALSE)
		return FALSE;

	/* test relationships */
	for(seq= seqbase->first; seq; seq= seq->next) {
		if((seq->type & SEQ_EFFECT)==0)
			continue;

		if(seq->flag & SELECT) {
			if( (seq->seq1 && (seq->seq1->flag & SELECT)==0) ||
				(seq->seq2 && (seq->seq2->flag & SELECT)==0) ||
				(seq->seq3 && (seq->seq3->flag & SELECT)==0) )
				return FALSE;
		}
		else {
			if( (seq->seq1 && (seq->seq1->flag & SELECT)) ||
				(seq->seq2 && (seq->seq2->flag & SELECT)) ||
				(seq->seq3 && (seq->seq3->flag & SELECT)) )
				return FALSE;
		}
	}

	return TRUE;
}

/* use to impose limits when dragging/extending - so impossible situations dont happen
 * Cant use the SEQ_LEFTSEL and SEQ_LEFTSEL directly because the strip may be in a metastrip */
void seq_tx_handle_xlimits(Sequence *seq, int leftflag, int rightflag)
{
	if(leftflag) {
		if (seq_tx_get_final_left(seq, 0) >= seq_tx_get_final_right(seq, 0)) {
			seq_tx_set_final_left(seq, seq_tx_get_final_right(seq, 0)-1);
		}

		if (seq_single_check(seq)==0) {
			if (seq_tx_get_final_left(seq, 0) >= seq_tx_get_end(seq)) {
				seq_tx_set_final_left(seq, seq_tx_get_end(seq)-1);
			}

			/* dosnt work now - TODO */
			/*
			if (seq_tx_get_start(seq) >= seq_tx_get_final_right(seq, 0)) {
				int ofs;
				ofs = seq_tx_get_start(seq) - seq_tx_get_final_right(seq, 0);
				seq->start -= ofs;
				seq_tx_set_final_left(seq, seq_tx_get_final_left(seq, 0) + ofs );
			}*/

		}
	}

	if(rightflag) {
		if (seq_tx_get_final_right(seq, 0) <=  seq_tx_get_final_left(seq, 0)) {
			seq_tx_set_final_right(seq, seq_tx_get_final_left(seq, 0)+1);
		}

		if (seq_single_check(seq)==0) {
			if (seq_tx_get_final_right(seq, 0) <= seq_tx_get_start(seq)) {
				seq_tx_set_final_right(seq, seq_tx_get_start(seq)+1);
			}
		}
	}

	/* sounds cannot be extended past their endpoints */
	if (seq->type == SEQ_SOUND) {
		seq->startstill= 0;
		seq->endstill= 0;
	}
}

void seq_single_fix(Sequence *seq)
{
	int left, start, offset;
	if (!seq_single_check(seq))
		return;

	/* make sure the image is always at the start since there is only one,
	   adjusting its start should be ok */
	left = seq_tx_get_final_left(seq, 0);
	start = seq->start;
	if (start != left) {
		offset = left - start;
		seq_tx_set_final_left( seq, seq_tx_get_final_left(seq, 0) - offset );
		seq_tx_set_final_right( seq, seq_tx_get_final_right(seq, 0) - offset );
		seq->start += offset;
	}
}

int seq_tx_test(Sequence * seq)
{
	return (seq->type < SEQ_EFFECT) || (get_sequence_effect_num_inputs(seq->type) == 0);
}

static int seq_overlap(Sequence *seq1, Sequence *seq2)
{
	return (seq1 != seq2 && seq1->machine == seq2->machine &&
			((seq1->enddisp <= seq2->startdisp) || (seq1->startdisp >= seq2->enddisp))==0);
}

int seq_test_overlap(ListBase * seqbasep, Sequence *test)
{
	Sequence *seq;

	seq= seqbasep->first;
	while(seq) {
		if(seq_overlap(test, seq))
			return 1;

		seq= seq->next;
	}
	return 0;
}


void seq_translate(Scene *evil_scene, Sequence *seq, int delta)
{
	seq_offset_animdata(evil_scene, seq, delta);
	seq->start += delta;

	if(seq->type==SEQ_META) {
		Sequence *seq_child;
		for(seq_child= seq->seqbase.first; seq_child; seq_child= seq_child->next) {
			seq_translate(evil_scene, seq_child, delta);
		}
	}

	calc_sequence_disp(evil_scene, seq);
}

Sequence *seq_foreground_frame_get(Scene *scene, int frame)
{
	Editing *ed= seq_give_editing(scene, FALSE);
	Sequence *seq, *best_seq=NULL;
	int best_machine = -1;
	
	if(!ed) return NULL;
	
	for (seq=ed->seqbasep->first; seq; seq= seq->next) {
		if(seq->flag & SEQ_MUTE || seq->startdisp > frame || seq->enddisp <= frame)
			continue;
		/* only use elements you can see - not */
		if (ELEM5(seq->type, SEQ_IMAGE, SEQ_META, SEQ_SCENE, SEQ_MOVIE, SEQ_COLOR)) {
			if (seq->machine > best_machine) {
				best_seq = seq;
				best_machine = seq->machine;
			}
		}
	}
	return best_seq;
}

/* return 0 if there werent enough space */
int shuffle_seq(ListBase * seqbasep, Sequence *test, Scene *evil_scene)
{
	int orig_machine= test->machine;
	test->machine++;
	calc_sequence(evil_scene, test);
	while( seq_test_overlap(seqbasep, test) ) {
		if(test->machine >= MAXSEQ) {
			break;
		}
		test->machine++;
		calc_sequence(evil_scene, test); // XXX - I dont think this is needed since were only moving vertically, Campbell.
	}

	
	if(test->machine >= MAXSEQ) {
		/* Blender 2.4x would remove the strip.
		 * nicer to move it to the end */

		Sequence *seq;
		int new_frame= test->enddisp;

		for(seq= seqbasep->first; seq; seq= seq->next) {
			if (seq->machine == orig_machine)
				new_frame = MAX2(new_frame, seq->enddisp);
		}

		test->machine= orig_machine;
		new_frame = new_frame + (test->start-test->startdisp); /* adjust by the startdisp */
		seq_translate(evil_scene, test, new_frame - test->start);

		calc_sequence(evil_scene, test);
		return 0;
	} else {
		return 1;
	}
}

static int shuffle_seq_time_offset_test(ListBase * seqbasep, char dir)
{
	int offset= 0;
	Sequence *seq, *seq_other;

	for(seq= seqbasep->first; seq; seq= seq->next) {
		if(seq->tmp) {
			for(seq_other= seqbasep->first; seq_other; seq_other= seq_other->next) {
				if(!seq_other->tmp && seq_overlap(seq, seq_other)) {
					if(dir=='L') {
						offset= MIN2(offset, seq_other->startdisp - seq->enddisp);
					}
					else {
						offset= MAX2(offset, seq_other->enddisp - seq->startdisp);
					}
				}
			}
		}
	}
	return offset;
}

static int shuffle_seq_time_offset(Scene* scene, ListBase * seqbasep, char dir)
{
	int ofs= 0;
	int tot_ofs= 0;
	Sequence *seq;
	while( (ofs= shuffle_seq_time_offset_test(seqbasep, dir)) ) {
		for(seq= seqbasep->first; seq; seq= seq->next) {
			if(seq->tmp) {
				/* seq_test_overlap only tests display values */
				seq->startdisp +=	ofs;
				seq->enddisp +=		ofs;
			}
		}

		tot_ofs+= ofs;
	}

	for(seq= seqbasep->first; seq; seq= seq->next) {
		if(seq->tmp)
			calc_sequence_disp(scene, seq); /* corrects dummy startdisp/enddisp values */
	}

	return tot_ofs;
}

int shuffle_seq_time(ListBase * seqbasep, Scene *evil_scene)
{
	/* note: seq->tmp is used to tag strips to move */

	Sequence *seq;

	int offset_l = shuffle_seq_time_offset(evil_scene, seqbasep, 'L');
	int offset_r = shuffle_seq_time_offset(evil_scene, seqbasep, 'R');
	int offset = (-offset_l < offset_r) ?  offset_l:offset_r;

	if(offset) {
		for(seq= seqbasep->first; seq; seq= seq->next) {
			if(seq->tmp) {
				seq_translate(evil_scene, seq, offset);
				seq->flag &= ~SEQ_OVERLAP;
			}
		}
	}

	return offset? 0:1;
}

void seq_update_sound(Scene* scene, Sequence *seq)
{
	if(seq->scene_sound)
	{
		sound_move_scene_sound(scene, seq->scene_sound, seq->startdisp, seq->enddisp, seq->startofs + seq->anim_startofs);
		/* mute is set in seq_update_muting_recursive */
	}
}

static void seq_update_muting_recursive(Scene *scene, ListBase *seqbasep, Sequence *metaseq, int mute)
{
	Sequence *seq;
	int seqmute;

	/* for sound we go over full meta tree to update muted state,
	   since sound is played outside of evaluating the imbufs, */
	for(seq=seqbasep->first; seq; seq=seq->next) {
		seqmute= (mute || (seq->flag & SEQ_MUTE));

		if(seq->type == SEQ_META) {
			/* if this is the current meta sequence, unmute because
			   all sequences above this were set to mute */
			if(seq == metaseq)
				seqmute= 0;

			seq_update_muting_recursive(scene, &seq->seqbase, metaseq, seqmute);
		}
		else if(ELEM(seq->type, SEQ_SOUND, SEQ_SCENE)) {
			if(seq->scene_sound) {
				sound_mute_scene_sound(scene, seq->scene_sound, seqmute);
			}
		}
	}
}

void seq_update_muting(Scene *scene, Editing *ed)
{
	if(ed) {
		/* mute all sounds up to current metastack list */
		MetaStack *ms= ed->metastack.last;

		if(ms)
			seq_update_muting_recursive(scene, &ed->seqbase, ms->parseq, 1);
		else
			seq_update_muting_recursive(scene, &ed->seqbase, NULL, 0);
	}
}

/* in cases where we done know the sequence's listbase */
ListBase *seq_seqbase(ListBase *seqbase, Sequence *seq)
{
	Sequence *iseq;
	ListBase *lb= NULL;

	for(iseq= seqbase->first; iseq; iseq= iseq->next) {
		if(seq==iseq) {
			return seqbase;
		}
		else if(iseq->seqbase.first && (lb= seq_seqbase(&iseq->seqbase, seq))) {
			return lb;
		}
	}

	return NULL;
}

int seq_swap(Sequence *seq_a, Sequence *seq_b)
{
	char name[sizeof(seq_a->name)];

	if(seq_a->len != seq_b->len)
		return 0;

	/* type checking, could be more advanced but disalow sound vs non-sound copy */
	if(seq_a->type != seq_b->type) {
		if(seq_a->type == SEQ_SOUND || seq_b->type == SEQ_SOUND) {
			return 0;
		}

		/* disallow effects to swap with non-effects strips */
		if((seq_a->type & SEQ_EFFECT) != (seq_b->type & SEQ_EFFECT)) {
			return 0;
		}

		if((seq_a->type & SEQ_EFFECT) && (seq_b->type & SEQ_EFFECT)) {
			if(get_sequence_effect_num_inputs(seq_a->type) != get_sequence_effect_num_inputs(seq_b->type)) {
				return 0;
			}
		}
	}

	SWAP(Sequence, *seq_a, *seq_b);

	/* swap back names so animation fcurves dont get swapped */
	strcpy(name, seq_a->name+2);
	strcpy(seq_a->name+2, seq_b->name+2);
	strcpy(seq_b->name+2, name);

	/* swap back opacity, and overlay mode */
	SWAP(int, seq_a->blend_mode, seq_b->blend_mode);
	SWAP(float, seq_a->blend_opacity, seq_b->blend_opacity);


	SWAP(void *, seq_a->prev, seq_b->prev);
	SWAP(void *, seq_a->next, seq_b->next);
	SWAP(int, seq_a->start, seq_b->start);
	SWAP(int, seq_a->startofs, seq_b->startofs);
	SWAP(int, seq_a->endofs, seq_b->endofs);
	SWAP(int, seq_a->startstill, seq_b->startstill);
	SWAP(int, seq_a->endstill, seq_b->endstill);
	SWAP(int, seq_a->machine, seq_b->machine);
	SWAP(int, seq_a->startdisp, seq_b->startdisp);
	SWAP(int, seq_a->enddisp, seq_b->enddisp);

	return 1;
}

/* XXX - hackish function needed for transforming strips! TODO - have some better solution */
void seq_offset_animdata(Scene *scene, Sequence *seq, int ofs)
{
	char str[32];
	FCurve *fcu;

	if(scene->adt==NULL || ofs==0 || scene->adt->action==NULL)
		return;

	sprintf(str, "[\"%s\"]", seq->name+2);

	for (fcu= scene->adt->action->curves.first; fcu; fcu= fcu->next) {
		if(strstr(fcu->rna_path, "sequence_editor.sequences_all[") && strstr(fcu->rna_path, str)) {
			unsigned int i;
			for (i = 0; i < fcu->totvert; i++) {
				BezTriple *bezt= &fcu->bezt[i];
				bezt->vec[0][0] += ofs;
				bezt->vec[1][0] += ofs;
				bezt->vec[2][0] += ofs;
			}
		}
	}
}

void seq_dupe_animdata(Scene *scene, char *name_from, char *name_to)
{
	char str_from[32];
	FCurve *fcu;
	FCurve *fcu_last;
	FCurve *fcu_cpy;
	ListBase lb= {NULL, NULL};

	if(scene->adt==NULL || scene->adt->action==NULL)
		return;

	sprintf(str_from, "[\"%s\"]", name_from);

	fcu_last= scene->adt->action->curves.last;

	for (fcu= scene->adt->action->curves.first; fcu && fcu->prev != fcu_last; fcu= fcu->next) {
		if(strstr(fcu->rna_path, "sequence_editor.sequences_all[") && strstr(fcu->rna_path, str_from)) {
			fcu_cpy= copy_fcurve(fcu);
			BLI_addtail(&lb, fcu_cpy);
		}
	}

	/* notice validate is 0, keep this because the seq may not be added to the scene yet */
	BKE_animdata_fix_paths_rename(&scene->id, scene->adt, "sequence_editor.sequences_all", name_from, name_to, 0, 0, 0);

	/* add the original fcurves back */
	BLI_movelisttolist(&scene->adt->action->curves, &lb);
}

/* XXX - hackish function needed to remove all fcurves belonging to a sequencer strip */
static void seq_free_animdata(Scene *scene, Sequence *seq)
{
	char str[32];
	FCurve *fcu;

	if(scene->adt==NULL || scene->adt->action==NULL)
		return;

	sprintf(str, "[\"%s\"]", seq->name+2);

	fcu= scene->adt->action->curves.first; 

	while (fcu) {
		if(strstr(fcu->rna_path, "sequence_editor.sequences_all[") && strstr(fcu->rna_path, str)) {
			FCurve *next_fcu = fcu->next;
			
			BLI_remlink(&scene->adt->action->curves, fcu);
			free_fcurve(fcu);

			fcu = next_fcu;
		} else {
			fcu = fcu->next;
		}
	}
}


Sequence *get_seq_by_name(ListBase *seqbase, const char *name, int recursive)
{
	Sequence *iseq=NULL;
	Sequence *rseq=NULL;

	for (iseq=seqbase->first; iseq; iseq=iseq->next) {
		if (strcmp(name, iseq->name+2) == 0)
			return iseq;
		else if(recursive && (iseq->seqbase.first) && (rseq=get_seq_by_name(&iseq->seqbase, name, 1))) {
			return rseq;
		}
	}

	return NULL;
}


Sequence *seq_active_get(Scene *scene)
{
	Editing *ed= seq_give_editing(scene, FALSE);
	if(ed==NULL) return NULL;
	return ed->act_seq;
}

void seq_active_set(Scene *scene, Sequence *seq)
{
	Editing *ed= seq_give_editing(scene, FALSE);
	if(ed==NULL) return;

	ed->act_seq= seq;
}

int seq_active_pair_get(Scene *scene, Sequence **seq_act, Sequence **seq_other)
{
	Editing *ed= seq_give_editing(scene, FALSE);

	*seq_act= seq_active_get(scene);

	if(*seq_act == NULL) {
		return 0;
	}
	else {
		Sequence *seq;

		*seq_other= NULL;

		for(seq= ed->seqbasep->first; seq; seq= seq->next) {
			if(seq->flag & SELECT && (seq != (*seq_act))) {
				if(*seq_other) {
					return 0;
				}
				else {
					*seq_other= seq;
				}
			}
		}

		return (*seq_other != NULL);
	}
}

/* api like funcs for adding */

void seq_load_apply(Scene *scene, Sequence *seq, SeqLoadInfo *seq_load)
{
	if(seq) {
		BLI_strncpy(seq->name+2, seq_load->name, sizeof(seq->name)-2);
		seqbase_unique_name_recursive(&scene->ed->seqbase, seq);

		if(seq_load->flag & SEQ_LOAD_FRAME_ADVANCE) {
			seq_load->start_frame += (seq->enddisp - seq->startdisp);
		}

		if(seq_load->flag & SEQ_LOAD_REPLACE_SEL) {
			seq_load->flag |= SELECT;
			seq_active_set(scene, seq);
		}

		if(seq_load->flag & SEQ_LOAD_SOUND_CACHE) {
			if(seq->sound)
				sound_cache(seq->sound, 0);
		}

		seq_load->tot_success++;
	}
	else {
		seq_load->tot_error++;
	}
}

Sequence *alloc_sequence(ListBase *lb, int cfra, int machine)
{
	Sequence *seq;

	seq= MEM_callocN( sizeof(Sequence), "addseq");
	BLI_addtail(lb, seq);

	*( (short *)seq->name )= ID_SEQ;
	seq->name[2]= 0;

	seq->flag= SELECT;
	seq->start= cfra;
	seq->machine= machine;
	seq->sat= 1.0;
	seq->mul= 1.0;
	seq->blend_opacity = 100.0;
	seq->volume = 1.0f;
	seq->scene_sound = NULL;

	return seq;
}

/* NOTE: this function doesn't fill in image names */
Sequence *sequencer_add_image_strip(bContext *C, ListBase *seqbasep, SeqLoadInfo *seq_load)
{
	Scene *scene= CTX_data_scene(C); /* only for active seq */
	Sequence *seq;
	Strip *strip;

	seq = alloc_sequence(seqbasep, seq_load->start_frame, seq_load->channel);
	seq->type= SEQ_IMAGE;
	seq->blend_mode= SEQ_CROSS; /* so alpha adjustment fade to the strip below */
	
	/* basic defaults */
	seq->strip= strip= MEM_callocN(sizeof(Strip), "strip");

	strip->len = seq->len = seq_load->len ? seq_load->len : 1;
	strip->us= 1;
	strip->stripdata= MEM_callocN(seq->len*sizeof(StripElem), "stripelem");
	BLI_strncpy(strip->dir, seq_load->path, sizeof(strip->dir));

	seq_load_apply(scene, seq, seq_load);

	return seq;
}

Sequence *sequencer_add_sound_strip(bContext *C, ListBase *seqbasep, SeqLoadInfo *seq_load)
{
	Scene *scene= CTX_data_scene(C); /* only for sound */
	Editing *ed= seq_give_editing(scene, TRUE);
	bSound *sound;

	Sequence *seq;	/* generic strip vars */
	Strip *strip;
	StripElem *se;

	AUD_SoundInfo info;

	sound = sound_new_file(CTX_data_main(C), seq_load->path); /* handles relative paths */

	if (sound==NULL || sound->playback_handle == NULL) {
		//if(op)
		//	BKE_report(op->reports, RPT_ERROR, "Unsupported audio format");
		return NULL;
	}

	info = AUD_getInfo(sound->playback_handle);

	if (info.specs.channels == AUD_CHANNELS_INVALID) {
		sound_delete(C, sound);
		//if(op)
		//	BKE_report(op->reports, RPT_ERROR, "Unsupported audio format");
		return NULL;
	}

	seq = alloc_sequence(seqbasep, seq_load->start_frame, seq_load->channel);

	seq->type= SEQ_SOUND;
	seq->sound= sound;
	BLI_strncpy(seq->name+2, "Sound", SEQ_NAME_MAXSTR-2);
	seqbase_unique_name_recursive(&scene->ed->seqbase, seq);

	/* basic defaults */
	seq->strip= strip= MEM_callocN(sizeof(Strip), "strip");
	strip->len = seq->len = ceil(info.length * FPS);
	strip->us= 1;

	strip->stripdata= se= MEM_callocN(seq->len*sizeof(StripElem), "stripelem");

	BLI_split_dirfile(seq_load->path, strip->dir, se->name);

	seq->scene_sound = sound_add_scene_sound(scene, seq, seq_load->start_frame, seq_load->start_frame + strip->len, 0);

	calc_sequence_disp(scene, seq);

	/* last active name */
	strncpy(ed->act_sounddir, strip->dir, FILE_MAXDIR-1);

	seq_load_apply(scene, seq, seq_load);

	return seq;
}

Sequence *sequencer_add_movie_strip(bContext *C, ListBase *seqbasep, SeqLoadInfo *seq_load)
{
	Scene *scene= CTX_data_scene(C); /* only for sound */
	char path[sizeof(seq_load->path)];

	Sequence *seq;	/* generic strip vars */
	Strip *strip;
	StripElem *se;

	struct anim *an;

	BLI_strncpy(path, seq_load->path, sizeof(path));
	BLI_path_abs(path, G.main->name);

	an = openanim(path, IB_rect);

	if(an==NULL)
		return NULL;

	seq = alloc_sequence(seqbasep, seq_load->start_frame, seq_load->channel);
	seq->type= SEQ_MOVIE;
	seq->blend_mode= SEQ_CROSS; /* so alpha adjustment fade to the strip below */

	seq->anim= an;
	seq->anim_preseek = IMB_anim_get_preseek(an);
	BLI_strncpy(seq->name+2, "Movie", SEQ_NAME_MAXSTR-2);
	seqbase_unique_name_recursive(&scene->ed->seqbase, seq);

	/* basic defaults */
	seq->strip= strip= MEM_callocN(sizeof(Strip), "strip");
	strip->len = seq->len = IMB_anim_get_duration( an );
	strip->us= 1;

	strip->stripdata= se= MEM_callocN(seq->len*sizeof(StripElem), "stripelem");

	BLI_split_dirfile(seq_load->path, strip->dir, se->name);

	calc_sequence_disp(scene, seq);


	if(seq_load->flag & SEQ_LOAD_MOVIE_SOUND) {
		int start_frame_back= seq_load->start_frame;
		seq_load->channel++;

		sequencer_add_sound_strip(C, seqbasep, seq_load);

		seq_load->start_frame= start_frame_back;
		seq_load->channel--;
	}

	if(seq_load->name[0] == '\0')
		BLI_strncpy(seq_load->name, se->name, sizeof(seq_load->name));

	/* can be NULL */
	seq_load_apply(scene, seq, seq_load);

	return seq;
}


static Sequence *seq_dupli(struct Scene *scene, struct Scene *scene_to, Sequence *seq, int dupe_flag)
{
	Scene *sce_audio= scene_to ? scene_to : scene;
	Sequence *seqn = MEM_dupallocN(seq);

	seq->tmp = seqn;
	seqn->strip= MEM_dupallocN(seq->strip);

	// XXX: add F-Curve duplication stuff?

	if (seq->strip->crop) {
		seqn->strip->crop = MEM_dupallocN(seq->strip->crop);
	}

	if (seq->strip->transform) {
		seqn->strip->transform = MEM_dupallocN(seq->strip->transform);
	}

	if (seq->strip->proxy) {
		seqn->strip->proxy = MEM_dupallocN(seq->strip->proxy);
		seqn->strip->proxy->anim = NULL;
	}

	if (seq->strip->color_balance) {
		seqn->strip->color_balance
			= MEM_dupallocN(seq->strip->color_balance);
	}

	if(seq->type==SEQ_META) {
		seqn->strip->stripdata = NULL;

		seqn->seqbase.first= seqn->seqbase.last= NULL;
		/* WATCH OUT!!! - This metastrip is not recursively duplicated here - do this after!!! */
		/* - seq_dupli_recursive(&seq->seqbase,&seqn->seqbase);*/
	} else if(seq->type == SEQ_SCENE) {
		seqn->strip->stripdata = NULL;
		if(seq->scene_sound)
			seqn->scene_sound = sound_scene_add_scene_sound(sce_audio, seqn, seq->startdisp, seq->enddisp, seq->startofs + seq->anim_startofs);
	} else if(seq->type == SEQ_MOVIE) {
		seqn->strip->stripdata =
				MEM_dupallocN(seq->strip->stripdata);
		seqn->anim= NULL;
	} else if(seq->type == SEQ_SOUND) {
		seqn->strip->stripdata =
				MEM_dupallocN(seq->strip->stripdata);
		if(seq->scene_sound)
			seqn->scene_sound = sound_add_scene_sound(sce_audio, seqn, seq->startdisp, seq->enddisp, seq->startofs + seq->anim_startofs);

		seqn->sound->id.us++;
	} else if(seq->type == SEQ_IMAGE) {
		seqn->strip->stripdata =
				MEM_dupallocN(seq->strip->stripdata);
	} else if(seq->type >= SEQ_EFFECT) {
		if(seq->seq1 && seq->seq1->tmp) seqn->seq1= seq->seq1->tmp;
		if(seq->seq2 && seq->seq2->tmp) seqn->seq2= seq->seq2->tmp;
		if(seq->seq3 && seq->seq3->tmp) seqn->seq3= seq->seq3->tmp;

		if (seq->type & SEQ_EFFECT) {
			struct SeqEffectHandle sh;
			sh = get_sequence_effect(seq);
			if(sh.copy)
				sh.copy(seq, seqn);
		}

		seqn->strip->stripdata = NULL;

	} else {
		fprintf(stderr, "Aiiiiekkk! sequence type not "
				"handled in duplicate!\nExpect a crash"
						" now...\n");
	}

	if(dupe_flag & SEQ_DUPE_UNIQUE_NAME)
		seqbase_unique_name_recursive(&scene->ed->seqbase, seqn);

	if(dupe_flag & SEQ_DUPE_ANIM)
		seq_dupe_animdata(scene, seq->name+2, seqn->name+2);

	return seqn;
}

Sequence * seq_dupli_recursive(struct Scene *scene, struct Scene *scene_to, Sequence * seq, int dupe_flag)
{
	Sequence * seqn = seq_dupli(scene, scene_to, seq, dupe_flag);
	if (seq->type == SEQ_META) {
		Sequence *s;
		for(s= seq->seqbase.first; s; s = s->next) {
			Sequence *n = seq_dupli_recursive(scene, scene_to, s, dupe_flag);
			if (n) {
				BLI_addtail(&seqn->seqbase, n);
			}
		}
	}
	return seqn;
}

void seqbase_dupli_recursive(Scene *scene, Scene *scene_to, ListBase *nseqbase, ListBase *seqbase, int dupe_flag)
{
	Sequence *seq;
	Sequence *seqn = NULL;
	Sequence *last_seq = seq_active_get(scene);

	for(seq= seqbase->first; seq; seq= seq->next) {
		seq->tmp= NULL;
		if((seq->flag & SELECT) || (dupe_flag & SEQ_DUPE_ALL)) {
			seqn = seq_dupli(scene, scene_to, seq, dupe_flag);
			if (seqn) { /*should never fail */
				if(dupe_flag & SEQ_DUPE_CONTEXT) {
					seq->flag &= ~SEQ_ALLSEL;
					seqn->flag &= ~(SEQ_LEFTSEL+SEQ_RIGHTSEL+SEQ_LOCK);
				}

				BLI_addtail(nseqbase, seqn);
				if(seq->type==SEQ_META)
					seqbase_dupli_recursive(scene, scene_to, &seqn->seqbase, &seq->seqbase, dupe_flag);

				if(dupe_flag & SEQ_DUPE_CONTEXT) {
					if (seq == last_seq) {
						seq_active_set(scene, seqn);
					}
				}
			}
		}
	}
}<|MERGE_RESOLUTION|>--- conflicted
+++ resolved
@@ -1906,14 +1906,8 @@
 			context.scene->r.seq_prev_type = 3 /* ==OB_SOLID */; 
 
 		/* opengl offscreen render */
-<<<<<<< HEAD
-		scene_update_for_newframe(bmain, seq->scene, seq->scene->lay);
-		ibuf= sequencer_view3d_cb(seq->scene, seqrectx, seqrecty, IB_rect,
-					  scene->r.seq_prev_type);
-=======
 		scene_update_for_newframe(context.bmain, seq->scene, seq->scene->lay);
 		ibuf= sequencer_view3d_cb(seq->scene, context.rectx, context.recty, IB_rect, context.scene->r.seq_prev_type);
->>>>>>> 2198cfdb
 	}
 	else {
 		Render *re = RE_GetRender(sce->id.name);
