
/*  key.c      
 *  
 * 
 * $Id$
 *
 * ***** BEGIN GPL LICENSE BLOCK *****
 *
 * This program is free software; you can redistribute it and/or
 * modify it under the terms of the GNU General Public License
 * as published by the Free Software Foundation; either version 2
 * of the License, or (at your option) any later version.
 *
 * This program is distributed in the hope that it will be useful,
 * but WITHOUT ANY WARRANTY; without even the implied warranty of
 * MERCHANTABILITY or FITNESS FOR A PARTICULAR PURPOSE.  See the
 * GNU General Public License for more details.
 *
 * You should have received a copy of the GNU General Public License
 * along with this program; if not, write to the Free Software Foundation,
 * Inc., 51 Franklin Street, Fifth Floor, Boston, MA 02110-1301, USA.
 *
 * The Original Code is Copyright (C) 2001-2002 by NaN Holding BV.
 * All rights reserved.
 *
 * The Original Code is: all of this file.
 *
 * Contributor(s): none yet.
 *
 * ***** END GPL LICENSE BLOCK *****
 */

/** \file blender/blenkernel/intern/key.c
 *  \ingroup bke
 */


#include <math.h>
#include <string.h>
#include <stddef.h>

#include "MEM_guardedalloc.h"

#include "BLI_blenlib.h"
#include "BLI_editVert.h"
#include "BLI_math_vector.h"
#include "BLI_utildefines.h"

#include "DNA_anim_types.h"
#include "DNA_key_types.h"
#include "DNA_lattice_types.h"
#include "DNA_meshdata_types.h"
#include "DNA_object_types.h"
#include "DNA_scene_types.h"

#include "BKE_animsys.h"
#include "BKE_curve.h"
#include "BKE_customdata.h"
#include "BKE_deform.h"
#include "BKE_global.h"
#include "BKE_key.h"
#include "BKE_lattice.h"
#include "BKE_library.h"
#include "BKE_tessmesh.h"
#include "BKE_main.h"
#include "BKE_object.h"
#include "BKE_deform.h"


#include "RNA_access.h"

#define KEY_MODE_DUMMY		0 /* use where mode isn't checked for */
#define KEY_MODE_BPOINT		1
#define KEY_MODE_BEZTRIPLE	2

	// old defines from DNA_ipo_types.h for data-type
#define IPO_FLOAT		4
#define IPO_BEZTRIPLE	100
#define IPO_BPOINT		101

int slurph_opt= 1;


void free_key(Key *key)
{
	KeyBlock *kb;
	
	BKE_free_animdata((ID *)key);
	
	while( (kb= key->block.first) ) {
		
		if(kb->data) MEM_freeN(kb->data);
		
		BLI_remlink(&key->block, kb);
		MEM_freeN(kb);
	}
	
}

void free_key_nolib(Key *key)
{
	KeyBlock *kb;
	
	while( (kb= key->block.first) ) {
		
		if(kb->data) MEM_freeN(kb->data);
		
		BLI_remlink(&key->block, kb);
		MEM_freeN(kb);
	}
	
}

/* GS reads the memory pointed at in a specific ordering. There are,
 * however two definitions for it. I have jotted them down here, both,
 * but I think the first one is actually used. The thing is that
 * big-endian systems might read this the wrong way round. OTOH, we
 * constructed the IDs that are read out with this macro explicitly as
 * well. I expect we'll sort it out soon... */

/* from blendef: */
#define GS(a)	(*((short *)(a)))

/* from misc_util: flip the bytes from x  */
/*  #define GS(x) (((unsigned char *)(x))[0] << 8 | ((unsigned char *)(x))[1]) */

Key *add_key(ID *id)	/* common function */
{
	Key *key;
	char *el;
	
	key= alloc_libblock(&G.main->key, ID_KE, "Key");
	
	key->type= KEY_NORMAL;
	key->from= id;

	key->uidgen = 1;
	
	// XXX the code here uses some defines which will soon be depreceated...
	if( GS(id->name)==ID_ME) {
		el= key->elemstr;
		
		el[0]= 3;
		el[1]= IPO_FLOAT;
		el[2]= 0;
		
		key->elemsize= 12;
	}
	else if( GS(id->name)==ID_LT) {
		el= key->elemstr;
		
		el[0]= 3;
		el[1]= IPO_FLOAT;
		el[2]= 0;
		
		key->elemsize= 12;
	}
	else if( GS(id->name)==ID_CU) {
		el= key->elemstr;
		
		el[0]= 4;
		el[1]= IPO_BPOINT;
		el[2]= 0;
		
		key->elemsize= 16;
	}
	
	return key;
}

Key *copy_key(Key *key)
{
	Key *keyn;
	KeyBlock *kbn, *kb;
	
	if(key==NULL) return NULL;
	
	keyn= copy_libblock(key);
	
	BLI_duplicatelist(&keyn->block, &key->block);
	
	kb= key->block.first;
	kbn= keyn->block.first;
	while(kbn) {
		
		if(kbn->data) kbn->data= MEM_dupallocN(kbn->data);
		if(kb==key->refkey) keyn->refkey= kbn;
		
		kbn= kbn->next;
		kb= kb->next;
	}
	
	return keyn;
}


Key *copy_key_nolib(Key *key)
{
	Key *keyn;
	KeyBlock *kbn, *kb;
	
	if(key==0) return 0;
	
	keyn= MEM_dupallocN(key);
	
	BLI_duplicatelist(&keyn->block, &key->block);
	
	kb= key->block.first;
	kbn= keyn->block.first;
	while(kbn) {
		
		if(kbn->data) kbn->data= MEM_dupallocN(kbn->data);
		if(kb==key->refkey) keyn->refkey= kbn;
		
		kbn= kbn->next;
		kb= kb->next;
	}
	
	return keyn;
}

void make_local_key(Key *key)
{

	/* - only lib users: do nothing
	* - only local users: set flag
	* - mixed: make copy
	*/
	if(key==NULL) return;
	
	key->id.lib= NULL;
	new_id(NULL, (ID *)key, NULL);
}

/* Sort shape keys and Ipo curves after a change.  This assumes that at most
 * one key was moved, which is a valid assumption for the places it's
 * currently being called.
 */

void sort_keys(Key *key)
{
	KeyBlock *kb;
	//short i, adrcode;
	//IpoCurve *icu = NULL;
	KeyBlock *kb2;

	/* locate the key which is out of position */ 
	for (kb= key->block.first; kb; kb= kb->next)
		if ((kb->next) && (kb->pos > kb->next->pos))
			break;

	/* if we find a key, move it */
	if (kb) {
		kb = kb->next; /* next key is the out-of-order one */
		BLI_remlink(&key->block, kb);
		
		/* find the right location and insert before */
		for (kb2=key->block.first; kb2; kb2= kb2->next) {
			if (kb2->pos > kb->pos) {
				BLI_insertlink(&key->block, kb2->prev, kb);
				break;
			}
		}
		
		/* if more than one Ipo curve, see if this key had a curve */
#if 0 // XXX old animation system
		if(key->ipo && key->ipo->curve.first != key->ipo->curve.last ) {
			for(icu= key->ipo->curve.first; icu; icu= icu->next) {
				/* if we find the curve, remove it and reinsert in the 
				 right place */
				if(icu->adrcode==kb->adrcode) {
					IpoCurve *icu2;
					BLI_remlink(&key->ipo->curve, icu);
					for(icu2= key->ipo->curve.first; icu2; icu2= icu2->next) {
						if(icu2->adrcode >= kb2->adrcode) {
							BLI_insertlink(&key->ipo->curve, icu2->prev, icu);
							break;
						}
					}
					break;
				}
			}
		}
		
		/* kb points at the moved key, icu at the moved ipo (if it exists).
		 * go back now and renumber adrcodes */

		/* first new code */
		adrcode = kb2->adrcode;
		for (i = kb->adrcode - adrcode; i >= 0; i--, adrcode++) {
			/* if the next ipo curve matches the current key, renumber it */
			if(icu && icu->adrcode == kb->adrcode ) {
				icu->adrcode = adrcode;
				icu = icu->next;
			}
			/* renumber the shape key */
			kb->adrcode = adrcode;
			kb = kb->next;
		}
#endif // XXX old animation system
	}

	/* new rule; first key is refkey, this to match drawing channels... */
	key->refkey= key->block.first;
}

/**************** do the key ****************/

void key_curve_position_weights(float t, float *data, int type)
{
	float t2, t3, fc;
	
	if(type==KEY_LINEAR) {
		data[0]=		  0.0f;
		data[1]= -t		+ 1.0f;
		data[2]= t;
		data[3]= 		  0.0f;
	}
	else if(type==KEY_CARDINAL) {
		t2= t*t;
		t3= t2*t;
		fc= 0.71f;
		
		data[0]= -fc*t3			+ 2.0f*fc*t2		- fc*t;
		data[1]= (2.0f-fc)*t3	+ (fc-3.0f)*t2					+ 1.0f;
		data[2]= (fc-2.0f)*t3	+ (3.0f-2.0f*fc)*t2	+ fc*t;
		data[3]= fc*t3			- fc*t2;
	}
	else if(type==KEY_BSPLINE) {
		t2= t*t;
		t3= t2*t;

		data[0]= -0.16666666f*t3	+ 0.5f*t2	- 0.5f*t	+ 0.16666666f;
		data[1]= 0.5f*t3			- t2					+ 0.6666666f;
		data[2]= -0.5f*t3			+ 0.5f*t2	+ 0.5f*t	+ 0.16666666f;
		data[3]= 0.16666666f*t3;
	}
}

/* first derivative */
void key_curve_tangent_weights(float t, float *data, int type)
{
	float t2, fc;
	
	if(type==KEY_LINEAR) {
		data[0]= 0.0f;
		data[1]= -1.0f;
		data[2]= 1.0f;
		data[3]= 0.0f;
	}
	else if(type==KEY_CARDINAL) {
		t2= t*t;
		fc= 0.71f;
		
		data[0]= -3.0f*fc*t2		+4.0f*fc*t				- fc;
		data[1]= 3.0f*(2.0f-fc)*t2	+2.0f*(fc-3.0f)*t;
		data[2]= 3.0f*(fc-2.0f)*t2	+2.0f*(3.0f-2.0f*fc)*t	+ fc;
		data[3]= 3.0f*fc*t2			-2.0f*fc*t;
	}
	else if(type==KEY_BSPLINE) {
		t2= t*t;

		data[0]= -0.5f*t2	+ t			- 0.5f;
		data[1]= 1.5f*t2	- 2.0f*t;
		data[2]= -1.5f*t2	+ t			+ 0.5f;
		data[3]= 0.5f*t2;
	}
}

/* second derivative */
void key_curve_normal_weights(float t, float *data, int type)
{
	float fc;
	
	if(type==KEY_LINEAR) {
		data[0]= 0.0f;
		data[1]= 0.0f;
		data[2]= 0.0f;
		data[3]= 0.0f;
	}
	else if(type==KEY_CARDINAL) {
		fc= 0.71f;
		
		data[0]= -6.0f*fc*t			+ 4.0f*fc;
		data[1]= 6.0f*(2.0f-fc)*t	+ 2.0f*(fc-3.0f);
		data[2]= 6.0f*(fc-2.0f)*t	+ 2.0f*(3.0f-2.0f*fc);
		data[3]= 6.0f*fc*t			- 2.0f*fc;
	}
	else if(type==KEY_BSPLINE) {
		data[0]= -1.0f*t	+ 1.0f;
		data[1]= 3.0f*t		- 2.0f;
		data[2]= -3.0f*t	+ 1.0f;
		data[3]= 1.0f*t;
	}
}

static int setkeys(float fac, ListBase *lb, KeyBlock *k[], float *t, int cycl)
{
	/* return 1 means k[2] is the position, return 0 means interpolate */
	KeyBlock *k1, *firstkey;
	float d, dpos, ofs=0, lastpos, temp, fval[4];
	short bsplinetype;

	firstkey= lb->first;
	k1= lb->last;
	lastpos= k1->pos;
	dpos= lastpos - firstkey->pos;

	if(fac < firstkey->pos) fac= firstkey->pos;
	else if(fac > k1->pos) fac= k1->pos;

	k1=k[0]=k[1]=k[2]=k[3]= firstkey;
	t[0]=t[1]=t[2]=t[3]= k1->pos;

	/* if(fac<0.0 || fac>1.0) return 1; */

	if(k1->next==NULL) return 1;

	if(cycl) {	/* pre-sort */
		k[2]= k1->next;
		k[3]= k[2]->next;
		if(k[3]==NULL) k[3]=k1;
		while(k1) {
			if(k1->next==NULL) k[0]=k1;
			k1=k1->next;
		}
		k1= k[1];
		t[0]= k[0]->pos;
		t[1]+= dpos;
		t[2]= k[2]->pos + dpos;
		t[3]= k[3]->pos + dpos;
		fac+= dpos;
		ofs= dpos;
		if(k[3]==k[1]) { 
			t[3]+= dpos; 
			ofs= 2.0f*dpos;
		}
		if(fac<t[1]) fac+= dpos;
		k1= k[3];
	}
	else {		/* pre-sort */
		k[2]= k1->next;
		t[2]= k[2]->pos;
		k[3]= k[2]->next;
		if(k[3]==NULL) k[3]= k[2];
		t[3]= k[3]->pos;
		k1= k[3];
	}
	
	while( t[2]<fac ) {	/* find correct location */
		if(k1->next==NULL) {
			if(cycl) {
				k1= firstkey;
				ofs+= dpos;
			}
			else if(t[2]==t[3]) break;
		}
		else k1= k1->next;

		t[0]= t[1]; 
		k[0]= k[1];
		t[1]= t[2]; 
		k[1]= k[2];
		t[2]= t[3]; 
		k[2]= k[3];
		t[3]= k1->pos+ofs; 
		k[3]= k1;

		if(ofs > 2.1f + lastpos) break;
	}
	
	bsplinetype= 0;
	if(k[1]->type==KEY_BSPLINE || k[2]->type==KEY_BSPLINE) bsplinetype= 1;


	if(cycl==0) {
		if(bsplinetype==0) {	/* B spline doesn't go through the control points */
			if(fac<=t[1]) {		/* fac for 1st key */
				t[2]= t[1];
				k[2]= k[1];
				return 1;
			}
			if(fac>=t[2] ) {	/* fac after 2nd key */
				return 1;
			}
		}
		else if(fac>t[2]) {	/* last key */
			fac= t[2];
			k[3]= k[2];
			t[3]= t[2];
		}
	}

	d= t[2]-t[1];
	if(d == 0.0f) {
		if(bsplinetype==0) {
			return 1;	/* both keys equal */
		}
	}
	else d= (fac-t[1])/d;

	/* interpolation */
	
	key_curve_position_weights(d, t, k[1]->type);

	if(k[1]->type != k[2]->type) {
		key_curve_position_weights(d, fval, k[2]->type);
		
		temp= 1.0f-d;
		t[0]= temp*t[0]+ d*fval[0];
		t[1]= temp*t[1]+ d*fval[1];
		t[2]= temp*t[2]+ d*fval[2];
		t[3]= temp*t[3]+ d*fval[3];
	}

	return 0;

}

static void flerp(int aantal, float *in, float *f0, float *f1, float *f2, float *f3, float *t)	
{
	int a;

	for(a=0; a<aantal; a++) {
		in[a]= t[0]*f0[a]+t[1]*f1[a]+t[2]*f2[a]+t[3]*f3[a];
	}
}

static void rel_flerp(int aantal, float *in, float *ref, float *out, float fac)
{
	int a;
	
	for(a=0; a<aantal; a++) {
		in[a]-= fac*(ref[a]-out[a]);
	}
}

static char *key_block_get_data(Key *key, KeyBlock *actkb, KeyBlock *kb, char **freedata)
{
	if(kb == actkb) {
		/* this hack makes it possible to edit shape keys in
		   edit mode with shape keys blending applied */
		if(GS(key->from->name) == ID_ME) {
			Mesh *me;
			BMVert *eve;
			BMIter iter;
			float (*co)[3];
			int a;

			me= (Mesh*)key->from;

			if(me->edit_btmesh && me->edit_btmesh->bm->totvert == kb->totelem) {
				a= 0;
				co= MEM_callocN(sizeof(float)*3*me->edit_btmesh->bm->totvert, "key_block_get_data");

				BM_ITER(eve, &iter, me->edit_btmesh->bm, BM_VERTS_OF_MESH, NULL) {
					VECCOPY(co[a], eve->co);
					a++;
				}

				*freedata= (char*)co;
				return (char*)co;
			}
		}
	}

	*freedata= NULL;
	return kb->data;
}


/* currently only the first value of 'ofs' may be set. */
static short key_pointer_size(const Key *key, const int mode, int *poinsize, int *ofs)
{
	if(key->from==NULL) {
		return FALSE;
	}

	switch(GS(key->from->name)) {
	case ID_ME:
		*ofs= sizeof(float)*3;
		*poinsize= *ofs;
		break;
	case ID_LT:
		*ofs= sizeof(float)*3;
		*poinsize= *ofs;
		break;
	case ID_CU:
		if(mode == KEY_MODE_BPOINT) {
			*ofs= sizeof(float)*4;
			*poinsize= *ofs;
		} else {
			ofs[0]= sizeof(float)*12;
			*poinsize= (*ofs) / 3;
		}

		break;
	default:
		BLI_assert(!"invalid 'key->from' ID type");
		return FALSE;
	}

	return TRUE;
}

static void cp_key(const int start, int end, const int tot, char *poin, Key *key, KeyBlock *actkb, KeyBlock *kb, float *weights, const int mode)
{
	float ktot = 0.0, kd = 0.0;
	int elemsize, poinsize = 0, a, *ofsp, ofs[32], flagflo=0;
	char *k1, *kref, *freek1, *freekref;
	char *cp, elemstr[8];

	/* currently always 0, in future key_pointer_size may assign */
	ofs[1]= 0;

	if(!key_pointer_size(key, mode, &poinsize, &ofs[0]))
		return;

	if(end>tot) end= tot;
	
	if(tot != kb->totelem) {
		ktot= 0.0;
		flagflo= 1;
		if(kb->totelem) {
			kd= kb->totelem/(float)tot;
		}
		else return;
	}

	k1= key_block_get_data(key, actkb, kb, &freek1);
	kref= key_block_get_data(key, actkb, key->refkey, &freekref);

	/* this exception is needed for slurphing */
	if(start!=0) {
		
		poin+= poinsize*start;
		
		if(flagflo) {
			ktot+= start*kd;
			a= (int)floor(ktot);
			if(a) {
				ktot-= a;
				k1+= a*key->elemsize;
			}
		}
		else k1+= start*key->elemsize;
	}	
	
	if(mode == KEY_MODE_BEZTRIPLE) {
		elemstr[0]= 1;
		elemstr[1]= IPO_BEZTRIPLE;
		elemstr[2]= 0;
	}
	
	/* just do it here, not above! */
	elemsize= key->elemsize;
	if(mode == KEY_MODE_BEZTRIPLE) elemsize*= 3;

	for(a=start; a<end; a++) {
		cp= key->elemstr;
		if(mode == KEY_MODE_BEZTRIPLE) cp= elemstr;

		ofsp= ofs;
		
		while( cp[0] ) {
			
			switch(cp[1]) {
			case IPO_FLOAT:
				if(weights) {
					memcpy(poin, kref, sizeof(float)*3);
					if(*weights!=0.0f)
						rel_flerp(cp[0], (float *)poin, (float *)kref, (float *)k1, *weights);
					weights++;
				}
				else 
					memcpy(poin, k1, sizeof(float)*3);
				break;
			case IPO_BPOINT:
				memcpy(poin, k1, sizeof(float)*4);
				break;
			case IPO_BEZTRIPLE:
				memcpy(poin, k1, sizeof(float)*12);
				break;
			default:
				/* should never happen */
				if(freek1) MEM_freeN(freek1);
				if(freekref) MEM_freeN(freekref);
				BLI_assert(!"invalid 'cp[1]'");
				return;
			}

			poin+= ofsp[0];	
			cp+= 2; ofsp++;
		}
		
		/* are we going to be nasty? */
		if(flagflo) {
			ktot+= kd;
			while(ktot >= 1.0f) {
				ktot -= 1.0f;
				k1+= elemsize;
				kref+= elemsize;
			}
		}
		else {
			k1+= elemsize;
			kref+= elemsize;
		}
		
		if(mode == KEY_MODE_BEZTRIPLE) a+=2;
	}

	if(freek1) MEM_freeN(freek1);
	if(freekref) MEM_freeN(freekref);
}

static void cp_cu_key(Curve *cu, Key *key, KeyBlock *actkb, KeyBlock *kb, const int start, int end, char *out, const int tot)
{
	Nurb *nu;
	int a, step, a1, a2;

	for(a=0, nu=cu->nurb.first; nu; nu=nu->next, a+=step) {
		if(nu->bp) {
			step= nu->pntsu*nu->pntsv;

			a1= MAX2(a, start);
			a2= MIN2(a+step, end);

			if(a1<a2) cp_key(a1, a2, tot, out, key, actkb, kb, NULL, KEY_MODE_BPOINT);
		}
		else if(nu->bezt) {
			step= 3*nu->pntsu;

			/* exception because keys prefer to work with complete blocks */
			a1= MAX2(a, start);
			a2= MIN2(a+step, end);

			if(a1<a2) cp_key(a1, a2, tot, out, key, actkb, kb, NULL, KEY_MODE_BEZTRIPLE);
		}
		else
			step= 0;
	}
}

void do_rel_key(const int start, int end, const int tot, char *basispoin, Key *key, KeyBlock *actkb, const int mode)
{
	KeyBlock *kb;
	int *ofsp, ofs[3], elemsize, b;
	char *cp, *poin, *reffrom, *from, elemstr[8];
	char *freefrom, *freereffrom;
	int poinsize;

	/* currently always 0, in future key_pointer_size may assign */
	ofs[1]= 0;

	if(!key_pointer_size(key, mode, &poinsize, &ofs[0]))
		return;

	if(end>tot) end= tot;

	/* in case of beztriple */
	elemstr[0]= 1;				/* nr of ipofloats */
	elemstr[1]= IPO_BEZTRIPLE;
	elemstr[2]= 0;

	/* just here, not above! */
	elemsize= key->elemsize;
	if(mode == KEY_MODE_BEZTRIPLE) elemsize*= 3;

	/* step 1 init */
	cp_key(start, end, tot, basispoin, key, actkb, key->refkey, NULL, mode);
	
	/* step 2: do it */
	
	for(kb=key->block.first; kb; kb=kb->next) {
		if(kb!=key->refkey) {
			float icuval= kb->curval;
			
			/* only with value, and no difference allowed */
			if(!(kb->flag & KEYBLOCK_MUTE) && icuval!=0.0f && kb->totelem==tot) {
				KeyBlock *refb;
				float weight, *weights= kb->weights;

				/* reference now can be any block */
				refb= BLI_findlink(&key->block, kb->relative);
				if(refb==NULL) continue;
				
				poin= basispoin;
				from= key_block_get_data(key, actkb, kb, &freefrom);
				reffrom= key_block_get_data(key, actkb, refb, &freereffrom);
				
				poin+= start*poinsize;
				reffrom+= key->elemsize*start;	// key elemsize yes!
				from+= key->elemsize*start;
				
				for(b=start; b<end; b++) {
				
					if(weights) 
						weight= *weights * icuval;
					else
						weight= icuval;
					
					cp= key->elemstr;	
					if(mode == KEY_MODE_BEZTRIPLE) cp= elemstr;
					
					ofsp= ofs;
					
					while( cp[0] ) {	/* cp[0]==amount */
						
						switch(cp[1]) {
						case IPO_FLOAT:
							rel_flerp(3, (float *)poin, (float *)reffrom, (float *)from, weight);
							break;
						case IPO_BPOINT:
							rel_flerp(4, (float *)poin, (float *)reffrom, (float *)from, weight);
							break;
						case IPO_BEZTRIPLE:
							rel_flerp(12, (float *)poin, (float *)reffrom, (float *)from, weight);
							break;
						default:
							/* should never happen */
							if(freefrom) MEM_freeN(freefrom);
							if(freereffrom) MEM_freeN(freereffrom);
							BLI_assert(!"invalid 'cp[1]'");
							return;
						}

						poin+= ofsp[0];				
						
						cp+= 2;
						ofsp++;
					}
					
					reffrom+= elemsize;
					from+= elemsize;
					
					if(mode == KEY_MODE_BEZTRIPLE) b+= 2;
					if(weights) weights++;
				}

				if(freefrom) MEM_freeN(freefrom);
				if(freereffrom) MEM_freeN(freereffrom);
			}
		}
	}
}


static void do_key(const int start, int end, const int tot, char *poin, Key *key, KeyBlock *actkb, KeyBlock **k, float *t, const int mode)
{
	float k1tot = 0.0, k2tot = 0.0, k3tot = 0.0, k4tot = 0.0;
	float k1d = 0.0, k2d = 0.0, k3d = 0.0, k4d = 0.0;
	int a, ofs[32], *ofsp;
	int flagdo= 15, flagflo=0, elemsize, poinsize=0;
	char *k1, *k2, *k3, *k4, *freek1, *freek2, *freek3, *freek4;
	char *cp, elemstr[8];;

	/* currently always 0, in future key_pointer_size may assign */
	ofs[1]= 0;

	if(!key_pointer_size(key, mode, &poinsize, &ofs[0]))
		return;
	
	if(end>tot) end= tot;

	k1= key_block_get_data(key, actkb, k[0], &freek1);
	k2= key_block_get_data(key, actkb, k[1], &freek2);
	k3= key_block_get_data(key, actkb, k[2], &freek3);
	k4= key_block_get_data(key, actkb, k[3], &freek4);

	/*  test for more or less points (per key!) */
	if(tot != k[0]->totelem) {
		k1tot= 0.0;
		flagflo |= 1;
		if(k[0]->totelem) {
			k1d= k[0]->totelem/(float)tot;
		}
		else flagdo -= 1;
	}
	if(tot != k[1]->totelem) {
		k2tot= 0.0;
		flagflo |= 2;
		if(k[0]->totelem) {
			k2d= k[1]->totelem/(float)tot;
		}
		else flagdo -= 2;
	}
	if(tot != k[2]->totelem) {
		k3tot= 0.0;
		flagflo |= 4;
		if(k[0]->totelem) {
			k3d= k[2]->totelem/(float)tot;
		}
		else flagdo -= 4;
	}
	if(tot != k[3]->totelem) {
		k4tot= 0.0;
		flagflo |= 8;
		if(k[0]->totelem) {
			k4d= k[3]->totelem/(float)tot;
		}
		else flagdo -= 8;
	}

		/* this exception needed for slurphing */
	if(start!=0) {

		poin+= poinsize*start;
		
		if(flagdo & 1) {
			if(flagflo & 1) {
				k1tot+= start*k1d;
				a= (int)floor(k1tot);
				if(a) {
					k1tot-= a;
					k1+= a*key->elemsize;
				}
			}
			else k1+= start*key->elemsize;
		}
		if(flagdo & 2) {
			if(flagflo & 2) {
				k2tot+= start*k2d;
				a= (int)floor(k2tot);
				if(a) {
					k2tot-= a;
					k2+= a*key->elemsize;
				}
			}
			else k2+= start*key->elemsize;
		}
		if(flagdo & 4) {
			if(flagflo & 4) {
				k3tot+= start*k3d;
				a= (int)floor(k3tot);
				if(a) {
					k3tot-= a;
					k3+= a*key->elemsize;
				}
			}
			else k3+= start*key->elemsize;
		}
		if(flagdo & 8) {
			if(flagflo & 8) {
				k4tot+= start*k4d;
				a= (int)floor(k4tot);
				if(a) {
					k4tot-= a;
					k4+= a*key->elemsize;
				}
			}
			else k4+= start*key->elemsize;
		}

	}

	/* in case of beztriple */
	elemstr[0]= 1;				/* nr of ipofloats */
	elemstr[1]= IPO_BEZTRIPLE;
	elemstr[2]= 0;

	/* only here, not above! */
	elemsize= key->elemsize;
	if(mode == KEY_MODE_BEZTRIPLE) elemsize*= 3;

	for(a=start; a<end; a++) {
	
		cp= key->elemstr;	
		if(mode == KEY_MODE_BEZTRIPLE) cp= elemstr;
		
		ofsp= ofs;
		
		while( cp[0] ) {	/* cp[0]==amount */
			
			switch(cp[1]) {
			case IPO_FLOAT:
				flerp(3, (float *)poin, (float *)k1, (float *)k2, (float *)k3, (float *)k4, t);
				break;
			case IPO_BPOINT:
				flerp(4, (float *)poin, (float *)k1, (float *)k2, (float *)k3, (float *)k4, t);
				break;
			case IPO_BEZTRIPLE:
				flerp(12, (void *)poin, (void *)k1, (void *)k2, (void *)k3, (void *)k4, t);
				break;
			default:
				/* should never happen */
				if(freek1) MEM_freeN(freek1);
				if(freek2) MEM_freeN(freek2);
				if(freek3) MEM_freeN(freek3);
				if(freek4) MEM_freeN(freek4);
				BLI_assert(!"invalid 'cp[1]'");
				return;
			}
			
			poin+= ofsp[0];				
			cp+= 2;
			ofsp++;
		}
		/* lets do it the difficult way: when keys have a different size */
		if(flagdo & 1) {
			if(flagflo & 1) {
				k1tot+= k1d;
				while(k1tot >= 1.0f) {
					k1tot -= 1.0f;
					k1+= elemsize;
				}
			}
			else k1+= elemsize;
		}
		if(flagdo & 2) {
			if(flagflo & 2) {
				k2tot+= k2d;
				while(k2tot >= 1.0f) {
					k2tot -= 1.0f;
					k2+= elemsize;
				}
			}
			else k2+= elemsize;
		}
		if(flagdo & 4) {
			if(flagflo & 4) {
				k3tot+= k3d;
				while(k3tot >= 1.0f) {
					k3tot -= 1.0f;
					k3+= elemsize;
				}
			}
			else k3+= elemsize;
		}
		if(flagdo & 8) {
			if(flagflo & 8) {
				k4tot+= k4d;
				while(k4tot >= 1.0f) {
					k4tot -= 1.0f;
					k4+= elemsize;
				}
			}
			else k4+= elemsize;
		}
		
		if(mode == KEY_MODE_BEZTRIPLE) a+= 2;
	}

	if(freek1) MEM_freeN(freek1);
	if(freek2) MEM_freeN(freek2);
	if(freek3) MEM_freeN(freek3);
	if(freek4) MEM_freeN(freek4);
}

static float *get_weights_array(Object *ob, char *vgroup)
{
	MDeformVert *dvert= NULL;
<<<<<<< HEAD
	BMEditMesh *em= NULL;
	BMIter iter;
	BMVert *eve;
	int totvert= 0, index= 0;
=======
	EditMesh *em= NULL;
	EditVert *eve;
	int totvert= 0, defgrp_index= 0;
>>>>>>> 1f2c93f9
	
	/* no vgroup string set? */
	if(vgroup[0]==0) return NULL;
	
	/* gather dvert and totvert */
	if(ob->type==OB_MESH) {
		Mesh *me= ob->data;
		dvert= me->dvert;
		totvert= me->totvert;

		if(me->edit_btmesh && me->edit_btmesh->bm->totvert == totvert)
			em= me->edit_btmesh;
	}
	else if(ob->type==OB_LATTICE) {
		Lattice *lt= ob->data;
		dvert= lt->dvert;
		totvert= lt->pntsu*lt->pntsv*lt->pntsw;
	}
	
	if(dvert==NULL) return NULL;
	
	/* find the group (weak loop-in-loop) */
	defgrp_index= defgroup_name_index(ob, vgroup);
	if(defgrp_index >= 0) {
		float *weights;
		int i;
		
		weights= MEM_callocN(totvert*sizeof(float), "weights");

		if(em) {
			eve = BMIter_New(&iter, em->bm, BM_VERTS_OF_MESH, NULL);
			for (i=0; eve; eve=BMIter_Step(&iter), i++) {
				dvert= CustomData_bmesh_get(&em->bm->vdata, eve->head.data, CD_MDEFORMVERT);

				if(dvert) {
					weights[i]= defvert_find_weight(dvert, defgrp_index);
				}
			}
		}
		else {
			for(i=0; i < totvert; i++, dvert++) {
				weights[i]= defvert_find_weight(dvert, defgrp_index);
			}
		}

		return weights;
	}
	return NULL;
}

static void do_mesh_key(Scene *scene, Object *ob, Key *key, char *out, const int tot)
{
	KeyBlock *k[4], *actkb= ob_get_keyblock(ob);
	float cfra, ctime, t[4], delta;
	int a, flag = 0, step;
	
	if(key->slurph && key->type!=KEY_RELATIVE ) {
		delta= key->slurph;
		delta/= tot;
		
		step= 1;
		if(tot>100 && slurph_opt) {
			step= tot/50;
			delta*= step;
			/* in do_key and cp_key the case a>tot is handled */
		}
		
		cfra= (float)scene->r.cfra;
		
		for(a=0; a<tot; a+=step, cfra+= delta) {
			
			ctime= bsystem_time(scene, NULL, cfra, 0.0); // xxx  ugly cruft!
#if 0 // XXX old animation system
			if(calc_ipo_spec(key->ipo, KEY_SPEED, &ctime)==0) {
				ctime /= 100.0;
				CLAMP(ctime, 0.0, 1.0);
			}
#endif // XXX old animation system
			// XXX for now... since speed curve cannot be directly ported yet
			ctime /= 100.0f;
			CLAMP(ctime, 0.0f, 1.0f); // XXX for compat, we use this, but this clamping was confusing
		
			flag= setkeys(ctime, &key->block, k, t, 0);

			if(flag==0)
				do_key(a, a+step, tot, (char *)out, key, actkb, k, t, KEY_MODE_DUMMY);
			else
				cp_key(a, a+step, tot, (char *)out, key, actkb, k[2], NULL, KEY_MODE_DUMMY);
		}
	}
	else {
		if(key->type==KEY_RELATIVE) {
			KeyBlock *kb;
			
			for(kb= key->block.first; kb; kb= kb->next)
				kb->weights= get_weights_array(ob, kb->vgroup);

			do_rel_key(0, tot, tot, (char *)out, key, actkb, KEY_MODE_DUMMY);
			
			for(kb= key->block.first; kb; kb= kb->next) {
				if(kb->weights) MEM_freeN(kb->weights);
				kb->weights= NULL;
			}
		}
		else {
			ctime= bsystem_time(scene, ob, (float)scene->r.cfra, 0.0f); // xxx old cruft
			
#if 0 // XXX old animation system
			if(calc_ipo_spec(key->ipo, KEY_SPEED, &ctime)==0) {
				ctime /= 100.0;
				CLAMP(ctime, 0.0, 1.0);
			}
#endif // XXX old animation system
			// XXX for now... since speed curve cannot be directly ported yet
			ctime /= 100.0f;
			CLAMP(ctime, 0.0f, 1.0f); // XXX for compat, we use this, but this clamping was confusing
			
			flag= setkeys(ctime, &key->block, k, t, 0);

			if(flag==0)
				do_key(0, tot, tot, (char *)out, key, actkb, k, t, KEY_MODE_DUMMY);
			else
				cp_key(0, tot, tot, (char *)out, key, actkb, k[2], NULL, KEY_MODE_DUMMY);
		}
	}
}

static void do_cu_key(Curve *cu, Key *key, KeyBlock *actkb, KeyBlock **k, float *t, char *out, const int tot)
{
	Nurb *nu;
	int a, step;
	
	for(a=0, nu=cu->nurb.first; nu; nu=nu->next, a+=step) {
		if(nu->bp) {
			step= nu->pntsu*nu->pntsv;
			do_key(a, a+step, tot, out, key, actkb, k, t, KEY_MODE_BPOINT);
		}
		else if(nu->bezt) {
			step= 3*nu->pntsu;
			do_key(a, a+step, tot, out, key, actkb, k, t, KEY_MODE_BEZTRIPLE);
		}
		else
			step= 0;
	}
}

static void do_rel_cu_key(Curve *cu, Key *key, KeyBlock *actkb, float UNUSED(ctime), char *out, const int tot)
{
	Nurb *nu;
	int a, step;
	
	for(a=0, nu=cu->nurb.first; nu; nu=nu->next, a+=step) {
		if(nu->bp) {
			step= nu->pntsu*nu->pntsv;
			do_rel_key(a, a+step, tot, out, key, actkb, KEY_MODE_BPOINT);
		}
		else if(nu->bezt) {
			step= 3*nu->pntsu;
			do_rel_key(a, a+step, tot, out, key, actkb, KEY_MODE_BEZTRIPLE);
		}
		else
			step= 0;
	}
}

static void do_curve_key(Scene *scene, Object *ob, Key *key, char *out, const int tot)
{
	Curve *cu= ob->data;
	KeyBlock *k[4], *actkb= ob_get_keyblock(ob);
	float cfra, ctime, t[4], delta;
	int a, flag = 0, step = 0;

	if(key->slurph  && key->type!=KEY_RELATIVE) {
		Nurb *nu;
		int mode=0, i= 0, remain= 0, estep=0, count=0;

		delta= (float)key->slurph / tot;

		step= 1;
		if(tot>100 && slurph_opt) {
			step= tot/50;
			delta*= step;
			/* in do_key and cp_key the case a>tot has been handled */
		}

		cfra= (float)scene->r.cfra;

		for(nu=cu->nurb.first; nu; nu=nu->next) {
			if(nu->bp) {
				mode= KEY_MODE_BPOINT;
				estep= nu->pntsu*nu->pntsv;
			}
			else if(nu->bezt) {
				mode= KEY_MODE_BEZTRIPLE;
				estep= 3*nu->pntsu;
			}
			else
				step= 0;

			a= 0;
			while (a < estep) {
				if (remain <= 0) {
					cfra+= delta;
					ctime= bsystem_time(scene, NULL, cfra, 0.0f); // XXX old cruft

					ctime /= 100.0f;
					CLAMP(ctime, 0.0f, 1.0f); // XXX for compat, we use this, but this clamping was confusing
					flag= setkeys(ctime, &key->block, k, t, 0);

					remain= step;
				}

				count= MIN2(remain, estep);
				if (mode == KEY_MODE_BEZTRIPLE) {
					count += 3 - count % 3;
				}

				if(flag==0)
					do_key(i, i+count, tot, (char *)out, key, actkb, k, t, mode);
				else
					cp_key(i, i+count, tot, (char *)out, key, actkb, k[2], NULL, mode);

				a += count;
				i += count;
				remain -= count;
			}
		}
	}
	else {
		
		ctime= bsystem_time(scene, NULL, (float)scene->r.cfra, 0.0);
		
		if(key->type==KEY_RELATIVE) {
			do_rel_cu_key(cu, cu->key, actkb, ctime, out, tot);
		}
		else {
#if 0 // XXX old animation system
			if(calc_ipo_spec(key->ipo, KEY_SPEED, &ctime)==0) {
				ctime /= 100.0;
				CLAMP(ctime, 0.0, 1.0);
			}
#endif // XXX old animation system
			
			flag= setkeys(ctime, &key->block, k, t, 0);
			
			if(flag==0) do_cu_key(cu, key, actkb, k, t, out, tot);
			else cp_cu_key(cu, key, actkb, k[2], 0, tot, out, tot);
		}
	}
}

static void do_latt_key(Scene *scene, Object *ob, Key *key, char *out, const int tot)
{
	Lattice *lt= ob->data;
	KeyBlock *k[4], *actkb= ob_get_keyblock(ob);
	float delta, cfra, ctime, t[4];
	int a, flag;
	
	if(key->slurph) {
		delta= key->slurph;
		delta/= (float)tot;
		
		cfra= (float)scene->r.cfra;
		
		for(a=0; a<tot; a++, cfra+= delta) {
			
			ctime= bsystem_time(scene, NULL, cfra, 0.0); // XXX old cruft
#if 0 // XXX old animation system
			if(calc_ipo_spec(key->ipo, KEY_SPEED, &ctime)==0) {
				ctime /= 100.0;
				CLAMP(ctime, 0.0, 1.0);
			}
#endif // XXX old animation system
		
			flag= setkeys(ctime, &key->block, k, t, 0);

			if(flag==0)
				do_key(a, a+1, tot, (char *)out, key, actkb, k, t, KEY_MODE_DUMMY);
			else
				cp_key(a, a+1, tot, (char *)out, key, actkb, k[2], NULL, KEY_MODE_DUMMY);
		}		
	}
	else {
		if(key->type==KEY_RELATIVE) {
			KeyBlock *kb;
			
			for(kb= key->block.first; kb; kb= kb->next)
				kb->weights= get_weights_array(ob, kb->vgroup);
			
			do_rel_key(0, tot, tot, (char *)out, key, actkb, KEY_MODE_DUMMY);
			
			for(kb= key->block.first; kb; kb= kb->next) {
				if(kb->weights) MEM_freeN(kb->weights);
				kb->weights= NULL;
			}
		}
		else {
			ctime= bsystem_time(scene, NULL, (float)scene->r.cfra, 0.0);

#if 0 // XXX old animation system
			if(calc_ipo_spec(key->ipo, KEY_SPEED, &ctime)==0) {
				ctime /= 100.0;
				CLAMP(ctime, 0.0, 1.0);
			}
#endif // XXX old animation system
			
			flag= setkeys(ctime, &key->block, k, t, 0);

			if(flag==0)
				do_key(0, tot, tot, (char *)out, key, actkb, k, t, KEY_MODE_DUMMY);
			else
				cp_key(0, tot, tot, (char *)out, key, actkb, k[2], NULL, KEY_MODE_DUMMY);
		}
	}
	
	if(lt->flag & LT_OUTSIDE) outside_lattice(lt);
}

/* returns key coordinates (+ tilt) when key applied, NULL otherwise */
float *do_ob_key(Scene *scene, Object *ob)
{
	Key *key= ob_get_key(ob);
	KeyBlock *actkb= ob_get_keyblock(ob);
	char *out;
	int tot= 0, size= 0;
	
	if(key==NULL || key->block.first==NULL)
		return NULL;

	/* compute size of output array */
	if(ob->type == OB_MESH) {
		Mesh *me= ob->data;

		tot= me->totvert;
		size= tot*3*sizeof(float);
	}
	else if(ob->type == OB_LATTICE) {
		Lattice *lt= ob->data;

		tot= lt->pntsu*lt->pntsv*lt->pntsw;
		size= tot*3*sizeof(float);
	}
	else if(ELEM(ob->type, OB_CURVE, OB_SURF)) {
		Curve *cu= ob->data;
		Nurb *nu;

		for(nu=cu->nurb.first; nu; nu=nu->next) {
			if(nu->bezt) {
				tot += 3*nu->pntsu;
				size += nu->pntsu*12*sizeof(float);
			}
			else if(nu->bp) {
				tot += nu->pntsu*nu->pntsv;
				size += nu->pntsu*nu->pntsv*12*sizeof(float);
			}
		}
	}

	/* if nothing to interpolate, cancel */
	if(tot == 0 || size == 0)
		return NULL;
	
	/* allocate array */
	out= MEM_callocN(size, "do_ob_key out");

	/* prevent python from screwing this up? anyhoo, the from pointer could be dropped */
	key->from= (ID *)ob->data;
		
	if(ob->shapeflag & OB_SHAPE_LOCK) {
		/* shape locked, copy the locked shape instead of blending */
		KeyBlock *kb= BLI_findlink(&key->block, ob->shapenr-1);
		
		if(kb && (kb->flag & KEYBLOCK_MUTE))
			kb= key->refkey;

		if(kb==NULL) {
			kb= key->block.first;
			ob->shapenr= 1;
		}
		
		if(ELEM(ob->type, OB_MESH, OB_LATTICE)) {
			float *weights= get_weights_array(ob, kb->vgroup);

			cp_key(0, tot, tot, (char*)out, key, actkb, kb, weights, 0);

			if(weights) MEM_freeN(weights);
		}
		else if(ELEM(ob->type, OB_CURVE, OB_SURF))
			cp_cu_key(ob->data, key, actkb, kb, 0, tot, out, tot);
	}
	else {
		/* do shapekey local drivers */
		float ctime= (float)scene->r.cfra; // XXX this needs to be checked
		
		BKE_animsys_evaluate_animdata(&key->id, key->adt, ctime, ADT_RECALC_DRIVERS);
		
		if(ob->type==OB_MESH) do_mesh_key(scene, ob, key, out, tot);
		else if(ob->type==OB_LATTICE) do_latt_key(scene, ob, key, out, tot);
		else if(ob->type==OB_CURVE) do_curve_key(scene, ob, key, out, tot);
		else if(ob->type==OB_SURF) do_curve_key(scene, ob, key, out, tot);
	}
	
	return (float*)out;
}

Key *ob_get_key(Object *ob)
{
	if(ob==NULL) return NULL;
	
	if(ob->type==OB_MESH) {
		Mesh *me= ob->data;
		return me->key;
	}
	else if ELEM(ob->type, OB_CURVE, OB_SURF) {
		Curve *cu= ob->data;
		return cu->key;
	}
	else if(ob->type==OB_LATTICE) {
		Lattice *lt= ob->data;
		return lt->key;
	}
	return NULL;
}

KeyBlock *add_keyblock(Key *key, const char *name)
{
	KeyBlock *kb;
	float curpos= -0.1;
	int tot;
	
	kb= key->block.last;
	if(kb) curpos= kb->pos;
	
	kb= MEM_callocN(sizeof(KeyBlock), "Keyblock");
	BLI_addtail(&key->block, kb);
	kb->type= KEY_CARDINAL;
	
	tot= BLI_countlist(&key->block);
	if(name) {
		strncpy(kb->name, name, sizeof(kb->name));
	} else {
		if(tot==1) strcpy(kb->name, "Basis");
		else sprintf(kb->name, "Key %d", tot-1);
	}

	BLI_uniquename(&key->block, kb, "Key", '.', offsetof(KeyBlock, name), sizeof(kb->name));

	// XXX this is old anim system stuff? (i.e. the 'index' of the shapekey)
	kb->adrcode= tot-1;
	kb->uid = key->uidgen++;

	key->totkey++;
	if(key->totkey==1) key->refkey= kb;
	
	kb->slidermin= 0.0f;
	kb->slidermax= 1.0f;
	
	// XXX kb->pos is the confusing old horizontal-line RVK crap in old IPO Editor...
	if(key->type == KEY_RELATIVE) 
		kb->pos= curpos + 0.1f;
	else {
#if 0 // XXX old animation system
		curpos= bsystem_time(scene, 0, (float)CFRA, 0.0);
		if(calc_ipo_spec(key->ipo, KEY_SPEED, &curpos)==0) {
			curpos /= 100.0;
		}
		kb->pos= curpos;
		
		sort_keys(key);
#endif // XXX old animation system
	}
	return kb;
}

/* only the active keyblock */
KeyBlock *ob_get_keyblock(Object *ob) 
{
	Key *key= ob_get_key(ob);
	
	if (key) {
		KeyBlock *kb= BLI_findlink(&key->block, ob->shapenr-1);
		return kb;
	}

	return NULL;
}

KeyBlock *ob_get_reference_keyblock(Object *ob)
{
	Key *key= ob_get_key(ob);
	
	if (key)
		return key->refkey;

	return NULL;
}

/* get the appropriate KeyBlock given an index */
KeyBlock *key_get_keyblock(Key *key, int index)
{
	KeyBlock *kb;
	int i;
	
	if (key) {
		kb= key->block.first;
		
		for (i= 1; i < key->totkey; i++) {
			kb= kb->next;
			
			if (index==i)
				return kb;
		}
	}
	
	return NULL;
}

/* get the appropriate KeyBlock given a name to search for */
KeyBlock *key_get_named_keyblock(Key *key, const char name[])
{
	if (key && name)
		return BLI_findstring(&key->block, name, offsetof(KeyBlock, name));
	
	return NULL;
}

/* Get RNA-Path for 'value' setting of the given ShapeKey 
 * NOTE: the user needs to free the returned string once they're finishe with it
 */
char *key_get_curValue_rnaPath(Key *key, KeyBlock *kb)
{
	PointerRNA ptr;
	PropertyRNA *prop;
	
	/* sanity checks */
	if ELEM(NULL, key, kb)
		return NULL;
	
	/* create the RNA pointer */
	RNA_pointer_create(&key->id, &RNA_ShapeKey, kb, &ptr);
	/* get pointer to the property too */
	prop= RNA_struct_find_property(&ptr, "value");
	
	/* return the path */
	return RNA_path_from_ID_to_property(&ptr, prop);
}


/* conversion functions */

/************************* Lattice ************************/
void latt_to_key(Lattice *lt, KeyBlock *kb)
{
	BPoint *bp;
	float *fp;
	int a, tot;

	tot= lt->pntsu*lt->pntsv*lt->pntsw;
	if(tot==0) return;

	if(kb->data) MEM_freeN(kb->data);

	kb->data= MEM_callocN(lt->key->elemsize*tot, "kb->data");
	kb->totelem= tot;

	bp= lt->def;
	fp= kb->data;
	for(a=0; a<kb->totelem; a++, fp+=3, bp++) {
		VECCOPY(fp, bp->vec);
	}
}

void key_to_latt(KeyBlock *kb, Lattice *lt)
{
	BPoint *bp;
	float *fp;
	int a, tot;

	bp= lt->def;
	fp= kb->data;

	tot= lt->pntsu*lt->pntsv*lt->pntsw;
	tot= MIN2(kb->totelem, tot);

	for(a=0; a<tot; a++, fp+=3, bp++) {
		VECCOPY(bp->vec, fp);
	}
}

/************************* Curve ************************/
void curve_to_key(Curve *cu, KeyBlock *kb, ListBase *nurb)
{
	Nurb *nu;
	BezTriple *bezt;
	BPoint *bp;
	float *fp;
	int a, tot;

	/* count */
	tot= count_curveverts(nurb);
	if(tot==0) return;

	if(kb->data) MEM_freeN(kb->data);

	kb->data= MEM_callocN(cu->key->elemsize*tot, "kb->data");
	kb->totelem= tot;

	nu= nurb->first;
	fp= kb->data;
	while(nu) {

		if(nu->bezt) {
			bezt= nu->bezt;
			a= nu->pntsu;
			while(a--) {
				VECCOPY(fp, bezt->vec[0]);
				fp+= 3;
				VECCOPY(fp, bezt->vec[1]);
				fp+= 3;
				VECCOPY(fp, bezt->vec[2]);
				fp+= 3;
				fp[0]= bezt->alfa;
				fp+= 3;	/* alphas */
				bezt++;
			}
		}
		else {
			bp= nu->bp;
			a= nu->pntsu*nu->pntsv;
			while(a--) {
				VECCOPY(fp, bp->vec);
				fp[3]= bp->alfa;

				fp+= 4;
				bp++;
			}
		}
		nu= nu->next;
	}
}

void key_to_curve(KeyBlock *kb, Curve *UNUSED(cu), ListBase *nurb)
{
	Nurb *nu;
	BezTriple *bezt;
	BPoint *bp;
	float *fp;
	int a, tot;

	nu= nurb->first;
	fp= kb->data;

	tot= count_curveverts(nurb);

	tot= MIN2(kb->totelem, tot);

	while(nu && tot>0) {

		if(nu->bezt) {
			bezt= nu->bezt;
			a= nu->pntsu;
			while(a-- && tot>0) {
				VECCOPY(bezt->vec[0], fp);
				fp+= 3;
				VECCOPY(bezt->vec[1], fp);
				fp+= 3;
				VECCOPY(bezt->vec[2], fp);
				fp+= 3;
				bezt->alfa= fp[0];
				fp+= 3;	/* alphas */

				tot-= 3;
				bezt++;
			}
		}
		else {
			bp= nu->bp;
			a= nu->pntsu*nu->pntsv;
			while(a-- && tot>0) {
				VECCOPY(bp->vec, fp);
				bp->alfa= fp[3];

				fp+= 4;
				tot--;
				bp++;
			}
		}
		nu= nu->next;
	}
}

/************************* Mesh ************************/
void mesh_to_key(Mesh *me, KeyBlock *kb)
{
	MVert *mvert;
	float *fp;
	int a;

	if(me->totvert==0) return;

	if(kb->data) MEM_freeN(kb->data);

	kb->data= MEM_callocN(me->key->elemsize*me->totvert, "kb->data");
	kb->totelem= me->totvert;

	mvert= me->mvert;
	fp= kb->data;
	for(a=0; a<kb->totelem; a++, fp+=3, mvert++) {
		VECCOPY(fp, mvert->co);

	}
}

void key_to_mesh(KeyBlock *kb, Mesh *me)
{
	MVert *mvert;
	float *fp;
	int a, tot;

	mvert= me->mvert;
	fp= kb->data;

	tot= MIN2(kb->totelem, me->totvert);

	for(a=0; a<tot; a++, fp+=3, mvert++) {
		VECCOPY(mvert->co, fp);
	}
}

/************************* vert coords ************************/
float (*key_to_vertcos(Object *ob, KeyBlock *kb))[3]
{
	float (*vertCos)[3], *co;
	float *fp= kb->data;
	int tot= 0, a;

	/* Count of vertex coords in array */
	if(ob->type == OB_MESH) {
		Mesh *me= (Mesh*)ob->data;
		tot= me->totvert;
	} else if(ob->type == OB_LATTICE) {
		Lattice *lt= (Lattice*)ob->data;
		tot= lt->pntsu*lt->pntsv*lt->pntsw;
	} else if(ELEM(ob->type, OB_CURVE, OB_SURF)) {
		Curve *cu= (Curve*)ob->data;
		tot= count_curveverts(&cu->nurb);
	}

	if (tot == 0) return NULL;

	vertCos= MEM_callocN(tot*sizeof(*vertCos), "key_to_vertcos vertCos");

	/* Copy coords to array */
	co= (float*)vertCos;

	if(ELEM(ob->type, OB_MESH, OB_LATTICE)) {
		for (a= 0; a<tot; a++, fp+=3, co+=3) {
			copy_v3_v3(co, fp);
		}
	} else if(ELEM(ob->type, OB_CURVE, OB_SURF)) {
		Curve *cu= (Curve*)ob->data;
		Nurb *nu= cu->nurb.first;
		BezTriple *bezt;
		BPoint *bp;

		while (nu) {
			if(nu->bezt) {
				int i;
				bezt= nu->bezt;
				a= nu->pntsu;

				while (a--) {
					for (i= 0; i<3; i++) {
						copy_v3_v3(co, fp);
						fp+= 3; co+= 3;
					}

					fp+= 3; /* skip alphas */

					bezt++;
				}
			}
			else {
				bp= nu->bp;
				a= nu->pntsu*nu->pntsv;

				while (a--) {
					copy_v3_v3(co, fp);

					fp+= 4;
					co+= 3;

					bp++;
				}
			}

			nu= nu->next;
		}
	}

	return vertCos;
}

void vertcos_to_key(Object *ob, KeyBlock *kb, float (*vertCos)[3])
{
	float *co= (float*)vertCos, *fp;
	int tot= 0, a, elemsize;

	if (kb->data) MEM_freeN(kb->data);

	/* Count of vertex coords in array */
	if(ob->type == OB_MESH) {
		Mesh *me= (Mesh*)ob->data;
		tot= me->totvert;
		elemsize= me->key->elemsize;
	} else if(ob->type == OB_LATTICE) {
		Lattice *lt= (Lattice*)ob->data;
		tot= lt->pntsu*lt->pntsv*lt->pntsw;
		elemsize= lt->key->elemsize;
	} else if(ELEM(ob->type, OB_CURVE, OB_SURF)) {
		Curve *cu= (Curve*)ob->data;
		elemsize= cu->key->elemsize;
		tot= count_curveverts(&cu->nurb);
	}

	if (tot == 0) {
		kb->data= NULL;
		return;
	}

	fp= kb->data= MEM_callocN(tot*elemsize, "key_to_vertcos vertCos");

	/* Copy coords to keyblock */

	if(ELEM(ob->type, OB_MESH, OB_LATTICE)) {
		for (a= 0; a<tot; a++, fp+=3, co+=3) {
			copy_v3_v3(fp, co);
		}
	} else if(ELEM(ob->type, OB_CURVE, OB_SURF)) {
		Curve *cu= (Curve*)ob->data;
		Nurb *nu= cu->nurb.first;
		BezTriple *bezt;
		BPoint *bp;

		while (nu) {
			if(nu->bezt) {
				int i;
				bezt= nu->bezt;
				a= nu->pntsu;

				while (a--) {
					for (i= 0; i<3; i++) {
						copy_v3_v3(fp, co);
						fp+= 3; co+= 3;
					}

					fp+= 3; /* skip alphas */

					bezt++;
				}
			}
			else {
				bp= nu->bp;
				a= nu->pntsu*nu->pntsv;

				while (a--) {
					copy_v3_v3(fp, co);

					fp+= 4;
					co+= 3;

					bp++;
				}
			}

			nu= nu->next;
		}
	}
}

void offset_to_key(Object *ob, KeyBlock *kb, float (*ofs)[3])
{
	int a;
	float *co= (float*)ofs, *fp= kb->data;

	if(ELEM(ob->type, OB_MESH, OB_LATTICE)) {
		for (a= 0; a<kb->totelem; a++, fp+=3, co+=3) {
			add_v3_v3(fp, co);
		}
	} else if(ELEM(ob->type, OB_CURVE, OB_SURF)) {
		Curve *cu= (Curve*)ob->data;
		Nurb *nu= cu->nurb.first;
		BezTriple *bezt;
		BPoint *bp;

		while (nu) {
			if(nu->bezt) {
				int i;
				bezt= nu->bezt;
				a= nu->pntsu;

				while (a--) {
					for (i= 0; i<3; i++) {
						add_v3_v3(fp, co);
						fp+= 3; co+= 3;
					}

					fp+= 3; /* skip alphas */

					bezt++;
				}
			}
			else {
				bp= nu->bp;
				a= nu->pntsu*nu->pntsv;

				while (a--) {
					add_v3_v3(fp, co);

					fp+= 4;
					co+= 3;

					bp++;
				}
			}

			nu= nu->next;
		}
	}
}<|MERGE_RESOLUTION|>--- conflicted
+++ resolved
@@ -1050,16 +1050,10 @@
 static float *get_weights_array(Object *ob, char *vgroup)
 {
 	MDeformVert *dvert= NULL;
-<<<<<<< HEAD
 	BMEditMesh *em= NULL;
 	BMIter iter;
 	BMVert *eve;
-	int totvert= 0, index= 0;
-=======
-	EditMesh *em= NULL;
-	EditVert *eve;
 	int totvert= 0, defgrp_index= 0;
->>>>>>> 1f2c93f9
 	
 	/* no vgroup string set? */
 	if(vgroup[0]==0) return NULL;
