﻿/*
 * ***** BEGIN GPL LICENSE BLOCK *****
 *
 * This program is free software; you can redistribute it and/or
 * modify it under the terms of the GNU General Public License
 * as published by the Free Software Foundation; either version 2
 * of the License, or (at your option) any later version.
 *
 * This program is distributed in the hope that it will be useful,
 * but WITHOUT ANY WARRANTY; without even the implied warranty of
 * MERCHANTABILITY or FITNESS FOR A PARTICULAR PURPOSE.  See the
 * GNU General Public License for more details.
 *
 * You should have received a copy of the GNU General Public License
 * along with this program; if not, write to the Free Software Foundation,
 * Inc., 51 Franklin Street, Fifth Floor, Boston, MA 02110-1301, USA.
 *
 * The Original Code is Copyright (C) 2001-2002 by NaN Holding BV.
 * All rights reserved.
 *
 * Contributor(s): Daniel Genrich
 *
 * ***** END GPL LICENSE BLOCK *****
 */

/** \file blender/editors/space_view3d/drawvolume.c
 *  \ingroup spview3d
 */

#include <string.h>
#include <math.h>

#include "MEM_guardedalloc.h"

#include "DNA_object_types.h"
#include "DNA_scene_types.h"
#include "DNA_screen_types.h"
#include "DNA_smoke_types.h"
#include "DNA_view3d_types.h"

#include "BLI_utildefines.h"
#include "BLI_math.h"

#include "BKE_DerivedMesh.h"
<<<<<<< HEAD
=======
#include "BKE_texture.h"
#include "BKE_particle.h"
>>>>>>> 13ee9b8e

#include "smoke_API.h"

#include "BIF_gl.h"

#include "GPU_debug.h"
#include "GPU_shader.h"
#include "GPU_texture.h"

#include "view3d_intern.h"  // own include

struct GPUTexture;

// #define DEBUG_DRAW_TIME

#ifdef DEBUG_DRAW_TIME
#  include "PIL_time.h"
#  include "PIL_time_utildefines.h"
#endif

/* *************************** Transfer functions *************************** */

enum {
	TFUNC_FLAME_SPECTRUM = 0,
	TFUNC_COLOR_RAMP     = 1,
};

#define TFUNC_WIDTH 256

static void create_flame_spectrum_texture(float *data)
{
#define FIRE_THRESH 7
#define MAX_FIRE_ALPHA 0.06f
#define FULL_ON_FIRE 100

	float *spec_pixels = MEM_mallocN(TFUNC_WIDTH * 4 * 16 * 16 * sizeof(float), "spec_pixels");

	blackbody_temperature_to_rgb_table(data, TFUNC_WIDTH, 1500, 3000);

	for (int i = 0; i < 16; i++) {
		for (int j = 0; j < 16; j++) {
			for (int k = 0; k < TFUNC_WIDTH; k++) {
				int index = (j * TFUNC_WIDTH * 16 + i * TFUNC_WIDTH + k) * 4;
				if (k >= FIRE_THRESH) {
					spec_pixels[index] = (data[k * 4]);
					spec_pixels[index + 1] = (data[k * 4 + 1]);
					spec_pixels[index + 2] = (data[k * 4 + 2]);
					spec_pixels[index + 3] = MAX_FIRE_ALPHA * (
					        (k > FULL_ON_FIRE) ? 1.0f : (k - FIRE_THRESH) / ((float)FULL_ON_FIRE - FIRE_THRESH));
				}
				else {
					zero_v4(&spec_pixels[index]);
				}
			}
		}
	}

	memcpy(data, spec_pixels, sizeof(float) * 4 * TFUNC_WIDTH);

	MEM_freeN(spec_pixels);

#undef FIRE_THRESH
#undef MAX_FIRE_ALPHA
#undef FULL_ON_FIRE
}

static void create_color_ramp(const ColorBand *coba, float *data)
{
	for (int i = 0; i < TFUNC_WIDTH; i++) {
		do_colorband(coba, (float)i / TFUNC_WIDTH, &data[i * 4]);
	}
}

static GPUTexture *create_transfer_function(int type, const ColorBand *coba)
{
	float *data = MEM_mallocN(sizeof(float) * 4 * TFUNC_WIDTH, __func__);

	switch (type) {
		case TFUNC_FLAME_SPECTRUM:
			create_flame_spectrum_texture(data);
			break;
		case TFUNC_COLOR_RAMP:
			create_color_ramp(coba, data);
			break;
	}

	GPUTexture *tex = GPU_texture_create_1D(TFUNC_WIDTH, data, NULL);

	MEM_freeN(data);

	return tex;
}

static GPUTexture *create_field_texture(SmokeDomainSettings *sds)
{
	float *field = NULL;

	switch (sds->coba_field) {
#ifdef WITH_SMOKE
		case FLUID_FIELD_DENSITY:    field = smoke_get_density(sds->fluid); break;
		case FLUID_FIELD_HEAT:       field = smoke_get_heat(sds->fluid); break;
		case FLUID_FIELD_FUEL:       field = smoke_get_fuel(sds->fluid); break;
		case FLUID_FIELD_REACT:      field = smoke_get_react(sds->fluid); break;
		case FLUID_FIELD_FLAME:      field = smoke_get_flame(sds->fluid); break;
		case FLUID_FIELD_VELOCITY_X: field = smoke_get_velocity_x(sds->fluid); break;
		case FLUID_FIELD_VELOCITY_Y: field = smoke_get_velocity_y(sds->fluid); break;
		case FLUID_FIELD_VELOCITY_Z: field = smoke_get_velocity_z(sds->fluid); break;
		case FLUID_FIELD_COLOR_R:    field = smoke_get_color_r(sds->fluid); break;
		case FLUID_FIELD_COLOR_G:    field = smoke_get_color_g(sds->fluid); break;
		case FLUID_FIELD_COLOR_B:    field = smoke_get_color_b(sds->fluid); break;
		case FLUID_FIELD_FORCE_X:    field = smoke_get_force_x(sds->fluid); break;
		case FLUID_FIELD_FORCE_Y:    field = smoke_get_force_y(sds->fluid); break;
		case FLUID_FIELD_FORCE_Z:    field = smoke_get_force_z(sds->fluid); break;
#endif
		default: return NULL;
	}

	return GPU_texture_create_3D(sds->res[0], sds->res[1], sds->res[2], 1, field);
}

typedef struct VolumeSlicer {
	float size[3];
	float min[3];
	float max[3];
	float (*verts)[3];
} VolumeSlicer;

/* *************************** Axis Aligned Slicing ************************** */

static void create_single_slice(VolumeSlicer *slicer, const float depth,
                                const int axis, const int idx)
{
	const float vertices[3][4][3] = {
	    {
	        { depth, slicer->min[1], slicer->min[2] },
	        { depth, slicer->max[1], slicer->min[2] },
	        { depth, slicer->max[1], slicer->max[2] },
	        { depth, slicer->min[1], slicer->max[2] }
	    },
	    {
	        { slicer->min[0], depth, slicer->min[2] },
	        { slicer->min[0], depth, slicer->max[2] },
	        { slicer->max[0], depth, slicer->max[2] },
	        { slicer->max[0], depth, slicer->min[2] }
	    },
	    {
	        { slicer->min[0], slicer->min[1], depth },
	        { slicer->min[0], slicer->max[1], depth },
	        { slicer->max[0], slicer->max[1], depth },
	        { slicer->max[0], slicer->min[1], depth }
	    }
	};

	copy_v3_v3(slicer->verts[idx + 0], vertices[axis][0]);
	copy_v3_v3(slicer->verts[idx + 1], vertices[axis][1]);
	copy_v3_v3(slicer->verts[idx + 2], vertices[axis][2]);
	copy_v3_v3(slicer->verts[idx + 3], vertices[axis][0]);
	copy_v3_v3(slicer->verts[idx + 4], vertices[axis][2]);
	copy_v3_v3(slicer->verts[idx + 5], vertices[axis][3]);
}

static void create_axis_aligned_slices(VolumeSlicer *slicer, const int num_slices,
                                       const float view_dir[3], const int axis)
{
	float depth, slice_size = slicer->size[axis] / num_slices;

	/* always process slices in back to front order! */
	if (view_dir[axis] > 0.0f) {
		depth = slicer->min[axis];
	}
	else {
		depth = slicer->max[axis];
		slice_size = -slice_size;
	}

	int count = 0;
	for (int slice = 0; slice < num_slices; slice++) {
		create_single_slice(slicer, depth, axis, count);

		count += 6;
		depth += slice_size;
	}
}

/* *************************** View Aligned Slicing ************************** */

/* Code adapted from:
 * "GPU-based Volume Rendering, Real-time Volume Graphics", AK Peters/CRC Press
 */
static int create_view_aligned_slices(VolumeSlicer *slicer,
                                      const int num_slices,
                                      const float view_dir[3])
{
	const int indices[] = { 0, 1, 2, 0, 2, 3, 0, 3, 4, 0, 4, 5 };

	const float vertices[8][3] = {
	    { slicer->min[0], slicer->min[1], slicer->min[2] },
	    { slicer->max[0], slicer->min[1], slicer->min[2] },
	    { slicer->max[0], slicer->max[1], slicer->min[2] },
	    { slicer->min[0], slicer->max[1], slicer->min[2] },
	    { slicer->min[0], slicer->min[1], slicer->max[2] },
	    { slicer->max[0], slicer->min[1], slicer->max[2] },
	    { slicer->max[0], slicer->max[1], slicer->max[2] },
	    { slicer->min[0], slicer->max[1], slicer->max[2] }
	};

	const int edges[12][2] = {
	    { 0, 1 }, { 1, 2 }, { 2, 3 },
	    { 3, 0 }, { 0, 4 }, { 1, 5 },
	    { 2, 6 }, { 3, 7 }, { 4, 5 },
	    { 5, 6 }, { 6, 7 }, { 7, 4 }
	};

	const int edge_list[8][12] = {
	    { 0, 1, 5, 6, 4, 8, 11, 9, 3, 7, 2, 10 },
	    { 0, 4, 3, 11, 1, 2, 6, 7, 5, 9, 8, 10 },
	    { 1, 5, 0, 8, 2, 3, 7, 4, 6, 10, 9, 11 },
	    { 7, 11, 10, 8, 2, 6, 1, 9, 3, 0, 4, 5 },
	    { 8, 5, 9, 1, 11, 10, 7, 6, 4, 3, 0, 2 },
	    { 9, 6, 10, 2, 8, 11, 4, 7, 5, 0, 1, 3 },
	    { 9, 8, 5, 4, 6, 1, 2, 0, 10, 7, 11, 3 },
	    { 10, 9, 6, 5, 7, 2, 3, 1, 11, 4, 8, 0 }
	};

	/* find vertex that is the furthest from the view plane */
	int max_index = 0;
	float max_dist, min_dist;
	min_dist = max_dist = dot_v3v3(view_dir, vertices[0]);

	for (int i = 1; i < 8; i++) {
		float dist = dot_v3v3(view_dir, vertices[i]);

		if (dist > max_dist) {
			max_dist = dist;
			max_index = i;
		}

		if (dist < min_dist) {
			min_dist = dist;
		}
	}

	max_dist -= FLT_EPSILON;
	min_dist += FLT_EPSILON;

	/* start and direction vectors */
	float vec_start[12][3], vec_dir[12][3];
	/* lambda intersection values */
	float lambda[12], lambda_inc[12];
	float denom = 0.0f;

	float plane_dist = min_dist;
	float plane_dist_inc = (max_dist - min_dist) / (float)num_slices;

	/* for all egdes */
	for (int i = 0; i < 12; i++) {
		copy_v3_v3(vec_start[i], vertices[edges[edge_list[max_index][i]][0]]);
		copy_v3_v3(vec_dir[i],   vertices[edges[edge_list[max_index][i]][1]]);
		sub_v3_v3(vec_dir[i], vec_start[i]);

		denom = dot_v3v3(vec_dir[i], view_dir);

		if (1.0f + denom != 1.0f) {
			lambda_inc[i] = plane_dist_inc / denom;
			lambda[i] = (plane_dist - dot_v3v3(vec_start[i], view_dir)) / denom;
		}
		else {
			lambda[i] = -1.0f;
			lambda_inc[i] = 0.0f;
		}
	}

	float intersections[6][3];
	float dL[12];
	int num_points = 0;
	/* find intersections for each slice, process them in back to front order */
	for (int i = 0; i < num_slices; i++) {
		for (int e = 0; e < 12; e++) {
			dL[e] = lambda[e] + i * lambda_inc[e];
		}

		if ((dL[0] >= 0.0f) && (dL[0] < 1.0f)) {
			madd_v3_v3v3fl(intersections[0], vec_start[0], vec_dir[0], dL[0]);
		}
		else if ((dL[1] >= 0.0f) && (dL[1] < 1.0f)) {
			madd_v3_v3v3fl(intersections[0], vec_start[1], vec_dir[1], dL[1]);
		}
		else if ((dL[3] >= 0.0f) && (dL[3] < 1.0f)) {
			madd_v3_v3v3fl(intersections[0], vec_start[3], vec_dir[3], dL[3]);
		}
		else continue;

		if ((dL[2] >= 0.0f) && (dL[2] < 1.0f)) {
			madd_v3_v3v3fl(intersections[1], vec_start[2], vec_dir[2], dL[2]);
		}
		else if ((dL[0] >= 0.0f) && (dL[0] < 1.0f)) {
			madd_v3_v3v3fl(intersections[1], vec_start[0], vec_dir[0], dL[0]);
		}
		else if ((dL[1] >= 0.0f) && (dL[1] < 1.0f)) {
			madd_v3_v3v3fl(intersections[1], vec_start[1], vec_dir[1], dL[1]);
		}
		else {
			madd_v3_v3v3fl(intersections[1], vec_start[3], vec_dir[3], dL[3]);
		}

		if ((dL[4] >= 0.0f) && (dL[4] < 1.0f)) {
			madd_v3_v3v3fl(intersections[2], vec_start[4], vec_dir[4], dL[4]);
		}
		else if ((dL[5] >= 0.0f) && (dL[5] < 1.0f)) {
			madd_v3_v3v3fl(intersections[2], vec_start[5], vec_dir[5], dL[5]);
		}
		else {
			madd_v3_v3v3fl(intersections[2], vec_start[7], vec_dir[7], dL[7]);
		}

		if ((dL[6] >= 0.0f) && (dL[6] < 1.0f)) {
			madd_v3_v3v3fl(intersections[3], vec_start[6], vec_dir[6], dL[6]);
		}
		else if ((dL[4] >= 0.0f) && (dL[4] < 1.0f)) {
			madd_v3_v3v3fl(intersections[3], vec_start[4], vec_dir[4], dL[4]);
		}
		else if ((dL[5] >= 0.0f) && (dL[5] < 1.0f)) {
			madd_v3_v3v3fl(intersections[3], vec_start[5], vec_dir[5], dL[5]);
		}
		else {
			madd_v3_v3v3fl(intersections[3], vec_start[7], vec_dir[7], dL[7]);
		}

		if ((dL[8] >= 0.0f) && (dL[8] < 1.0f)) {
			madd_v3_v3v3fl(intersections[4], vec_start[8], vec_dir[8], dL[8]);
		}
		else if ((dL[9] >= 0.0f) && (dL[9] < 1.0f)) {
			madd_v3_v3v3fl(intersections[4], vec_start[9], vec_dir[9], dL[9]);
		}
		else {
			madd_v3_v3v3fl(intersections[4], vec_start[11], vec_dir[11], dL[11]);
		}

		if ((dL[10] >= 0.0f) && (dL[10] < 1.0f)) {
			madd_v3_v3v3fl(intersections[5], vec_start[10], vec_dir[10], dL[10]);
		}
		else if ((dL[8] >= 0.0f) && (dL[8] < 1.0f)) {
			madd_v3_v3v3fl(intersections[5], vec_start[8], vec_dir[8], dL[8]);
		}
		else if ((dL[9] >= 0.0f) && (dL[9] < 1.0f)) {
			madd_v3_v3v3fl(intersections[5], vec_start[9], vec_dir[9], dL[9]);
		}
		else {
			madd_v3_v3v3fl(intersections[5], vec_start[11], vec_dir[11], dL[11]);
		}

		for (int e = 0; e < 12; e++) {
			copy_v3_v3(slicer->verts[num_points++], intersections[indices[e]]);
		}
	}

	return num_points;
}

static void bind_shader(SmokeDomainSettings *sds, GPUShader *shader, GPUTexture *tex_spec,
                        GPUTexture *tex_tfunc, GPUTexture *tex_coba,
                        bool use_fire, const float min[3],
                        const float ob_sizei[3], const float invsize[3])
{
	int invsize_location = GPU_shader_get_uniform(shader, "invsize");
	int ob_sizei_location = GPU_shader_get_uniform(shader, "ob_sizei");
	int min_location = GPU_shader_get_uniform(shader, "min_location");

	int soot_location;
	int stepsize_location;
	int densityscale_location;
	int spec_location, flame_location;
	int shadow_location, actcol_location;
	int tfunc_location = 0;
	int coba_location = 0;

	if (use_fire) {
		spec_location = GPU_shader_get_uniform(shader, "spectrum_texture");
		flame_location = GPU_shader_get_uniform(shader, "flame_texture");
	}
	else {
		shadow_location = GPU_shader_get_uniform(shader, "shadow_texture");
		actcol_location = GPU_shader_get_uniform(shader, "active_color");
		soot_location = GPU_shader_get_uniform(shader, "soot_texture");
		stepsize_location = GPU_shader_get_uniform(shader, "step_size");
		densityscale_location = GPU_shader_get_uniform(shader, "density_scale");

		if (sds->use_coba) {
			tfunc_location = GPU_shader_get_uniform(shader, "transfer_texture");
			coba_location = GPU_shader_get_uniform(shader, "color_band_texture");
		}
	}

	GPU_shader_bind(shader);

	if (use_fire) {
		GPU_texture_bind(sds->tex_flame, 2);
		GPU_shader_uniform_texture(shader, flame_location, sds->tex_flame);

		GPU_texture_bind(tex_spec, 3);
		GPU_shader_uniform_texture(shader, spec_location, tex_spec);
	}
	else {
		float density_scale = 10.0f * sds->display_thickness;

		GPU_shader_uniform_vector(shader, stepsize_location, 1, 1, &sds->dx);
		GPU_shader_uniform_vector(shader, densityscale_location, 1, 1, &density_scale);

		GPU_texture_bind(sds->tex, 0);
		GPU_shader_uniform_texture(shader, soot_location, sds->tex);

		GPU_texture_bind(sds->tex_shadow, 1);
		GPU_shader_uniform_texture(shader, shadow_location, sds->tex_shadow);

		float active_color[3] = { 0.9, 0.9, 0.9 };
		if ((sds->active_fields & SM_ACTIVE_COLORS) == 0)
			mul_v3_v3(active_color, sds->active_color);
		GPU_shader_uniform_vector(shader, actcol_location, 3, 1, active_color);

		if (sds->use_coba) {
			GPU_texture_bind(tex_tfunc, 4);
			GPU_shader_uniform_texture(shader, tfunc_location, tex_tfunc);

			GPU_texture_bind(tex_coba, 5);
			GPU_shader_uniform_texture(shader, coba_location, tex_coba);
		}
	}

	GPU_shader_uniform_vector(shader, min_location, 3, 1, min);
	GPU_shader_uniform_vector(shader, ob_sizei_location, 3, 1, ob_sizei);
	GPU_shader_uniform_vector(shader, invsize_location, 3, 1, invsize);
}

static void unbind_shader(SmokeDomainSettings *sds, GPUTexture *tex_spec,
                          GPUTexture *tex_tfunc, GPUTexture *tex_coba, bool use_fire)
{
	GPU_shader_unbind();

	GPU_texture_unbind(sds->tex);

	if (use_fire) {
		GPU_texture_unbind(sds->tex_flame);
		GPU_texture_unbind(tex_spec);
		GPU_texture_free(tex_spec);
	}
	else {
		GPU_texture_unbind(sds->tex_shadow);

		if (sds->use_coba) {
			GPU_texture_unbind(tex_tfunc);
			GPU_texture_free(tex_tfunc);

			GPU_texture_unbind(tex_coba);
			GPU_texture_free(tex_coba);
		}
	}
}

static void draw_buffer(SmokeDomainSettings *sds, GPUShader *shader, const VolumeSlicer *slicer,
                        const float ob_sizei[3], const float invsize[3], const int num_points, const bool do_fire)
{
	GPUTexture *tex_spec = (do_fire) ? create_transfer_function(TFUNC_FLAME_SPECTRUM, NULL) : NULL;
	GPUTexture *tex_tfunc = (sds->use_coba) ? create_transfer_function(TFUNC_COLOR_RAMP, sds->coba) : NULL;
	GPUTexture *tex_coba = (sds->use_coba) ? create_field_texture(sds) : NULL;

	GLuint vertex_buffer;
	glGenBuffers(1, &vertex_buffer);
	glBindBuffer(GL_ARRAY_BUFFER, vertex_buffer);
	glBufferData(GL_ARRAY_BUFFER, sizeof(float) * 3 * num_points, &slicer->verts[0][0], GL_STATIC_DRAW);

	bind_shader(sds, shader, tex_spec, tex_tfunc, tex_coba, do_fire, slicer->min, ob_sizei, invsize);

	glEnableClientState(GL_VERTEX_ARRAY);
	glVertexPointer(3, GL_FLOAT, 0, NULL);

	glDrawArrays(GL_TRIANGLES, 0, num_points);

	glDisableClientState(GL_VERTEX_ARRAY);

	unbind_shader(sds, tex_spec, tex_tfunc, tex_coba, do_fire);

	/* cleanup */

	glBindBuffer(GL_ARRAY_BUFFER, 0);

	glDeleteBuffers(1, &vertex_buffer);
}

void draw_smoke_volume(SmokeDomainSettings *sds, Object *ob,
                       const float min[3], const float max[3],
                        const float viewnormal[3])
{
	if (!sds->tex || !sds->tex_shadow) {
		fprintf(stderr, "Could not allocate 3D texture for volume rendering!\n");
		return;
	}

	const bool use_fire = (sds->active_fields & SM_ACTIVE_FIRE) && sds->tex_flame;

	GPUBuiltinShader builtin_shader;

	if (sds->use_coba) {
		builtin_shader = GPU_SHADER_SMOKE_COBA;
	}
	else {
		builtin_shader = GPU_SHADER_SMOKE;
	}

	GPUShader *shader = GPU_shader_get_builtin_shader(builtin_shader);

	if (!shader) {
		fprintf(stderr, "Unable to create GLSL smoke shader.\n");
		return;
	}

	GPUShader *fire_shader = NULL;
	if (use_fire) {
		fire_shader = GPU_shader_get_builtin_shader(GPU_SHADER_SMOKE_FIRE);

		if (!fire_shader) {
			fprintf(stderr, "Unable to create GLSL fire shader.\n");
			return;
		}
	}

	const float ob_sizei[3] = {
	    1.0f / fabsf(ob->size[0]),
	    1.0f / fabsf(ob->size[1]),
	    1.0f / fabsf(ob->size[2])
	};

	const float size[3] = { max[0] - min[0], max[1] - min[1], max[2] - min[2] };
	const float invsize[3] = { 1.0f / size[0], 1.0f / size[1], 1.0f / size[2] };

#ifdef DEBUG_DRAW_TIME
	TIMEIT_START(draw);
#endif

	/* setup slicing information */

	const bool view_aligned = (sds->slice_method == MOD_SMOKE_SLICE_VIEW_ALIGNED);
	int max_slices, max_points, axis = 0;

	if (view_aligned) {
		max_slices = max_iii(sds->res[0], sds->res[1], sds->res[2]) * sds->slice_per_voxel;
		max_points = max_slices * 12;
	}
	else {
		if (sds->axis_slice_method == AXIS_SLICE_FULL) {
			axis = axis_dominant_v3_single(viewnormal);
			max_slices = sds->res[axis] * sds->slice_per_voxel;
		}
		else {
			axis = (sds->slice_axis == SLICE_AXIS_AUTO) ? axis_dominant_v3_single(viewnormal) : sds->slice_axis - 1;
			max_slices = 1;
		}

		max_points = max_slices * 6;
	}

	VolumeSlicer slicer;
	copy_v3_v3(slicer.min, min);
	copy_v3_v3(slicer.max, max);
	copy_v3_v3(slicer.size, size);
	slicer.verts = MEM_mallocN(sizeof(float) * 3 * max_points, "smoke_slice_vertices");

	int num_points;

	if (view_aligned) {
		num_points = create_view_aligned_slices(&slicer, max_slices, viewnormal);
	}
	else {
		num_points = max_points;

		if (sds->axis_slice_method == AXIS_SLICE_FULL) {
			create_axis_aligned_slices(&slicer, max_slices, viewnormal, axis);
		}
		else {
			const float depth = (sds->slice_depth - 0.5f) * size[axis];
			create_single_slice(&slicer, depth, axis, 0);
		}
	}

	/* setup buffer and draw */

	int gl_depth = 0, gl_blend = 0, gl_depth_write = 0;
	glGetBooleanv(GL_BLEND, (GLboolean *)&gl_blend);
	glGetBooleanv(GL_DEPTH_TEST, (GLboolean *)&gl_depth);
	glGetBooleanv(GL_DEPTH_WRITEMASK, (GLboolean *)&gl_depth_write);

	glEnable(GL_DEPTH_TEST);
	glDepthMask(GL_FALSE);
	glEnable(GL_BLEND);

	glBlendFunc(GL_ONE, GL_ONE_MINUS_SRC_ALPHA);
	draw_buffer(sds, shader, &slicer, ob_sizei, invsize, num_points, false);

	/* Draw fire separately (T47639). */
	if (use_fire && !sds->use_coba) {
		glBlendFunc(GL_ONE, GL_ONE);
		draw_buffer(sds, fire_shader, &slicer, ob_sizei, invsize, num_points, true);
	}

#ifdef DEBUG_DRAW_TIME
	printf("Draw Time: %f\n", (float)TIMEIT_VALUE(draw));
	TIMEIT_END(draw);
#endif

	MEM_freeN(slicer.verts);

	glDepthMask(gl_depth_write);

	if (!gl_blend) {
		glDisable(GL_BLEND);
	}

	if (gl_depth) {
		glEnable(GL_DEPTH_TEST);
	}
}

#ifdef WITH_SMOKE
static void add_tri(float (*verts)[3], float(*colors)[3], int *offset,
                    float p1[3], float p2[3], float p3[3], float rgb[3])
{
	copy_v3_v3(verts[*offset + 0], p1);
	copy_v3_v3(verts[*offset + 1], p2);
	copy_v3_v3(verts[*offset + 2], p3);

	copy_v3_v3(colors[*offset + 0], rgb);
	copy_v3_v3(colors[*offset + 1], rgb);
	copy_v3_v3(colors[*offset + 2], rgb);

	*offset += 3;
}

static void add_needle(float (*verts)[3], float (*colors)[3], float center[3],
                       float dir[3], float scale, float voxel_size, int *offset)
{
	float len = len_v3(dir);

	float rgb[3];
	weight_to_rgb(rgb, len);

	if (len != 0.0f) {
		mul_v3_fl(dir, 1.0f / len);
		len *= scale;
	}

	len *= voxel_size;

	float corners[4][3] = {
	    { 0.0f, 0.2f, -0.5f },
	    { -0.2f * 0.866f, -0.2f * 0.5f, -0.5f },
	    { 0.2f * 0.866f, -0.2f * 0.5f, -0.5f },
	    { 0.0f, 0.0f, 0.5f }
	};

	const float up[3] = { 0.0f, 0.0f, 1.0f };
	float rot[3][3];

	rotation_between_vecs_to_mat3(rot, up, dir);
	transpose_m3(rot);

	for (int i = 0; i < 4; i++) {
		mul_m3_v3(rot, corners[i]);
		mul_v3_fl(corners[i], len);
		add_v3_v3(corners[i], center);
	}

	add_tri(verts, colors, offset, corners[0], corners[1], corners[2], rgb);
	add_tri(verts, colors, offset, corners[0], corners[1], corners[3], rgb);
	add_tri(verts, colors, offset, corners[1], corners[2], corners[3], rgb);
	add_tri(verts, colors, offset, corners[2], corners[0], corners[3], rgb);
}

static void add_streamline(float (*verts)[3], float(*colors)[3], float center[3],
                           float dir[3], float scale, float voxel_size, int *offset)
{
	const float len = len_v3(dir);

	float rgb[3];
	weight_to_rgb(rgb, len);

	copy_v3_v3(colors[(*offset)], rgb);
	copy_v3_v3(verts[(*offset)++], center);

	mul_v3_fl(dir, scale * voxel_size);
	add_v3_v3(center, dir);

	copy_v3_v3(colors[(*offset)], rgb);
	copy_v3_v3(verts[(*offset)++], center);
}

typedef void (*vector_draw_func)(float(*)[3], float(*)[3], float*, float*, float, float, int*);
#endif  /* WITH_SMOKE */

void draw_smoke_velocity(SmokeDomainSettings *domain, float viewnormal[3])
{
#ifdef WITH_SMOKE
	const float *vel_x = smoke_get_velocity_x(domain->fluid);
	const float *vel_y = smoke_get_velocity_y(domain->fluid);
	const float *vel_z = smoke_get_velocity_z(domain->fluid);

	if (ELEM(NULL, vel_x, vel_y, vel_z)) {
		return;
	}

	const int *base_res = domain->base_res;
	const int *res = domain->res;
	const int *res_min = domain->res_min;

	int res_max[3];
	copy_v3_v3_int(res_max, domain->res_max);

	const float *cell_size = domain->cell_size;
	const float step_size = ((float)max_iii(base_res[0], base_res[1], base_res[2])) / 16.0f;

	/* set first position so that it doesn't jump when domain moves */
	float xyz[3] = {
	    res_min[0] + fmod(-(float)domain->shift[0] + res_min[0], step_size),
	    res_min[1] + fmod(-(float)domain->shift[1] + res_min[1], step_size),
	    res_min[2] + fmod(-(float)domain->shift[2] + res_min[2], step_size)
	};

	if (xyz[0] < res_min[0]) xyz[0] += step_size;
	if (xyz[1] < res_min[1]) xyz[1] += step_size;
	if (xyz[2] < res_min[2]) xyz[2] += step_size;

	float min[3] = {
	    domain->p0[0] - domain->cell_size[0] * domain->adapt_res,
		domain->p0[1] - domain->cell_size[1] * domain->adapt_res,
		domain->p0[2] - domain->cell_size[2] * domain->adapt_res,
	};

	int num_points_v[3] = {
	    ((float)(res_max[0] - floor(xyz[0])) / step_size) + 0.5f,
	    ((float)(res_max[1] - floor(xyz[1])) / step_size) + 0.5f,
	    ((float)(res_max[2] - floor(xyz[2])) / step_size) + 0.5f
	};

	if (domain->slice_method == MOD_SMOKE_SLICE_AXIS_ALIGNED &&
	    domain->axis_slice_method == AXIS_SLICE_SINGLE)
	{
		const int axis = (domain->slice_axis == SLICE_AXIS_AUTO) ?
		                     axis_dominant_v3_single(viewnormal) : domain->slice_axis - 1;

		xyz[axis] = (float)base_res[axis] * domain->slice_depth;
		num_points_v[axis] = 1;
		res_max[axis] = xyz[axis] + 1;
	}

	vector_draw_func func;
	int max_points;

	if (domain->vector_draw_type == VECTOR_DRAW_NEEDLE) {
		func = add_needle;
		max_points = (num_points_v[0] * num_points_v[1] * num_points_v[2]) * 4 * 3;
	}
	else {
		func = add_streamline;
		max_points = (num_points_v[0] * num_points_v[1] * num_points_v[2]) * 2;
	}

	float (*verts)[3] = MEM_mallocN(sizeof(float) * 3 * max_points, "");
	float (*colors)[3] = MEM_mallocN(sizeof(float) * 3 * max_points, "");

	int num_points = 0;

	for (float x = floor(xyz[0]); x < res_max[0]; x += step_size) {
		for (float y = floor(xyz[1]); y < res_max[1]; y += step_size) {
			for (float z = floor(xyz[2]); z < res_max[2]; z += step_size) {
				int index = (floor(x) - res_min[0]) + (floor(y) - res_min[1]) * res[0] + (floor(z) - res_min[2]) * res[0] * res[1];

				float pos[3] = {
				    min[0] + ((float)x + 0.5f) * cell_size[0],
				    min[1] + ((float)y + 0.5f) * cell_size[1],
				    min[2] + ((float)z + 0.5f) * cell_size[2]
				};

				float vel[3] = {
				    vel_x[index], vel_y[index], vel_z[index]
				};

				func(verts, colors, pos, vel, domain->vector_scale, cell_size[0], &num_points);
			}
		}
	}

	glLineWidth(1.0f);

	glEnableClientState(GL_VERTEX_ARRAY);
	glVertexPointer(3, GL_FLOAT, 0, verts);

	glEnableClientState(GL_COLOR_ARRAY);
	glColorPointer(3, GL_FLOAT, 0, colors);

	glDrawArrays(GL_LINES, 0, num_points);

	glDisableClientState(GL_VERTEX_ARRAY);
	glDisableClientState(GL_COLOR_ARRAY);

	MEM_freeN(verts);
	MEM_freeN(colors);
#else
	UNUSED_VARS(domain, viewnormal);
#endif
}<|MERGE_RESOLUTION|>--- conflicted
+++ resolved
@@ -42,11 +42,7 @@
 #include "BLI_math.h"
 
 #include "BKE_DerivedMesh.h"
-<<<<<<< HEAD
-=======
 #include "BKE_texture.h"
-#include "BKE_particle.h"
->>>>>>> 13ee9b8e
 
 #include "smoke_API.h"
 
