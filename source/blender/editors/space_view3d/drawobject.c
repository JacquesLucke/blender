--- conflicted
+++ resolved
@@ -2347,13 +2347,8 @@
 }
 
 /* also draws the active face */
-<<<<<<< HEAD
-static void draw_dm_faces_sel(BMEditMesh *em, DerivedMesh *dm, unsigned char *baseCol, 
+static void draw_dm_faces_sel(BMEditMesh *em, DerivedMesh *dm, unsigned char *baseCol,
                               unsigned char *selCol, unsigned char *markCol, unsigned char *actCol, BMFace *efa_act)
-=======
-static void draw_dm_faces_sel(BMEditMesh *em, DerivedMesh *dm, unsigned char *baseCol,
-                              unsigned char *selCol, unsigned char *actCol, BMFace *efa_act)
->>>>>>> a9e2e227
 {
 	drawDMFacesSel_userData data;
 	data.dm = dm;
