/*
 * ***** BEGIN GPL LICENSE BLOCK *****
 *
 * This program is free software; you can redistribute it and/or
 * modify it under the terms of the GNU General Public License
 * as published by the Free Software Foundation; either version 2
 * of the License, or (at your option) any later version.
 *
 * This program is distributed in the hope that it will be useful,
 * but WITHOUT ANY WARRANTY; without even the implied warranty of
 * MERCHANTABILITY or FITNESS FOR A PARTICULAR PURPOSE.  See the
 * GNU General Public License for more details.
 *
 * You should have received a copy of the GNU General Public License
 * along with this program; if not, write to the Free Software Foundation,
 * Inc., 51 Franklin Street, Fifth Floor, Boston, MA 02110-1301, USA.
 *
 * The Original Code is Copyright (C) 2008 Blender Foundation.
 * All rights reserved.
 *
 *
 * Contributor(s): Blender Foundation
 *
 * ***** END GPL LICENSE BLOCK *****
 */

/** \file blender/editors/space_view3d/view3d_edit.c
 *  \ingroup spview3d
 *
 * 3D view manipulation/operators.
 */

#include <string.h>
#include <stdio.h>
#include <math.h>
#include <float.h>

#include "DNA_armature_types.h"
#include "DNA_camera_types.h"
#include "DNA_curve_types.h"
#include "DNA_object_types.h"
#include "DNA_scene_types.h"
#include "DNA_gpencil_types.h"

#include "MEM_guardedalloc.h"

#include "BLI_blenlib.h"
#include "BLI_math.h"
#include "BLI_utildefines.h"

#include "BKE_action.h"
#include "BKE_armature.h"
#include "BKE_camera.h"
#include "BKE_context.h"
#include "BKE_font.h"
#include "BKE_gpencil.h"
#include "BKE_layer.h"
#include "BKE_library.h"
#include "BKE_main.h"
#include "BKE_object.h"
#include "BKE_paint.h"
#include "BKE_report.h"
#include "BKE_scene.h"
#include "BKE_screen.h"

#include "DEG_depsgraph.h"
#include "DEG_depsgraph_query.h"

#include "WM_api.h"
#include "WM_types.h"
#include "WM_message.h"

#include "RNA_access.h"
#include "RNA_define.h"

#include "ED_armature.h"
#include "ED_particle.h"
#include "ED_screen.h"
#include "ED_transform.h"
#include "ED_mesh.h"
#include "ED_view3d.h"
#include "ED_transform_snap_object_context.h"

#include "UI_resources.h"

#include "PIL_time.h"

#include "view3d_intern.h"  /* own include */

/* -------------------------------------------------------------------- */
/** \name Generic View Operator Properties
 * \{ */

enum eV3D_OpPropFlag {
	V3D_OP_PROP_MOUSE_CO = (1 << 0),
	V3D_OP_PROP_DELTA = (1 << 1),
	V3D_OP_PROP_USE_ALL_REGIONS = (1 << 2),
	V3D_OP_PROP_USE_MOUSE_INIT = (1 << 3),
};

static void view3d_operator_properties_common(wmOperatorType *ot, const enum eV3D_OpPropFlag flag)
{
	if (flag & V3D_OP_PROP_MOUSE_CO) {
		PropertyRNA *prop;
		prop = RNA_def_int(ot->srna, "mx", 0, 0, INT_MAX, "Region Position X", "", 0, INT_MAX);
		RNA_def_property_flag(prop, PROP_HIDDEN);
		prop = RNA_def_int(ot->srna, "my", 0, 0, INT_MAX, "Region Position Y", "", 0, INT_MAX);
		RNA_def_property_flag(prop, PROP_HIDDEN);
	}
	if (flag & V3D_OP_PROP_DELTA) {
		RNA_def_int(ot->srna, "delta", 0, INT_MIN, INT_MAX, "Delta", "", INT_MIN, INT_MAX);
	}
	if (flag & V3D_OP_PROP_USE_ALL_REGIONS) {
		PropertyRNA *prop;
		prop = RNA_def_boolean(ot->srna, "use_all_regions", 0, "All Regions", "View selected for all regions");
		RNA_def_property_flag(prop, PROP_SKIP_SAVE);
	}
	if (flag & V3D_OP_PROP_USE_MOUSE_INIT) {
		/* Disable when view operators are initialized from buttons. */
		PropertyRNA *prop;
		prop = RNA_def_boolean(ot->srna, "use_mouse_init", true, "Mouse Init", "Use initial mouse position");
		RNA_def_property_flag(prop, PROP_SKIP_SAVE | PROP_HIDDEN);
	}
}

/** \} */

/* -------------------------------------------------------------------- */
/** \name Generic View Operator Custom-Data
 * \{ */

typedef struct ViewOpsData {
	/** Context pointers (assigned by #viewops_data_alloc). */
	Main *bmain;
	Scene *scene;
	ScrArea *sa;
	ARegion *ar;
	View3D *v3d;
	RegionView3D *rv3d;
	Depsgraph *depsgraph;

	/** Needed for continuous zoom. */
	wmTimer *timer;

	/** Viewport state on initialization, don't change afterwards. */
	struct {
		float dist;
		float camzoom;
		float quat[4];
		/** #wmEvent.x, y. */
		int event_xy[2];
		/** Offset to use when #VIEWOPS_FLAG_USE_MOUSE_INIT is not set.
		 * so we can simulate pressing in the middle of the screen. */
		int event_xy_offset[2];
		/** #wmEvent.type that triggered the operator. */
		int event_type;
		float ofs[3];
		/** Initial distance to 'ofs'. */
		float zfac;

		/** Trackball rotation only. */
		float trackvec[3];
		/** Dolly only. */
		float mousevec[3];
	} init;

	/** Previous state (previous modal event handled). */
	struct {
		int event_xy[2];
		/** For operators that use time-steps (continuous zoom). */
		double time;
	} prev;

	/** Current state. */
	struct {
		/** Working copy of #RegionView3D.viewquat, needed for rotation calculation
		 * so we can apply snap to the view-port while keeping the unsnapped rotation
		 * here to use when snap is disabled and for continued calculation. */
		float viewquat[4];
	} curr;

	float reverse;
	bool axis_snap;  /* view rotate only */

	/** Use for orbit selection and auto-dist. */
	float dyn_ofs[3];
	bool use_dyn_ofs;
} ViewOpsData;

#define TRACKBALLSIZE  (1.1f)

static void calctrackballvec(const rcti *rect, const int event_xy[2], float vec[3])
{
	const float radius = TRACKBALLSIZE;
	const float t = radius / (float)M_SQRT2;
	float x, y, z, d;

	/* normalize x and y */
	x = BLI_rcti_cent_x(rect) - event_xy[0];
	x /= (float)(BLI_rcti_size_x(rect) / 4);
	y = BLI_rcti_cent_y(rect) - event_xy[1];
	y /= (float)(BLI_rcti_size_y(rect) / 2);
	d = sqrtf(x * x + y * y);
	if (d < t) { /* Inside sphere */
		z = sqrtf(radius * radius - d * d);
	}
	else { /* On hyperbola */
		z = t * t / d;
	}

	vec[0] = x;
	vec[1] = y;
	vec[2] = -z;     /* yah yah! */
}

/**
 * Allocate and fill in context pointers for #ViewOpsData
 */
static void viewops_data_alloc(bContext *C, wmOperator *op)
{
	ViewOpsData *vod = MEM_callocN(sizeof(ViewOpsData), "viewops data");

	/* store data */
	op->customdata = vod;
	vod->bmain = CTX_data_main(C);
	vod->depsgraph = CTX_data_depsgraph(C);
	vod->scene = CTX_data_scene(C);
	vod->sa = CTX_wm_area(C);
	vod->ar = CTX_wm_region(C);
	vod->v3d = vod->sa->spacedata.first;
	vod->rv3d = vod->ar->regiondata;
}

void view3d_orbit_apply_dyn_ofs(
        float r_ofs[3], const float ofs_init[3], const float viewquat_old[4],
        const float viewquat_new[4], const float dyn_ofs[3])
{
	float q[4];
	invert_qt_qt_normalized(q, viewquat_old);
	mul_qt_qtqt(q, q, viewquat_new);

	invert_qt_normalized(q);

	sub_v3_v3v3(r_ofs, ofs_init, dyn_ofs);
	mul_qt_v3(q, r_ofs);
	add_v3_v3(r_ofs, dyn_ofs);
}

static bool view3d_orbit_calc_center(bContext *C, float r_dyn_ofs[3])
{
	static float lastofs[3] = {0, 0, 0};
	bool is_set = false;

	const Depsgraph *depsgraph = CTX_data_depsgraph(C);
	Scene *scene = CTX_data_scene(C);
	ViewLayer *view_layer_eval = DEG_get_evaluated_view_layer(depsgraph);
	View3D *v3d = CTX_wm_view3d(C);
	Object *ob_act_eval = OBACT(view_layer_eval);
	Object *ob_act = DEG_get_original_object(ob_act_eval);

	if (ob_act && (ob_act->mode & OB_MODE_ALL_PAINT) &&
	    /* with weight-paint + pose-mode, fall through to using calculateTransformCenter */
	    ((ob_act->mode & OB_MODE_WEIGHT_PAINT) && BKE_object_pose_armature_get(ob_act)) == 0)
	{
		/* in case of sculpting use last average stroke position as a rotation
		 * center, in other cases it's not clear what rotation center shall be
		 * so just rotate around object origin
		 */
		if (ob_act->mode & (OB_MODE_SCULPT | OB_MODE_TEXTURE_PAINT | OB_MODE_VERTEX_PAINT | OB_MODE_WEIGHT_PAINT)) {
			float stroke[3];
			BKE_paint_stroke_get_average(scene, ob_act_eval, stroke);
			copy_v3_v3(lastofs, stroke);
		}
		else {
			copy_v3_v3(lastofs, ob_act_eval->obmat[3]);
		}
		is_set = true;
	}
	else if (ob_act && (ob_act->mode & OB_MODE_EDIT) && (ob_act->type == OB_FONT)) {
		Curve *cu = ob_act_eval->data;
		EditFont *ef = cu->editfont;
		int i;

		zero_v3(lastofs);
		for (i = 0; i < 4; i++) {
			add_v2_v2(lastofs, ef->textcurs[i]);
		}
		mul_v2_fl(lastofs, 1.0f / 4.0f);

		mul_m4_v3(ob_act_eval->obmat, lastofs);

		is_set = true;
	}
	else if (ob_act == NULL || ob_act->mode == OB_MODE_OBJECT) {
		/* object mode use boundbox centers */
		Base *base_eval;
		unsigned int tot = 0;
		float select_center[3];

		zero_v3(select_center);
		for (base_eval = FIRSTBASE(view_layer_eval); base_eval; base_eval = base_eval->next) {
			if (TESTBASE(v3d, base_eval)) {
				/* use the boundbox if we can */
				Object *ob_eval = base_eval->object;

				if (ob_eval->bb && !(ob_eval->bb->flag & BOUNDBOX_DIRTY)) {
					float cent[3];

					BKE_boundbox_calc_center_aabb(ob_eval->bb, cent);

					mul_m4_v3(ob_eval->obmat, cent);
					add_v3_v3(select_center, cent);
				}
				else {
					add_v3_v3(select_center, ob_eval->obmat[3]);
				}
				tot++;
			}
		}
		if (tot) {
			mul_v3_fl(select_center, 1.0f / (float)tot);
			copy_v3_v3(lastofs, select_center);
			is_set = true;
		}
	}
	else {
		/* If there's no selection, lastofs is unmodified and last value since static */
		is_set = calculateTransformCenter(C, V3D_AROUND_CENTER_MEAN, lastofs, NULL);
	}

	copy_v3_v3(r_dyn_ofs, lastofs);

	return is_set;
}

enum eViewOpsFlag {
	/** When enabled, rotate around the selection. */
	VIEWOPS_FLAG_ORBIT_SELECT = (1 << 0),
	/** When enabled, use the depth under the cursor for navigation. */
	VIEWOPS_FLAG_DEPTH_NAVIGATE = (1 << 1),
	/**
	 * When enabled run #ED_view3d_persp_ensure this may switch out of
	 * camera view when orbiting or switch from ortho to perspective when auto-persp is enabled.
	 * Some operations don't require this (view zoom/pan or ndof where subtle rotation is common
	 * so we don't want it to trigger auto-perspective). */
	VIEWOPS_FLAG_PERSP_ENSURE = (1 << 2),
	/** When set, ignore any options that depend on initial cursor location. */
	VIEWOPS_FLAG_USE_MOUSE_INIT = (1 << 3),
};

static enum eViewOpsFlag viewops_flag_from_args(bool use_select, bool use_depth)
{
	enum eViewOpsFlag flag = 0;
	if (use_select) {
		flag |= VIEWOPS_FLAG_ORBIT_SELECT;
	}
	if (use_depth) {
		flag |= VIEWOPS_FLAG_DEPTH_NAVIGATE;
	}

	return flag;
}

static enum eViewOpsFlag viewops_flag_from_prefs(void)
{
	return viewops_flag_from_args(
	        (U.uiflag & USER_ORBIT_SELECTION) != 0,
	        (U.uiflag & USER_DEPTH_NAVIGATE) != 0);
}

/**
 * Calculate the values for #ViewOpsData
 */
static void viewops_data_create(
        bContext *C, wmOperator *op, const wmEvent *event,
        enum eViewOpsFlag viewops_flag)
{
	Depsgraph *depsgraph = CTX_data_depsgraph(C);
	ViewOpsData *vod = op->customdata;
	RegionView3D *rv3d = vod->rv3d;

	/* Could do this more nicely. */
	if ((viewops_flag & VIEWOPS_FLAG_USE_MOUSE_INIT) == 0) {
		viewops_flag &= ~VIEWOPS_FLAG_DEPTH_NAVIGATE;
	}

	/* we need the depth info before changing any viewport options */
	if (viewops_flag & VIEWOPS_FLAG_DEPTH_NAVIGATE) {
		float fallback_depth_pt[3];

		view3d_operator_needs_opengl(C); /* needed for zbuf drawing */

		negate_v3_v3(fallback_depth_pt, rv3d->ofs);

		vod->use_dyn_ofs = ED_view3d_autodist(
		        depsgraph, vod->ar, vod->v3d,
		        event->mval, vod->dyn_ofs, true, fallback_depth_pt);
	}
	else {
		vod->use_dyn_ofs = false;
	}

	if (viewops_flag & VIEWOPS_FLAG_PERSP_ENSURE) {
		if (ED_view3d_persp_ensure(depsgraph, vod->v3d, vod->ar)) {
			/* If we're switching from camera view to the perspective one,
			 * need to tag viewport update, so camera vuew and borders
			 * are properly updated.
			 */
			ED_region_tag_redraw(vod->ar);
		}
	}

	/* set the view from the camera, if view locking is enabled.
	 * we may want to make this optional but for now its needed always */
<<<<<<< HEAD
	ED_view3d_camera_lock_init(depsgraph, vod->v3d, vod->rv3d);
=======
	ED_view3d_camera_lock_init_ex(vod->v3d, vod->rv3d, false);
>>>>>>> 3f31c28a

	vod->init.dist = rv3d->dist;
	vod->init.camzoom = rv3d->camzoom;
	copy_qt_qt(vod->init.quat, rv3d->viewquat);
	vod->init.event_xy[0] = vod->prev.event_xy[0] = event->x;
	vod->init.event_xy[1] = vod->prev.event_xy[1] = event->y;

	if (viewops_flag & VIEWOPS_FLAG_USE_MOUSE_INIT) {
		vod->init.event_xy_offset[0] = 0;
		vod->init.event_xy_offset[1] = 0;
	}
	else {
		/* Simulate the event starting in the middle of the region. */
		vod->init.event_xy_offset[0] = BLI_rcti_cent_x(&vod->ar->winrct) - event->x;
		vod->init.event_xy_offset[1] = BLI_rcti_cent_y(&vod->ar->winrct) - event->y;
	}

	vod->init.event_type = event->type;
	copy_v3_v3(vod->init.ofs, rv3d->ofs);

	copy_qt_qt(vod->curr.viewquat, rv3d->viewquat);

	if (viewops_flag & VIEWOPS_FLAG_ORBIT_SELECT) {
		float ofs[3];
		if (view3d_orbit_calc_center(C, ofs) || (vod->use_dyn_ofs == false)) {
			vod->use_dyn_ofs = true;
			negate_v3_v3(vod->dyn_ofs, ofs);
			viewops_flag &= ~VIEWOPS_FLAG_DEPTH_NAVIGATE;
		}
	}

	if (viewops_flag & VIEWOPS_FLAG_DEPTH_NAVIGATE) {
		if (vod->use_dyn_ofs) {
			if (rv3d->is_persp) {
				float my_origin[3]; /* original G.vd->ofs */
				float my_pivot[3]; /* view */
				float dvec[3];

				/* locals for dist correction */
				float mat[3][3];
				float upvec[3];

				negate_v3_v3(my_origin, rv3d->ofs);             /* ofs is flipped */

				/* Set the dist value to be the distance from this 3d point
				 * this means youll always be able to zoom into it and panning wont go bad when dist was zero */

				/* remove dist value */
				upvec[0] = upvec[1] = 0;
				upvec[2] = rv3d->dist;
				copy_m3_m4(mat, rv3d->viewinv);

				mul_m3_v3(mat, upvec);
				sub_v3_v3v3(my_pivot, rv3d->ofs, upvec);
				negate_v3(my_pivot);                /* ofs is flipped */

				/* find a new ofs value that is along the view axis (rather than the mouse location) */
				closest_to_line_v3(dvec, vod->dyn_ofs, my_pivot, my_origin);
				vod->init.dist = rv3d->dist = len_v3v3(my_pivot, dvec);

				negate_v3_v3(rv3d->ofs, dvec);
			}
			else {
				const float mval_ar_mid[2] = {
				    (float)vod->ar->winx / 2.0f,
				    (float)vod->ar->winy / 2.0f};

				ED_view3d_win_to_3d(vod->v3d, vod->ar, vod->dyn_ofs, mval_ar_mid, rv3d->ofs);
				negate_v3(rv3d->ofs);
			}
			negate_v3(vod->dyn_ofs);
			copy_v3_v3(vod->init.ofs, rv3d->ofs);
		}
	}

	/* For dolly */
	ED_view3d_win_to_vector(vod->ar, (const float[2]){UNPACK2(event->mval)}, vod->init.mousevec);

	{
		const int event_xy_offset[2] = {
			event->x + vod->init.event_xy_offset[0],
			event->y + vod->init.event_xy_offset[1],
		};
		/* For rotation with trackball rotation. */
		calctrackballvec(&vod->ar->winrct, event_xy_offset, vod->init.trackvec);
	}

	{
		float tvec[3];
		negate_v3_v3(tvec, rv3d->ofs);
		vod->init.zfac = ED_view3d_calc_zfac(rv3d, tvec, NULL);
	}

	vod->reverse = 1.0f;
	if (rv3d->persmat[2][1] < 0.0f)
		vod->reverse = -1.0f;

	rv3d->rflag |= RV3D_NAVIGATING;
}

static void viewops_data_free(bContext *C, wmOperator *op)
{
	ARegion *ar;
#if 0
	Paint *p = BKE_paint_get_active_from_context(C);
#endif
	if (op->customdata) {
		ViewOpsData *vod = op->customdata;
		ar = vod->ar;
		vod->rv3d->rflag &= ~RV3D_NAVIGATING;

		if (vod->timer)
			WM_event_remove_timer(CTX_wm_manager(C), vod->timer->win, vod->timer);

		MEM_freeN(vod);
		op->customdata = NULL;
	}
	else {
		ar = CTX_wm_region(C);
	}

#if 0
	if (p && (p->flags & PAINT_FAST_NAVIGATE))
#endif
		ED_region_tag_redraw(ar);
}

/** \} */

/* -------------------------------------------------------------------- */
/** \name View Rotate Operator
 * \{ */

enum {
	VIEW_PASS = 0,
	VIEW_APPLY,
	VIEW_CONFIRM
};

/* NOTE: these defines are saved in keymap files, do not change values but just add new ones */
enum {
	VIEW_MODAL_CONFIRM              = 1, /* used for all view operations */
	VIEWROT_MODAL_AXIS_SNAP_ENABLE  = 2,
	VIEWROT_MODAL_AXIS_SNAP_DISABLE = 3,
	VIEWROT_MODAL_SWITCH_ZOOM       = 4,
	VIEWROT_MODAL_SWITCH_MOVE       = 5,
	VIEWROT_MODAL_SWITCH_ROTATE     = 6,
};

/* called in transform_ops.c, on each regeneration of keymaps  */
void viewrotate_modal_keymap(wmKeyConfig *keyconf)
{
	static const EnumPropertyItem modal_items[] = {
		{VIEW_MODAL_CONFIRM,    "CONFIRM", 0, "Confirm", ""},

		{VIEWROT_MODAL_AXIS_SNAP_ENABLE,    "AXIS_SNAP_ENABLE", 0, "Axis Snap", ""},
		{VIEWROT_MODAL_AXIS_SNAP_DISABLE,   "AXIS_SNAP_DISABLE", 0, "Axis Snap (Off)", ""},

		{VIEWROT_MODAL_SWITCH_ZOOM, "SWITCH_TO_ZOOM", 0, "Switch to Zoom"},
		{VIEWROT_MODAL_SWITCH_MOVE, "SWITCH_TO_MOVE", 0, "Switch to Move"},

		{0, NULL, 0, NULL, NULL}
	};

	wmKeyMap *keymap = WM_modalkeymap_get(keyconf, "View3D Rotate Modal");

	/* this function is called for each spacetype, only needs to add map once */
	if (keymap && keymap->modal_items) return;

	keymap = WM_modalkeymap_add(keyconf, "View3D Rotate Modal", modal_items);

	/* disabled mode switching for now, can re-implement better, later on */
#if 0
	WM_modalkeymap_add_item(keymap, LEFTMOUSE, KM_PRESS, KM_ANY, 0, VIEWROT_MODAL_SWITCH_ZOOM);
	WM_modalkeymap_add_item(keymap, LEFTCTRLKEY, KM_PRESS, KM_ANY, 0, VIEWROT_MODAL_SWITCH_ZOOM);
	WM_modalkeymap_add_item(keymap, LEFTSHIFTKEY, KM_PRESS, KM_ANY, 0, VIEWROT_MODAL_SWITCH_MOVE);
#endif

	/* assign map to operators */
	WM_modalkeymap_assign(keymap, "VIEW3D_OT_rotate");
}

static void viewrotate_apply_dyn_ofs(ViewOpsData *vod, const float viewquat_new[4])
{
	if (vod->use_dyn_ofs) {
		RegionView3D *rv3d = vod->rv3d;
		view3d_orbit_apply_dyn_ofs(rv3d->ofs, vod->init.ofs, vod->init.quat, viewquat_new, vod->dyn_ofs);
	}
}

static void viewrotate_apply_snap(ViewOpsData *vod)
{
	const float axis_limit = DEG2RADF(45 / 3);

	RegionView3D *rv3d = vod->rv3d;

	float viewquat_inv[4];
	float zaxis[3] = {0, 0, 1};
	float zaxis_best[3];
	int x, y, z;
	bool found = false;

	invert_qt_qt_normalized(viewquat_inv, vod->curr.viewquat);

	mul_qt_v3(viewquat_inv, zaxis);
	normalize_v3(zaxis);


	for (x = -1; x < 2; x++) {
		for (y = -1; y < 2; y++) {
			for (z = -1; z < 2; z++) {
				if (x || y || z) {
					float zaxis_test[3] = {x, y, z};

					normalize_v3(zaxis_test);

					if (angle_normalized_v3v3(zaxis_test, zaxis) < axis_limit) {
						copy_v3_v3(zaxis_best, zaxis_test);
						found = true;
					}
				}
			}
		}
	}

	if (found) {

		/* find the best roll */
		float quat_roll[4], quat_final[4], quat_best[4], quat_snap[4];
		float viewquat_align[4]; /* viewquat aligned to zaxis_best */
		float viewquat_align_inv[4]; /* viewquat aligned to zaxis_best */
		float best_angle = axis_limit;
		int j;

		/* viewquat_align is the original viewquat aligned to the snapped axis
		 * for testing roll */
		rotation_between_vecs_to_quat(viewquat_align, zaxis_best, zaxis);
		normalize_qt(viewquat_align);
		mul_qt_qtqt(viewquat_align, vod->curr.viewquat, viewquat_align);
		normalize_qt(viewquat_align);
		invert_qt_qt_normalized(viewquat_align_inv, viewquat_align);

		vec_to_quat(quat_snap, zaxis_best, OB_NEGZ, OB_POSY);
		normalize_qt(quat_snap);
		invert_qt_normalized(quat_snap);

		/* check if we can find the roll */
		found = false;

		/* find best roll */
		for (j = 0; j < 8; j++) {
			float angle;
			float xaxis1[3] = {1, 0, 0};
			float xaxis2[3] = {1, 0, 0};
			float quat_final_inv[4];

			axis_angle_to_quat(quat_roll, zaxis_best, (float)j * DEG2RADF(45.0f));
			normalize_qt(quat_roll);

			mul_qt_qtqt(quat_final, quat_snap, quat_roll);
			normalize_qt(quat_final);

			/* compare 2 vector angles to find the least roll */
			invert_qt_qt_normalized(quat_final_inv, quat_final);
			mul_qt_v3(viewquat_align_inv, xaxis1);
			mul_qt_v3(quat_final_inv, xaxis2);
			angle = angle_v3v3(xaxis1, xaxis2);

			if (angle <= best_angle) {
				found = true;
				best_angle = angle;
				copy_qt_qt(quat_best, quat_final);
			}
		}

		if (found) {
			/* lock 'quat_best' to an axis view if we can */
			rv3d->view = ED_view3d_quat_to_axis_view(quat_best, 0.01f);
			if (rv3d->view != RV3D_VIEW_USER) {
				ED_view3d_quat_from_axis_view(rv3d->view, quat_best);
			}
		}
		else {
			copy_qt_qt(quat_best, viewquat_align);
		}

		copy_qt_qt(rv3d->viewquat, quat_best);

		viewrotate_apply_dyn_ofs(vod, rv3d->viewquat);
	}
}

static void viewrotate_apply(ViewOpsData *vod, const int event_xy[2])
{
	RegionView3D *rv3d = vod->rv3d;

	rv3d->view = RV3D_VIEW_USER; /* need to reset every time because of view snapping */

	if (U.flag & USER_TRACKBALL) {
		float axis[3], q1[4], dvec[3], newvec[3];
		float angle;

		{
			const int event_xy_offset[2] = {
				event_xy[0] + vod->init.event_xy_offset[0],
				event_xy[1] + vod->init.event_xy_offset[1],
			};
			calctrackballvec(&vod->ar->winrct, event_xy_offset, newvec);
		}

		sub_v3_v3v3(dvec, newvec, vod->init.trackvec);

		angle = (len_v3(dvec) / (2.0f * TRACKBALLSIZE)) * (float)M_PI;

		/* Allow for rotation beyond the interval [-pi, pi] */
		angle = angle_wrap_rad(angle);

		/* This relation is used instead of the actual angle between vectors
		 * so that the angle of rotation is linearly proportional to
		 * the distance that the mouse is dragged. */

		cross_v3_v3v3(axis, vod->init.trackvec, newvec);
		axis_angle_to_quat(q1, axis, angle);

		mul_qt_qtqt(vod->curr.viewquat, q1, vod->init.quat);

		viewrotate_apply_dyn_ofs(vod, vod->curr.viewquat);
	}
	else {
		/* New turntable view code by John Aughey */
		float quat_local_x[4], quat_global_z[4];
		float m[3][3];
		float m_inv[3][3];
		const float zvec_global[3] = {0.0f, 0.0f, 1.0f};
		float xaxis[3];

		/* Sensitivity will control how fast the viewport rotates.  0.007 was
		 * obtained experimentally by looking at viewport rotation sensitivities
		 * on other modeling programs. */
		/* Perhaps this should be a configurable user parameter. */
		const float sensitivity = 0.007f;

		/* Get the 3x3 matrix and its inverse from the quaternion */
		quat_to_mat3(m, vod->curr.viewquat);
		invert_m3_m3(m_inv, m);

		/* avoid gimble lock */
#if 1
		if (len_squared_v3v3(zvec_global, m_inv[2]) > 0.001f) {
			float fac;
			cross_v3_v3v3(xaxis, zvec_global, m_inv[2]);
			if (dot_v3v3(xaxis, m_inv[0]) < 0) {
				negate_v3(xaxis);
			}
			fac = angle_normalized_v3v3(zvec_global, m_inv[2]) / (float)M_PI;
			fac = fabsf(fac - 0.5f) * 2;
			fac = fac * fac;
			interp_v3_v3v3(xaxis, xaxis, m_inv[0], fac);
		}
		else {
			copy_v3_v3(xaxis, m_inv[0]);
		}
#else
		copy_v3_v3(xaxis, m_inv[0]);
#endif

		/* Determine the direction of the x vector (for rotating up and down) */
		/* This can likely be computed directly from the quaternion. */

		/* Perform the up/down rotation */
		axis_angle_to_quat(quat_local_x, xaxis, sensitivity * -(event_xy[1] - vod->prev.event_xy[1]));
		mul_qt_qtqt(quat_local_x, vod->curr.viewquat, quat_local_x);

		/* Perform the orbital rotation */
		axis_angle_to_quat_single(quat_global_z, 'Z', sensitivity * vod->reverse * (event_xy[0] - vod->prev.event_xy[0]));
		mul_qt_qtqt(vod->curr.viewquat, quat_local_x, quat_global_z);

		viewrotate_apply_dyn_ofs(vod, vod->curr.viewquat);
	}

	/* avoid precision loss over time */
	normalize_qt(vod->curr.viewquat);

	/* use a working copy so view rotation locking doesn't overwrite the locked
	 * rotation back into the view we calculate with */
	copy_qt_qt(rv3d->viewquat, vod->curr.viewquat);

	/* check for view snap,
	 * note: don't apply snap to vod->viewquat so the view wont jam up */
	if (vod->axis_snap) {
		viewrotate_apply_snap(vod);
	}
	vod->prev.event_xy[0] = event_xy[0];
	vod->prev.event_xy[1] = event_xy[1];

	ED_view3d_camera_lock_sync(vod->depsgraph, vod->v3d, rv3d);

	ED_region_tag_redraw(vod->ar);
}

static int viewrotate_modal(bContext *C, wmOperator *op, const wmEvent *event)
{
	ViewOpsData *vod = op->customdata;
	short event_code = VIEW_PASS;
	bool use_autokey = false;
	int ret = OPERATOR_RUNNING_MODAL;

	/* execute the events */
	if (event->type == MOUSEMOVE) {
		event_code = VIEW_APPLY;
	}
	else if (event->type == EVT_MODAL_MAP) {
		switch (event->val) {
			case VIEW_MODAL_CONFIRM:
				event_code = VIEW_CONFIRM;
				break;
			case VIEWROT_MODAL_AXIS_SNAP_ENABLE:
				vod->axis_snap = true;
				event_code = VIEW_APPLY;
				break;
			case VIEWROT_MODAL_AXIS_SNAP_DISABLE:
				vod->axis_snap = false;
				event_code = VIEW_APPLY;
				break;
			case VIEWROT_MODAL_SWITCH_ZOOM:
				WM_operator_name_call(C, "VIEW3D_OT_zoom", WM_OP_INVOKE_DEFAULT, NULL);
				event_code = VIEW_CONFIRM;
				break;
			case VIEWROT_MODAL_SWITCH_MOVE:
				WM_operator_name_call(C, "VIEW3D_OT_move", WM_OP_INVOKE_DEFAULT, NULL);
				event_code = VIEW_CONFIRM;
				break;
		}
	}
	else if (event->type == vod->init.event_type && event->val == KM_RELEASE) {
		event_code = VIEW_CONFIRM;
	}

	if (event_code == VIEW_APPLY) {
		viewrotate_apply(vod, &event->x);
		if (ED_screen_animation_playing(CTX_wm_manager(C))) {
			use_autokey = true;
		}
	}
	else if (event_code == VIEW_CONFIRM) {
		ED_view3d_depth_tag_update(vod->rv3d);
		use_autokey = true;
		ret = OPERATOR_FINISHED;
	}

	if (use_autokey) {
		ED_view3d_camera_lock_autokey(vod->v3d, vod->rv3d, C, true, true);
	}

	if (ret & OPERATOR_FINISHED) {
		viewops_data_free(C, op);
	}

	return ret;
}

static int viewrotate_invoke(bContext *C, wmOperator *op, const wmEvent *event)
{
	ViewOpsData *vod;

	const bool use_mouse_init = RNA_boolean_get(op->ptr, "use_mouse_init");

	/* makes op->customdata */
	viewops_data_alloc(C, op);
	vod = op->customdata;

	/* poll should check but in some cases fails, see poll func for details */
	if (vod->rv3d->viewlock & RV3D_LOCKED) {
		viewops_data_free(C, op);
		return OPERATOR_PASS_THROUGH;
	}

	ED_view3d_smooth_view_force_finish(C, vod->v3d, vod->ar);

	viewops_data_create(
	        C, op, event,
	        viewops_flag_from_prefs() |
	        VIEWOPS_FLAG_PERSP_ENSURE |
	        (use_mouse_init ? VIEWOPS_FLAG_USE_MOUSE_INIT : 0));

	if (ELEM(event->type, MOUSEPAN, MOUSEROTATE)) {
		/* Rotate direction we keep always same */
		int event_xy[2];

		if (event->type == MOUSEPAN) {
			if (U.uiflag2 & USER_TRACKPAD_NATURAL) {
				event_xy[0] = 2 * event->x - event->prevx;
				event_xy[1] = 2 * event->y - event->prevy;
			}
			else {
				event_xy[0] = event->prevx;
				event_xy[1] = event->prevy;
			}
		}
		else {
			/* MOUSEROTATE performs orbital rotation, so y axis delta is set to 0 */
			event_xy[0] = event->prevx;
			event_xy[1] = event->y;
		}

		viewrotate_apply(vod, event_xy);
		ED_view3d_depth_tag_update(vod->rv3d);

		viewops_data_free(C, op);

		return OPERATOR_FINISHED;
	}
	else {
		/* add temp handler */
		WM_event_add_modal_handler(C, op);

		return OPERATOR_RUNNING_MODAL;
	}
}

/* test for unlocked camera view in quad view */
static bool view3d_camera_user_poll(bContext *C)
{
	View3D *v3d;
	ARegion *ar;

	if (ED_view3d_context_user_region(C, &v3d, &ar)) {
		RegionView3D *rv3d = ar->regiondata;
		if (rv3d->persp == RV3D_CAMOB) {
			return 1;
		}
	}

	return 0;
}

static bool view3d_lock_poll(bContext *C)
{
	View3D *v3d = CTX_wm_view3d(C);
	if (v3d) {
		RegionView3D *rv3d = CTX_wm_region_view3d(C);
		if (rv3d) {
			return ED_view3d_offset_lock_check(v3d, rv3d);
		}
	}
	return false;
}

static void viewrotate_cancel(bContext *C, wmOperator *op)
{
	viewops_data_free(C, op);
}

void VIEW3D_OT_rotate(wmOperatorType *ot)
{
	/* identifiers */
	ot->name = "Rotate View";
	ot->description = "Rotate the view";
	ot->idname = "VIEW3D_OT_rotate";

	/* api callbacks */
	ot->invoke = viewrotate_invoke;
	ot->modal = viewrotate_modal;
	ot->poll = ED_operator_region_view3d_active;
	ot->cancel = viewrotate_cancel;

	/* flags */
	ot->flag = OPTYPE_BLOCKING | OPTYPE_GRAB_CURSOR;

	view3d_operator_properties_common(ot, V3D_OP_PROP_USE_MOUSE_INIT);
}

/** \} */

/* -------------------------------------------------------------------- */
/** \name NDOF Utility Functions
 * \{ */

#ifdef WITH_INPUT_NDOF
#define NDOF_HAS_TRANSLATE ((!ED_view3d_offset_lock_check(v3d, rv3d)) && !is_zero_v3(ndof->tvec))
#define NDOF_HAS_ROTATE    (((rv3d->viewlock & RV3D_LOCKED) == 0) && !is_zero_v3(ndof->rvec))

/**
 * \param depth_pt: A point to calculate the depth (in perspective mode)
 */
static float view3d_ndof_pan_speed_calc_ex(RegionView3D *rv3d, const float depth_pt[3])
{
	float speed = rv3d->pixsize * NDOF_PIXELS_PER_SECOND;

	if (rv3d->is_persp) {
		speed *= ED_view3d_calc_zfac(rv3d, depth_pt, NULL);
	}

	return speed;
}

static float view3d_ndof_pan_speed_calc_from_dist(RegionView3D *rv3d, const float dist)
{
	float viewinv[4];
	float tvec[3];

	BLI_assert(dist >= 0.0f);

	copy_v3_fl3(tvec, 0.0f, 0.0f, dist);
	/* rv3d->viewinv isn't always valid */
#if 0
	mul_mat3_m4_v3(rv3d->viewinv, tvec);
#else
	invert_qt_qt_normalized(viewinv, rv3d->viewquat);
	mul_qt_v3(viewinv, tvec);
#endif

	return view3d_ndof_pan_speed_calc_ex(rv3d, tvec);
}

static float view3d_ndof_pan_speed_calc(RegionView3D *rv3d)
{
	float tvec[3];
	negate_v3_v3(tvec, rv3d->ofs);

	return view3d_ndof_pan_speed_calc_ex(rv3d, tvec);
}

/**
 * Zoom and pan in the same function since sometimes zoom is interpreted as dolly (pan forward).
 *
 * \param has_zoom zoom, otherwise dolly, often `!rv3d->is_persp` since it doesn't make sense to dolly in ortho.
 */
static void view3d_ndof_pan_zoom(
        const struct wmNDOFMotionData *ndof, ScrArea *sa, ARegion *ar,
        const bool has_translate, const bool has_zoom)
{
	RegionView3D *rv3d = ar->regiondata;
	float view_inv[4];
	float pan_vec[3];

	if (has_translate == false && has_zoom == false) {
		return;
	}

	WM_event_ndof_pan_get(ndof, pan_vec, false);

	if (has_zoom) {
		/* zoom with Z */

		/* Zoom!
		 * velocity should be proportional to the linear velocity attained by rotational motion of same strength
		 * [got that?]
		 * proportional to arclength = radius * angle
		 */

		pan_vec[2] = 0.0f;

		/* "zoom in" or "translate"? depends on zoom mode in user settings? */
		if (ndof->tvec[2]) {
			float zoom_distance = rv3d->dist * ndof->dt * ndof->tvec[2];

			if (U.ndof_flag & NDOF_ZOOM_INVERT)
				zoom_distance = -zoom_distance;

			rv3d->dist += zoom_distance;
		}
	}
	else {
		/* dolly with Z */

		/* all callers must check */
		if (has_translate) {
			BLI_assert(ED_view3d_offset_lock_check((View3D *)sa->spacedata.first, rv3d) == false);
		}
	}

	if (has_translate) {
		const float speed = view3d_ndof_pan_speed_calc(rv3d);

		mul_v3_fl(pan_vec, speed * ndof->dt);

		/* transform motion from view to world coordinates */
		invert_qt_qt_normalized(view_inv, rv3d->viewquat);
		mul_qt_v3(view_inv, pan_vec);

		/* move center of view opposite of hand motion (this is camera mode, not object mode) */
		sub_v3_v3(rv3d->ofs, pan_vec);

		if (rv3d->viewlock & RV3D_BOXVIEW) {
			view3d_boxview_sync(sa, ar);
		}
	}
}


static void view3d_ndof_orbit(
        const struct wmNDOFMotionData *ndof, ScrArea *sa, ARegion *ar,
        ViewOpsData *vod, const bool apply_dyn_ofs)
{
	View3D *v3d = sa->spacedata.first;
	RegionView3D *rv3d = ar->regiondata;

	float view_inv[4];

	BLI_assert((rv3d->viewlock & RV3D_LOCKED) == 0);

	ED_view3d_persp_ensure(vod->depsgraph, v3d, ar);

	rv3d->view = RV3D_VIEW_USER;

	invert_qt_qt_normalized(view_inv, rv3d->viewquat);

	if (U.ndof_flag & NDOF_TURNTABLE) {
		float rot[3];

		/* turntable view code by John Aughey, adapted for 3D mouse by [mce] */
		float angle, quat[4];
		float xvec[3] = {1, 0, 0};

		/* only use XY, ignore Z */
		WM_event_ndof_rotate_get(ndof, rot);

		/* Determine the direction of the x vector (for rotating up and down) */
		mul_qt_v3(view_inv, xvec);

		/* Perform the up/down rotation */
		angle = ndof->dt * rot[0];
		axis_angle_to_quat(quat, xvec, angle);
		mul_qt_qtqt(rv3d->viewquat, rv3d->viewquat, quat);

		/* Perform the orbital rotation */
		angle = ndof->dt * rot[1];

		/* update the onscreen doo-dad */
		rv3d->rot_angle = angle;
		rv3d->rot_axis[0] = 0;
		rv3d->rot_axis[1] = 0;
		rv3d->rot_axis[2] = 1;

		axis_angle_to_quat_single(quat, 'Z', angle);
		mul_qt_qtqt(rv3d->viewquat, rv3d->viewquat, quat);
	}
	else {
		float quat[4];
		float axis[3];
		float angle = WM_event_ndof_to_axis_angle(ndof, axis);

		/* transform rotation axis from view to world coordinates */
		mul_qt_v3(view_inv, axis);

		/* update the onscreen doo-dad */
		rv3d->rot_angle = angle;
		copy_v3_v3(rv3d->rot_axis, axis);

		axis_angle_to_quat(quat, axis, angle);

		/* apply rotation */
		mul_qt_qtqt(rv3d->viewquat, rv3d->viewquat, quat);
	}

	if (apply_dyn_ofs) {
		viewrotate_apply_dyn_ofs(vod, rv3d->viewquat);
	}
}

/**
 * Called from both fly mode and walk mode,
 */
void view3d_ndof_fly(
        const wmNDOFMotionData *ndof,
        View3D *v3d, RegionView3D *rv3d,
        const bool use_precision, const short protectflag,
        bool *r_has_translate, bool *r_has_rotate)
{
	bool has_translate = NDOF_HAS_TRANSLATE;
	bool has_rotate = NDOF_HAS_ROTATE;

	float view_inv[4];
	invert_qt_qt_normalized(view_inv, rv3d->viewquat);

	rv3d->rot_angle = 0.0f;  /* disable onscreen rotation doo-dad */

	if (has_translate) {
		/* ignore real 'dist' since fly has its own speed settings,
		 * also its overwritten at this point. */
		float speed = view3d_ndof_pan_speed_calc_from_dist(rv3d, 1.0f);
		float trans[3], trans_orig_y;

		if (use_precision)
			speed *= 0.2f;

		WM_event_ndof_pan_get(ndof, trans, false);
		mul_v3_fl(trans, speed * ndof->dt);
		trans_orig_y = trans[1];

		if (U.ndof_flag & NDOF_FLY_HELICOPTER) {
			trans[1] = 0.0f;
		}

		/* transform motion from view to world coordinates */
		mul_qt_v3(view_inv, trans);

		if (U.ndof_flag & NDOF_FLY_HELICOPTER) {
			/* replace world z component with device y (yes it makes sense) */
			trans[2] = trans_orig_y;
		}

		if (rv3d->persp == RV3D_CAMOB) {
			/* respect camera position locks */
			if (protectflag & OB_LOCK_LOCX) trans[0] = 0.0f;
			if (protectflag & OB_LOCK_LOCY) trans[1] = 0.0f;
			if (protectflag & OB_LOCK_LOCZ) trans[2] = 0.0f;
		}

		if (!is_zero_v3(trans)) {
			/* move center of view opposite of hand motion (this is camera mode, not object mode) */
			sub_v3_v3(rv3d->ofs, trans);
			has_translate = true;
		}
		else {
			has_translate = false;
		}
	}

	if (has_rotate) {
		const float turn_sensitivity = 1.0f;

		float rotation[4];
		float axis[3];
		float angle = turn_sensitivity * WM_event_ndof_to_axis_angle(ndof, axis);

		if (fabsf(angle) > 0.0001f) {
			has_rotate = true;

			if (use_precision)
				angle *= 0.2f;

			/* transform rotation axis from view to world coordinates */
			mul_qt_v3(view_inv, axis);

			/* apply rotation to view */
			axis_angle_to_quat(rotation, axis, angle);
			mul_qt_qtqt(rv3d->viewquat, rv3d->viewquat, rotation);

			if (U.ndof_flag & NDOF_LOCK_HORIZON) {
				/* force an upright viewpoint
				 * TODO: make this less... sudden */
				float view_horizon[3] = {1.0f, 0.0f, 0.0f}; /* view +x */
				float view_direction[3] = {0.0f, 0.0f, -1.0f}; /* view -z (into screen) */

				/* find new inverse since viewquat has changed */
				invert_qt_qt_normalized(view_inv, rv3d->viewquat);
				/* could apply reverse rotation to existing view_inv to save a few cycles */

				/* transform view vectors to world coordinates */
				mul_qt_v3(view_inv, view_horizon);
				mul_qt_v3(view_inv, view_direction);


				/* find difference between view & world horizons
				 * true horizon lives in world xy plane, so look only at difference in z */
				angle = -asinf(view_horizon[2]);

				/* rotate view so view horizon = world horizon */
				axis_angle_to_quat(rotation, view_direction, angle);
				mul_qt_qtqt(rv3d->viewquat, rv3d->viewquat, rotation);
			}

			rv3d->view = RV3D_VIEW_USER;
		}
		else {
			has_rotate = false;
		}
	}

	*r_has_translate = has_translate;
	*r_has_rotate    = has_rotate;
}

/** \} */

/* -------------------------------------------------------------------- */
/** \name NDOF Operators
 *
 * - "orbit" navigation (trackball/turntable)
 * - zooming
 * - panning in rotationally-locked views
 * \{ */

static int ndof_orbit_invoke(bContext *C, wmOperator *op, const wmEvent *event)
{
	if (event->type != NDOF_MOTION) {
		return OPERATOR_CANCELLED;
	}
	else {
		const Depsgraph *depsgraph = CTX_data_depsgraph(C);
		ViewOpsData *vod;
		View3D *v3d;
		RegionView3D *rv3d;

		const wmNDOFMotionData *ndof = event->customdata;

		viewops_data_alloc(C, op);
		viewops_data_create(
		        C, op, event,
		        viewops_flag_from_args((U.uiflag & USER_ORBIT_SELECTION) != 0, false));
		vod = op->customdata;

		ED_view3d_smooth_view_force_finish(C, vod->v3d, vod->ar);

		v3d = vod->v3d;
		rv3d = vod->rv3d;

		/* off by default, until changed later this function */
		rv3d->rot_angle = 0.0f;

		ED_view3d_camera_lock_init_ex(depsgraph, v3d, rv3d, false);

		if (ndof->progress != P_FINISHING) {
			const bool has_rotation = NDOF_HAS_ROTATE;
			/* if we can't rotate, fallback to translate (locked axis views) */
			const bool has_translate = NDOF_HAS_TRANSLATE && (rv3d->viewlock & RV3D_LOCKED);
			const bool has_zoom = (ndof->tvec[2] != 0.0f) && !rv3d->is_persp;

			if (has_translate || has_zoom) {
				view3d_ndof_pan_zoom(ndof, vod->sa, vod->ar, has_translate, has_zoom);
			}

			if (has_rotation) {
				view3d_ndof_orbit(ndof, vod->sa, vod->ar, vod, true);
			}
		}

		ED_view3d_camera_lock_sync(depsgraph, v3d, rv3d);

		ED_region_tag_redraw(vod->ar);

		viewops_data_free(C, op);

		return OPERATOR_FINISHED;
	}
}

void VIEW3D_OT_ndof_orbit(struct wmOperatorType *ot)
{
	/* identifiers */
	ot->name = "NDOF Orbit View";
	ot->description = "Orbit the view using the 3D mouse";
	ot->idname = "VIEW3D_OT_ndof_orbit";

	/* api callbacks */
	ot->invoke = ndof_orbit_invoke;
	ot->poll = ED_operator_view3d_active;

	/* flags */
	ot->flag = 0;
}

static int ndof_orbit_zoom_invoke(bContext *C, wmOperator *op, const wmEvent *event)
{
	if (event->type != NDOF_MOTION) {
		return OPERATOR_CANCELLED;
	}
	else {
		const Depsgraph *depsgraph = CTX_data_depsgraph(C);
		ViewOpsData *vod;
		View3D *v3d;
		RegionView3D *rv3d;

		const wmNDOFMotionData *ndof = event->customdata;

		viewops_data_alloc(C, op);
		viewops_data_create(
		        C, op, event,
		        viewops_flag_from_args((U.uiflag & USER_ORBIT_SELECTION) != 0, false));

		vod = op->customdata;

		ED_view3d_smooth_view_force_finish(C, vod->v3d, vod->ar);

		v3d = vod->v3d;
		rv3d = vod->rv3d;

		/* off by default, until changed later this function */
		rv3d->rot_angle = 0.0f;

		ED_view3d_camera_lock_init_ex(depsgraph, v3d, rv3d, false);

		if (ndof->progress == P_FINISHING) {
			/* pass */
		}
		else if ((rv3d->persp == RV3D_ORTHO) && RV3D_VIEW_IS_AXIS(rv3d->view)) {
			/* if we can't rotate, fallback to translate (locked axis views) */
			const bool has_translate = NDOF_HAS_TRANSLATE;
			const bool has_zoom = (ndof->tvec[2] != 0.0f) && ED_view3d_offset_lock_check(v3d, rv3d);

			if (has_translate || has_zoom) {
				view3d_ndof_pan_zoom(ndof, vod->sa, vod->ar, has_translate, true);
			}
		}
		else if ((U.ndof_flag & NDOF_MODE_ORBIT) ||
		         ED_view3d_offset_lock_check(v3d, rv3d))
		{
			const bool has_rotation = NDOF_HAS_ROTATE;
			const bool has_zoom = (ndof->tvec[2] != 0.0f);

			if (has_zoom) {
				view3d_ndof_pan_zoom(ndof, vod->sa, vod->ar, false, has_zoom);
			}

			if (has_rotation) {
				view3d_ndof_orbit(ndof, vod->sa, vod->ar, vod, true);
			}
		}
		else {  /* free/explore (like fly mode) */
			const bool has_rotation = NDOF_HAS_ROTATE;
			const bool has_translate = NDOF_HAS_TRANSLATE;
			const bool has_zoom = (ndof->tvec[2] != 0.0f) && !rv3d->is_persp;

			float dist_backup;

			if (has_translate || has_zoom) {
				view3d_ndof_pan_zoom(ndof, vod->sa, vod->ar, has_translate, has_zoom);
			}

			dist_backup = rv3d->dist;
			ED_view3d_distance_set(rv3d, 0.0f);

			if (has_rotation) {
				view3d_ndof_orbit(ndof, vod->sa, vod->ar, vod, false);
			}

			ED_view3d_distance_set(rv3d, dist_backup);
		}

		ED_view3d_camera_lock_sync(depsgraph, v3d, rv3d);

		ED_region_tag_redraw(vod->ar);

		viewops_data_free(C, op);

		return OPERATOR_FINISHED;
	}
}

void VIEW3D_OT_ndof_orbit_zoom(struct wmOperatorType *ot)
{
	/* identifiers */
	ot->name = "NDOF Orbit View with Zoom";
	ot->description = "Orbit and zoom the view using the 3D mouse";
	ot->idname = "VIEW3D_OT_ndof_orbit_zoom";

	/* api callbacks */
	ot->invoke = ndof_orbit_zoom_invoke;
	ot->poll = ED_operator_view3d_active;

	/* flags */
	ot->flag = 0;
}

/* -- "pan" navigation
 * -- zoom or dolly?
 */
static int ndof_pan_invoke(bContext *C, wmOperator *UNUSED(op), const wmEvent *event)
{
	if (event->type != NDOF_MOTION) {
		return OPERATOR_CANCELLED;
	}
	else {
		const Depsgraph *depsgraph = CTX_data_depsgraph(C);
		View3D *v3d = CTX_wm_view3d(C);
		RegionView3D *rv3d = CTX_wm_region_view3d(C);
		const wmNDOFMotionData *ndof = event->customdata;

		const bool has_translate = NDOF_HAS_TRANSLATE;
		const bool has_zoom = (ndof->tvec[2] != 0.0f) && !rv3d->is_persp;

		/* we're panning here! so erase any leftover rotation from other operators */
		rv3d->rot_angle = 0.0f;

		if (!(has_translate || has_zoom))
			return OPERATOR_CANCELLED;

		ED_view3d_camera_lock_init_ex(depsgraph, v3d, rv3d, false);

		if (ndof->progress != P_FINISHING) {
			ScrArea *sa = CTX_wm_area(C);
			ARegion *ar = CTX_wm_region(C);

			if (has_translate || has_zoom) {
				view3d_ndof_pan_zoom(ndof, sa, ar, has_translate, has_zoom);
			}
		}

		ED_view3d_camera_lock_sync(depsgraph, v3d, rv3d);

		ED_region_tag_redraw(CTX_wm_region(C));

		return OPERATOR_FINISHED;
	}
}

void VIEW3D_OT_ndof_pan(struct wmOperatorType *ot)
{
	/* identifiers */
	ot->name = "NDOF Pan View";
	ot->description = "Pan the view with the 3D mouse";
	ot->idname = "VIEW3D_OT_ndof_pan";

	/* api callbacks */
	ot->invoke = ndof_pan_invoke;
	ot->poll = ED_operator_view3d_active;

	/* flags */
	ot->flag = 0;
}


/**
 * wraps #ndof_orbit_zoom but never restrict to orbit.
 */
static int ndof_all_invoke(bContext *C, wmOperator *op, const wmEvent *event)
{
	/* weak!, but it works */
	const int ndof_flag = U.ndof_flag;
	int ret;

	U.ndof_flag &= ~NDOF_MODE_ORBIT;

	ret = ndof_orbit_zoom_invoke(C, op, event);

	U.ndof_flag = ndof_flag;

	return ret;
}

void VIEW3D_OT_ndof_all(struct wmOperatorType *ot)
{
	/* identifiers */
	ot->name = "NDOF Pan View";
	ot->description = "Pan and rotate the view with the 3D mouse";
	ot->idname = "VIEW3D_OT_ndof_all";

	/* api callbacks */
	ot->invoke = ndof_all_invoke;
	ot->poll = ED_operator_view3d_active;

	/* flags */
	ot->flag = 0;
}

#endif /* WITH_INPUT_NDOF */

/** \} */

/* -------------------------------------------------------------------- */
/** \name View Move (Pan) Operator
 * \{ */

/* NOTE: these defines are saved in keymap files, do not change values but just add new ones */

/* called in transform_ops.c, on each regeneration of keymaps  */
void viewmove_modal_keymap(wmKeyConfig *keyconf)
{
	static const EnumPropertyItem modal_items[] = {
		{VIEW_MODAL_CONFIRM,    "CONFIRM", 0, "Confirm", ""},

		{VIEWROT_MODAL_SWITCH_ZOOM, "SWITCH_TO_ZOOM", 0, "Switch to Zoom"},
		{VIEWROT_MODAL_SWITCH_ROTATE, "SWITCH_TO_ROTATE", 0, "Switch to Rotate"},

		{0, NULL, 0, NULL, NULL}
	};

	wmKeyMap *keymap = WM_modalkeymap_get(keyconf, "View3D Move Modal");

	/* this function is called for each spacetype, only needs to add map once */
	if (keymap && keymap->modal_items) return;

	keymap = WM_modalkeymap_add(keyconf, "View3D Move Modal", modal_items);

	/* items for modal map */
	WM_modalkeymap_add_item(keymap, MIDDLEMOUSE, KM_RELEASE, KM_ANY, 0, VIEW_MODAL_CONFIRM);
	WM_modalkeymap_add_item(keymap, ESCKEY, KM_PRESS, KM_ANY, 0, VIEW_MODAL_CONFIRM);

	/* disabled mode switching for now, can re-implement better, later on */
#if 0
	WM_modalkeymap_add_item(keymap, LEFTMOUSE, KM_PRESS, KM_ANY, 0, VIEWROT_MODAL_SWITCH_ZOOM);
	WM_modalkeymap_add_item(keymap, LEFTCTRLKEY, KM_PRESS, KM_ANY, 0, VIEWROT_MODAL_SWITCH_ZOOM);
	WM_modalkeymap_add_item(keymap, LEFTSHIFTKEY, KM_RELEASE, KM_ANY, 0, VIEWROT_MODAL_SWITCH_ROTATE);
#endif

	/* assign map to operators */
	WM_modalkeymap_assign(keymap, "VIEW3D_OT_move");
}


static void viewmove_apply(ViewOpsData *vod, int x, int y)
{
	if (ED_view3d_offset_lock_check(vod->v3d, vod->rv3d)) {
		vod->rv3d->ofs_lock[0] -= ((vod->prev.event_xy[0] - x) * 2.0f) / (float)vod->ar->winx;
		vod->rv3d->ofs_lock[1] -= ((vod->prev.event_xy[1] - y) * 2.0f) / (float)vod->ar->winy;
	}
	else if ((vod->rv3d->persp == RV3D_CAMOB) && !ED_view3d_camera_lock_check(vod->v3d, vod->rv3d)) {
		const float zoomfac = BKE_screen_view3d_zoom_to_fac(vod->rv3d->camzoom) * 2.0f;
		vod->rv3d->camdx += (vod->prev.event_xy[0] - x) / (vod->ar->winx * zoomfac);
		vod->rv3d->camdy += (vod->prev.event_xy[1] - y) / (vod->ar->winy * zoomfac);
		CLAMP(vod->rv3d->camdx, -1.0f, 1.0f);
		CLAMP(vod->rv3d->camdy, -1.0f, 1.0f);
	}
	else {
		float dvec[3];
		float mval_f[2];

		mval_f[0] = x - vod->prev.event_xy[0];
		mval_f[1] = y - vod->prev.event_xy[1];
		ED_view3d_win_to_delta(vod->ar, mval_f, dvec, vod->init.zfac);

		add_v3_v3(vod->rv3d->ofs, dvec);

		if (vod->rv3d->viewlock & RV3D_BOXVIEW) {
			view3d_boxview_sync(vod->sa, vod->ar);
		}
	}

	vod->prev.event_xy[0] = x;
	vod->prev.event_xy[1] = y;

	ED_view3d_camera_lock_sync(vod->depsgraph, vod->v3d, vod->rv3d);

	ED_region_tag_redraw(vod->ar);
}


static int viewmove_modal(bContext *C, wmOperator *op, const wmEvent *event)
{

	ViewOpsData *vod = op->customdata;
	short event_code = VIEW_PASS;
	bool use_autokey = false;
	int ret = OPERATOR_RUNNING_MODAL;

	/* execute the events */
	if (event->type == MOUSEMOVE) {
		event_code = VIEW_APPLY;
	}
	else if (event->type == EVT_MODAL_MAP) {
		switch (event->val) {
			case VIEW_MODAL_CONFIRM:
				event_code = VIEW_CONFIRM;
				break;
			case VIEWROT_MODAL_SWITCH_ZOOM:
				WM_operator_name_call(C, "VIEW3D_OT_zoom", WM_OP_INVOKE_DEFAULT, NULL);
				event_code = VIEW_CONFIRM;
				break;
			case VIEWROT_MODAL_SWITCH_ROTATE:
				WM_operator_name_call(C, "VIEW3D_OT_rotate", WM_OP_INVOKE_DEFAULT, NULL);
				event_code = VIEW_CONFIRM;
				break;
		}
	}
	else if (event->type == vod->init.event_type && event->val == KM_RELEASE) {
		event_code = VIEW_CONFIRM;
	}

	if (event_code == VIEW_APPLY) {
		viewmove_apply(vod, event->x, event->y);
		if (ED_screen_animation_playing(CTX_wm_manager(C))) {
			use_autokey = true;
		}
	}
	else if (event_code == VIEW_CONFIRM) {
		ED_view3d_depth_tag_update(vod->rv3d);
		use_autokey = true;
		ret = OPERATOR_FINISHED;
	}

	if (use_autokey) {
		ED_view3d_camera_lock_autokey(vod->v3d, vod->rv3d, C, false, true);
	}

	if (ret & OPERATOR_FINISHED) {
		viewops_data_free(C, op);
	}

	return ret;
}

static int viewmove_invoke(bContext *C, wmOperator *op, const wmEvent *event)
{
	ViewOpsData *vod;

	const bool use_mouse_init = RNA_boolean_get(op->ptr, "use_mouse_init");

	/* makes op->customdata */
	viewops_data_alloc(C, op);
	viewops_data_create(
	        C, op, event,
	        viewops_flag_from_prefs() |
	        (use_mouse_init ? VIEWOPS_FLAG_USE_MOUSE_INIT : 0));
	vod = op->customdata;

	ED_view3d_smooth_view_force_finish(C, vod->v3d, vod->ar);

	if (event->type == MOUSEPAN) {
		/* invert it, trackpad scroll follows same principle as 2d windows this way */
		viewmove_apply(vod, 2 * event->x - event->prevx, 2 * event->y - event->prevy);
		ED_view3d_depth_tag_update(vod->rv3d);

		viewops_data_free(C, op);

		return OPERATOR_FINISHED;
	}
	else {
		/* add temp handler */
		WM_event_add_modal_handler(C, op);

		return OPERATOR_RUNNING_MODAL;
	}
}

static void viewmove_cancel(bContext *C, wmOperator *op)
{
	viewops_data_free(C, op);
}

void VIEW3D_OT_move(wmOperatorType *ot)
{

	/* identifiers */
	ot->name = "Pan View";
	ot->description = "Move the view";
	ot->idname = "VIEW3D_OT_move";

	/* api callbacks */
	ot->invoke = viewmove_invoke;
	ot->modal = viewmove_modal;
	ot->poll = ED_operator_view3d_active;
	ot->cancel = viewmove_cancel;

	/* flags */
	ot->flag = OPTYPE_BLOCKING | OPTYPE_GRAB_CURSOR;

	/* properties */
	view3d_operator_properties_common(ot, V3D_OP_PROP_USE_MOUSE_INIT);
}

/** \} */

/* -------------------------------------------------------------------- */
/** \name View Zoom Operator
 * \{ */

/* viewdolly_modal_keymap has an exact copy of this, apply fixes to both */
/* called in transform_ops.c, on each regeneration of keymaps  */
void viewzoom_modal_keymap(wmKeyConfig *keyconf)
{
	static const EnumPropertyItem modal_items[] = {
		{VIEW_MODAL_CONFIRM,    "CONFIRM", 0, "Confirm", ""},

		{VIEWROT_MODAL_SWITCH_ROTATE, "SWITCH_TO_ROTATE", 0, "Switch to Rotate"},
		{VIEWROT_MODAL_SWITCH_MOVE, "SWITCH_TO_MOVE", 0, "Switch to Move"},

		{0, NULL, 0, NULL, NULL}
	};

	wmKeyMap *keymap = WM_modalkeymap_get(keyconf, "View3D Zoom Modal");

	/* this function is called for each spacetype, only needs to add map once */
	if (keymap && keymap->modal_items) return;

	keymap = WM_modalkeymap_add(keyconf, "View3D Zoom Modal", modal_items);

	/* disabled mode switching for now, can re-implement better, later on */
#if 0
	WM_modalkeymap_add_item(keymap, LEFTMOUSE, KM_RELEASE, KM_ANY, 0, VIEWROT_MODAL_SWITCH_ROTATE);
	WM_modalkeymap_add_item(keymap, LEFTCTRLKEY, KM_RELEASE, KM_ANY, 0, VIEWROT_MODAL_SWITCH_ROTATE);
	WM_modalkeymap_add_item(keymap, LEFTSHIFTKEY, KM_PRESS, KM_ANY, 0, VIEWROT_MODAL_SWITCH_MOVE);
#endif

	/* assign map to operators */
	WM_modalkeymap_assign(keymap, "VIEW3D_OT_zoom");
}

/**
 * \param zoom_xy: Optionally zoom to window location (coords compatible w/ #wmEvent.x, y). Use when not NULL.
 */
static void view_zoom_to_window_xy_camera(
        Scene *scene, Depsgraph *depsgraph, View3D *v3d,
        ARegion *ar, float dfac, const int zoom_xy[2])
{
	RegionView3D *rv3d = ar->regiondata;
	const float zoomfac = BKE_screen_view3d_zoom_to_fac(rv3d->camzoom);
	const float zoomfac_new = clamp_f(zoomfac * (1.0f / dfac), RV3D_CAMZOOM_MIN_FACTOR, RV3D_CAMZOOM_MAX_FACTOR);
	const float camzoom_new = BKE_screen_view3d_zoom_from_fac(zoomfac_new);


	if (zoom_xy != NULL) {
		float zoomfac_px;
		rctf camera_frame_old;
		rctf camera_frame_new;

		const float pt_src[2] = {zoom_xy[0], zoom_xy[1]};
		float pt_dst[2];
		float delta_px[2];

		ED_view3d_calc_camera_border(scene, depsgraph, ar, v3d, rv3d, &camera_frame_old, false);
		BLI_rctf_translate(&camera_frame_old, ar->winrct.xmin, ar->winrct.ymin);

		rv3d->camzoom = camzoom_new;
		CLAMP(rv3d->camzoom, RV3D_CAMZOOM_MIN, RV3D_CAMZOOM_MAX);

		ED_view3d_calc_camera_border(scene, depsgraph, ar, v3d, rv3d, &camera_frame_new, false);
		BLI_rctf_translate(&camera_frame_new, ar->winrct.xmin, ar->winrct.ymin);

		BLI_rctf_transform_pt_v(&camera_frame_new, &camera_frame_old, pt_dst, pt_src);
		sub_v2_v2v2(delta_px, pt_dst, pt_src);

		/* translate the camera offset using pixel space delta
		 * mapped back to the camera (same logic as panning in camera view) */
		zoomfac_px = BKE_screen_view3d_zoom_to_fac(rv3d->camzoom) * 2.0f;

		rv3d->camdx += delta_px[0] / (ar->winx * zoomfac_px);
		rv3d->camdy += delta_px[1] / (ar->winy * zoomfac_px);
		CLAMP(rv3d->camdx, -1.0f, 1.0f);
		CLAMP(rv3d->camdy, -1.0f, 1.0f);
	}
	else {
		rv3d->camzoom = camzoom_new;
		CLAMP(rv3d->camzoom, RV3D_CAMZOOM_MIN, RV3D_CAMZOOM_MAX);
	}
}

/**
 * \param zoom_xy: Optionally zoom to window location (coords compatible w/ #wmEvent.x, y). Use when not NULL.
 */
static void view_zoom_to_window_xy_3d(ARegion *ar, float dfac, const int zoom_xy[2])
{
	RegionView3D *rv3d = ar->regiondata;
	const float dist_new = rv3d->dist * dfac;

	if (zoom_xy != NULL) {
		float dvec[3];
		float tvec[3];
		float tpos[3];
		float mval_f[2];

		float zfac;

		negate_v3_v3(tpos, rv3d->ofs);

		mval_f[0] = (float)(((zoom_xy[0] - ar->winrct.xmin) * 2) - ar->winx) / 2.0f;
		mval_f[1] = (float)(((zoom_xy[1] - ar->winrct.ymin) * 2) - ar->winy) / 2.0f;

		/* Project cursor position into 3D space */
		zfac = ED_view3d_calc_zfac(rv3d, tpos, NULL);
		ED_view3d_win_to_delta(ar, mval_f, dvec, zfac);

		/* Calculate view target position for dolly */
		add_v3_v3v3(tvec, tpos, dvec);
		negate_v3(tvec);

		/* Offset to target position and dolly */
		copy_v3_v3(rv3d->ofs, tvec);
		rv3d->dist = dist_new;

		/* Calculate final offset */
		madd_v3_v3v3fl(rv3d->ofs, tvec, dvec, dfac);
	}
	else {
		rv3d->dist = dist_new;
	}
}

static float viewzoom_scale_value(
        const rcti *winrct,
        const short viewzoom,
        const bool zoom_invert, const bool zoom_invert_force,
        const int xy_curr[2], const int xy_init[2],
        const float val, const float val_orig,
        double *r_timer_lastdraw)
{
	float zfac;

	if (viewzoom == USER_ZOOM_CONT) {
		double time = PIL_check_seconds_timer();
		float time_step = (float)(time - *r_timer_lastdraw);
		float fac;

		if (U.uiflag & USER_ZOOM_HORIZ) {
			fac = (float)(xy_init[0] - xy_curr[0]);
		}
		else {
			fac = (float)(xy_init[1] - xy_curr[1]);
		}

		if (zoom_invert != zoom_invert_force) {
			fac = -fac;
		}

		/* oldstyle zoom */
		zfac = 1.0f + ((fac / 20.0f) * time_step);
		*r_timer_lastdraw = time;
	}
	else if (viewzoom == USER_ZOOM_SCALE) {
		/* method which zooms based on how far you move the mouse */

		const int ctr[2] = {
		    BLI_rcti_cent_x(winrct),
		    BLI_rcti_cent_y(winrct),
		};
		float len_new = 5 + len_v2v2_int(ctr, xy_curr);
		float len_old = 5 + len_v2v2_int(ctr, xy_init);

		/* intentionally ignore 'zoom_invert' for scale */
		if (zoom_invert_force) {
			SWAP(float, len_new, len_old);
		}

		zfac = val_orig * (len_old / max_ff(len_new, 1.0f)) / val;
	}
	else {  /* USER_ZOOM_DOLLY */
		float len_new = 5;
		float len_old = 5;

		if (U.uiflag & USER_ZOOM_HORIZ) {
			len_new += (winrct->xmax - (xy_curr[0]));
			len_old += (winrct->xmax - (xy_init[0]));
		}
		else {
			len_new += (winrct->ymax - (xy_curr[1]));
			len_old += (winrct->ymax - (xy_init[1]));
		}

		if (zoom_invert != zoom_invert_force) {
			SWAP(float, len_new, len_old);
		}

		zfac = val_orig * (2.0f * ((len_new / max_ff(len_old, 1.0f)) - 1.0f) + 1.0f) / val;
	}


	return zfac;
}

static float viewzoom_scale_value_offset(
        const rcti *winrct,
        const short viewzoom,
        const bool zoom_invert, const bool zoom_invert_force,
        const int xy_curr[2], const int xy_init[2], const int xy_offset[2],
        const float val, const float val_orig,
        double *r_timer_lastdraw)
{
	const int xy_curr_offset[2] = {
		xy_curr[0] + xy_offset[0],
		xy_curr[1] + xy_offset[1],
	};
	const int xy_init_offset[2] = {
		xy_init[0] + xy_offset[0],
		xy_init[1] + xy_offset[1],
	};
	return viewzoom_scale_value(
	        winrct, viewzoom, zoom_invert, zoom_invert_force,
	        xy_curr_offset, xy_init_offset,
	        val, val_orig, r_timer_lastdraw);
}

static void viewzoom_apply_camera(
        ViewOpsData *vod, const int xy[2],
        const short viewzoom, const bool zoom_invert, const bool zoom_to_pos)
{
	float zfac;
	float zoomfac_prev = BKE_screen_view3d_zoom_to_fac(vod->init.camzoom) * 2.0f;
	float zoomfac =      BKE_screen_view3d_zoom_to_fac(vod->rv3d->camzoom) * 2.0f;

	zfac = viewzoom_scale_value_offset(
	       &vod->ar->winrct, viewzoom, zoom_invert, true,
	       xy, vod->init.event_xy, vod->init.event_xy_offset,
	       zoomfac, zoomfac_prev,
	       &vod->prev.time);

	if (zfac != 1.0f && zfac != 0.0f) {
		/* calculate inverted, then invert again (needed because of camera zoom scaling) */
		zfac = 1.0f / zfac;
		view_zoom_to_window_xy_camera(
		        vod->scene, vod->depsgraph, vod->v3d,
		        vod->ar, zfac, zoom_to_pos ? vod->prev.event_xy : NULL);
	}

	ED_region_tag_redraw(vod->ar);
}

static void viewzoom_apply_3d(
        ViewOpsData *vod, const int xy[2],
        const short viewzoom, const bool zoom_invert, const bool zoom_to_pos)
{
	float zfac;
	float dist_range[2];

	ED_view3d_dist_range_get(vod->v3d, dist_range);

	zfac = viewzoom_scale_value_offset(
	       &vod->ar->winrct, viewzoom, zoom_invert, false,
	       xy, vod->init.event_xy, vod->init.event_xy_offset,
	       vod->rv3d->dist, vod->init.dist,
	       &vod->prev.time);

	if (zfac != 1.0f) {
		const float zfac_min = dist_range[0] / vod->rv3d->dist;
		const float zfac_max = dist_range[1] / vod->rv3d->dist;
		CLAMP(zfac, zfac_min, zfac_max);

		view_zoom_to_window_xy_3d(
		        vod->ar, zfac, zoom_to_pos ? vod->prev.event_xy : NULL);
	}

	/* these limits were in old code too */
	CLAMP(vod->rv3d->dist, dist_range[0], dist_range[1]);

	if (vod->rv3d->viewlock & RV3D_BOXVIEW) {
		view3d_boxview_sync(vod->sa, vod->ar);
	}

	ED_view3d_camera_lock_sync(vod->depsgraph, vod->v3d, vod->rv3d);

	ED_region_tag_redraw(vod->ar);
}

static void viewzoom_apply(
        ViewOpsData *vod, const int xy[2],
        const short viewzoom, const bool zoom_invert, const bool zoom_to_pos)
{
	if ((vod->rv3d->persp == RV3D_CAMOB) &&
	    (vod->rv3d->is_persp && ED_view3d_camera_lock_check(vod->v3d, vod->rv3d)) == 0)
	{
		viewzoom_apply_camera(vod, xy, viewzoom, zoom_invert, zoom_to_pos);
	}
	else {
		viewzoom_apply_3d(vod, xy, viewzoom, zoom_invert, zoom_to_pos);
	}
}

static int viewzoom_modal(bContext *C, wmOperator *op, const wmEvent *event)
{
	ViewOpsData *vod = op->customdata;
	short event_code = VIEW_PASS;
	bool use_autokey = false;
	int ret = OPERATOR_RUNNING_MODAL;

	/* execute the events */
	if (event->type == TIMER && event->customdata == vod->timer) {
		/* continuous zoom */
		event_code = VIEW_APPLY;
	}
	else if (event->type == MOUSEMOVE) {
		event_code = VIEW_APPLY;
	}
	else if (event->type == EVT_MODAL_MAP) {
		switch (event->val) {
			case VIEW_MODAL_CONFIRM:
				event_code = VIEW_CONFIRM;
				break;
			case VIEWROT_MODAL_SWITCH_MOVE:
				WM_operator_name_call(C, "VIEW3D_OT_move", WM_OP_INVOKE_DEFAULT, NULL);
				event_code = VIEW_CONFIRM;
				break;
			case VIEWROT_MODAL_SWITCH_ROTATE:
				WM_operator_name_call(C, "VIEW3D_OT_rotate", WM_OP_INVOKE_DEFAULT, NULL);
				event_code = VIEW_CONFIRM;
				break;
		}
	}
	else if (event->type == vod->init.event_type && event->val == KM_RELEASE) {
		event_code = VIEW_CONFIRM;
	}

	if (event_code == VIEW_APPLY) {
		const bool use_mouse_init = RNA_boolean_get(op->ptr, "use_mouse_init");
		viewzoom_apply(
		        vod, &event->x, U.viewzoom,
		        (U.uiflag & USER_ZOOM_INVERT) != 0,
		        (use_mouse_init && (U.uiflag & USER_ZOOM_TO_MOUSEPOS)));
		if (ED_screen_animation_playing(CTX_wm_manager(C))) {
			use_autokey = true;
		}
	}
	else if (event_code == VIEW_CONFIRM) {
		ED_view3d_depth_tag_update(vod->rv3d);
		use_autokey = true;
		ret = OPERATOR_FINISHED;
	}

	if (use_autokey) {
		ED_view3d_camera_lock_autokey(vod->v3d, vod->rv3d, C, false, true);
	}

	if (ret & OPERATOR_FINISHED) {
		viewops_data_free(C, op);
	}

	return ret;
}

static int viewzoom_exec(bContext *C, wmOperator *op)
{
	Depsgraph *depsgraph = CTX_data_depsgraph(C);
	Scene *scene = CTX_data_scene(C);
	View3D *v3d;
	RegionView3D *rv3d;
	ScrArea *sa;
	ARegion *ar;
	bool use_cam_zoom;
	float dist_range[2];

	const int delta = RNA_int_get(op->ptr, "delta");
	const bool use_mouse_init = RNA_boolean_get(op->ptr, "use_mouse_init");

	if (op->customdata) {
		ViewOpsData *vod = op->customdata;

		sa = vod->sa;
		ar = vod->ar;
	}
	else {
		sa = CTX_wm_area(C);
		ar = CTX_wm_region(C);
	}

	v3d = sa->spacedata.first;
	rv3d = ar->regiondata;


	use_cam_zoom = (rv3d->persp == RV3D_CAMOB) && !(rv3d->is_persp && ED_view3d_camera_lock_check(v3d, rv3d));

	int zoom_xy_buf[2];
	const int *zoom_xy = NULL;
	if (use_mouse_init && (U.uiflag & USER_ZOOM_TO_MOUSEPOS)) {
		zoom_xy_buf[0] = RNA_struct_property_is_set(op->ptr, "mx") ? RNA_int_get(op->ptr, "mx") : ar->winx / 2;
		zoom_xy_buf[1] = RNA_struct_property_is_set(op->ptr, "my") ? RNA_int_get(op->ptr, "my") : ar->winy / 2;
		zoom_xy = zoom_xy_buf;
	}

	ED_view3d_dist_range_get(v3d, dist_range);

	if (delta < 0) {
		const float step = 1.2f;
		/* this min and max is also in viewmove() */
		if (use_cam_zoom) {
			view_zoom_to_window_xy_camera(scene, depsgraph, v3d, ar, step, zoom_xy);
		}
		else {
			if (rv3d->dist < dist_range[1]) {
				view_zoom_to_window_xy_3d(ar, step, zoom_xy);
			}
		}
	}
	else {
		const float step = 1.0f / 1.2f;
		if (use_cam_zoom) {
			view_zoom_to_window_xy_camera(scene, depsgraph, v3d, ar, step, zoom_xy);
		}
		else {
			if (rv3d->dist > dist_range[0]) {
				view_zoom_to_window_xy_3d(ar, step, zoom_xy);
			}
		}
	}

	if (rv3d->viewlock & RV3D_BOXVIEW) {
		view3d_boxview_sync(sa, ar);
	}

	ED_view3d_depth_tag_update(rv3d);

	ED_view3d_camera_lock_sync(depsgraph, v3d, rv3d);
	ED_view3d_camera_lock_autokey(v3d, rv3d, C, false, true);

	ED_region_tag_redraw(ar);

	viewops_data_free(C, op);

	return OPERATOR_FINISHED;
}

/* viewdolly_invoke() copied this function, changes here may apply there */
static int viewzoom_invoke(bContext *C, wmOperator *op, const wmEvent *event)
{
	ViewOpsData *vod;

	const bool use_mouse_init = RNA_boolean_get(op->ptr, "use_mouse_init");

	/* makes op->customdata */
	viewops_data_alloc(C, op);
	viewops_data_create(
	        C, op, event,
	        viewops_flag_from_prefs() |
	        (use_mouse_init ? VIEWOPS_FLAG_USE_MOUSE_INIT : 0));
	vod = op->customdata;

	ED_view3d_smooth_view_force_finish(C, vod->v3d, vod->ar);

	/* if one or the other zoom position aren't set, set from event */
	if (!RNA_struct_property_is_set(op->ptr, "mx") || !RNA_struct_property_is_set(op->ptr, "my")) {
		RNA_int_set(op->ptr, "mx", event->x);
		RNA_int_set(op->ptr, "my", event->y);
	}

	if (RNA_struct_property_is_set(op->ptr, "delta")) {
		viewzoom_exec(C, op);
	}
	else {
		if (event->type == MOUSEZOOM || event->type == MOUSEPAN) {

			if (U.uiflag & USER_ZOOM_HORIZ) {
				vod->init.event_xy[0] = vod->prev.event_xy[0] = event->x;
			}
			else {
				/* Set y move = x move as MOUSEZOOM uses only x axis to pass magnification value */
				vod->init.event_xy[1] = vod->prev.event_xy[1] = vod->init.event_xy[1] + event->x - event->prevx;
			}
			viewzoom_apply(
			        vod, &event->prevx, USER_ZOOM_DOLLY,
			        (U.uiflag & USER_ZOOM_INVERT) != 0,
			        (use_mouse_init && (U.uiflag & USER_ZOOM_TO_MOUSEPOS)));
			ED_view3d_camera_lock_autokey(vod->v3d, vod->rv3d, C, false, true);

			ED_view3d_depth_tag_update(vod->rv3d);

			viewops_data_free(C, op);
			return OPERATOR_FINISHED;
		}
		else {
			if (U.viewzoom == USER_ZOOM_CONT) {
				/* needs a timer to continue redrawing */
				vod->timer = WM_event_add_timer(CTX_wm_manager(C), CTX_wm_window(C), TIMER, 0.01f);
				vod->prev.time = PIL_check_seconds_timer();
			}

			/* add temp handler */
			WM_event_add_modal_handler(C, op);

			return OPERATOR_RUNNING_MODAL;
		}
	}
	return OPERATOR_FINISHED;
}

static void viewzoom_cancel(bContext *C, wmOperator *op)
{
	viewops_data_free(C, op);
}

void VIEW3D_OT_zoom(wmOperatorType *ot)
{
	/* identifiers */
	ot->name = "Zoom View";
	ot->description = "Zoom in/out in the view";
	ot->idname = "VIEW3D_OT_zoom";

	/* api callbacks */
	ot->invoke = viewzoom_invoke;
	ot->exec = viewzoom_exec;
	ot->modal = viewzoom_modal;
	ot->poll = ED_operator_region_view3d_active;
	ot->cancel = viewzoom_cancel;

	/* flags */
	ot->flag = OPTYPE_BLOCKING | OPTYPE_GRAB_CURSOR;

	/* properties */
	view3d_operator_properties_common(
	        ot,
	        V3D_OP_PROP_DELTA | V3D_OP_PROP_MOUSE_CO | V3D_OP_PROP_USE_MOUSE_INIT);
}

/** \} */

/* -------------------------------------------------------------------- */
/** \name View Dolly Operator
 *
 * Like zoom but translates the view offset along the view direction
 * which avoids #RegionView3D.dist approaching zero.
 * \{ */

/* this is an exact copy of viewzoom_modal_keymap */
/* called in transform_ops.c, on each regeneration of keymaps  */
void viewdolly_modal_keymap(wmKeyConfig *keyconf)
{
	static const EnumPropertyItem modal_items[] = {
		{VIEW_MODAL_CONFIRM,    "CONFIRM", 0, "Confirm", ""},

		{VIEWROT_MODAL_SWITCH_ROTATE, "SWITCH_TO_ROTATE", 0, "Switch to Rotate"},
		{VIEWROT_MODAL_SWITCH_MOVE, "SWITCH_TO_MOVE", 0, "Switch to Move"},

		{0, NULL, 0, NULL, NULL}
	};

	wmKeyMap *keymap = WM_modalkeymap_get(keyconf, "View3D Dolly Modal");

	/* this function is called for each spacetype, only needs to add map once */
	if (keymap && keymap->modal_items) return;

	keymap = WM_modalkeymap_add(keyconf, "View3D Dolly Modal", modal_items);

	/* disabled mode switching for now, can re-implement better, later on */
#if 0
	WM_modalkeymap_add_item(keymap, LEFTMOUSE, KM_RELEASE, KM_ANY, 0, VIEWROT_MODAL_SWITCH_ROTATE);
	WM_modalkeymap_add_item(keymap, LEFTCTRLKEY, KM_RELEASE, KM_ANY, 0, VIEWROT_MODAL_SWITCH_ROTATE);
	WM_modalkeymap_add_item(keymap, LEFTSHIFTKEY, KM_PRESS, KM_ANY, 0, VIEWROT_MODAL_SWITCH_MOVE);
#endif

	/* assign map to operators */
	WM_modalkeymap_assign(keymap, "VIEW3D_OT_dolly");
}

static bool viewdolly_offset_lock_check(bContext *C, wmOperator *op)
{
	View3D *v3d = CTX_wm_view3d(C);
	RegionView3D *rv3d = CTX_wm_region_view3d(C);
	if (ED_view3d_offset_lock_check(v3d, rv3d)) {
		BKE_report(op->reports, RPT_WARNING, "Cannot dolly when the view offset is locked");
		return true;
	}
	else {
		return false;
	}
}

static void view_dolly_to_vector_3d(ARegion *ar, float orig_ofs[3], float dvec[3], float dfac)
{
	RegionView3D *rv3d = ar->regiondata;
	madd_v3_v3v3fl(rv3d->ofs, orig_ofs, dvec, -(1.0f - dfac));
}

static void viewdolly_apply(ViewOpsData *vod, const int xy[2], const short zoom_invert)
{
	float zfac = 1.0;

	{
		float len1, len2;

		if (U.uiflag & USER_ZOOM_HORIZ) {
			len1 = (vod->ar->winrct.xmax - xy[0]) + 5;
			len2 = (vod->ar->winrct.xmax - vod->init.event_xy[0]) + 5;
		}
		else {
			len1 = (vod->ar->winrct.ymax - xy[1]) + 5;
			len2 = (vod->ar->winrct.ymax - vod->init.event_xy[1]) + 5;
		}
		if (zoom_invert) {
			SWAP(float, len1, len2);
		}

		zfac =  1.0f + ((len1 - len2) * 0.01f * vod->rv3d->dist);
	}

	if (zfac != 1.0f) {
		view_dolly_to_vector_3d(vod->ar, vod->init.ofs, vod->init.mousevec, zfac);
	}

	if (vod->rv3d->viewlock & RV3D_BOXVIEW) {
		view3d_boxview_sync(vod->sa, vod->ar);
	}

	ED_view3d_camera_lock_sync(vod->depsgraph, vod->v3d, vod->rv3d);

	ED_region_tag_redraw(vod->ar);
}


static int viewdolly_modal(bContext *C, wmOperator *op, const wmEvent *event)
{
	ViewOpsData *vod = op->customdata;
	short event_code = VIEW_PASS;
	bool use_autokey = false;
	int ret = OPERATOR_RUNNING_MODAL;

	/* execute the events */
	if (event->type == MOUSEMOVE) {
		event_code = VIEW_APPLY;
	}
	else if (event->type == EVT_MODAL_MAP) {
		switch (event->val) {
			case VIEW_MODAL_CONFIRM:
				event_code = VIEW_CONFIRM;
				break;
			case VIEWROT_MODAL_SWITCH_MOVE:
				WM_operator_name_call(C, "VIEW3D_OT_move", WM_OP_INVOKE_DEFAULT, NULL);
				event_code = VIEW_CONFIRM;
				break;
			case VIEWROT_MODAL_SWITCH_ROTATE:
				WM_operator_name_call(C, "VIEW3D_OT_rotate", WM_OP_INVOKE_DEFAULT, NULL);
				event_code = VIEW_CONFIRM;
				break;
		}
	}
	else if (event->type == vod->init.event_type && event->val == KM_RELEASE) {
		event_code = VIEW_CONFIRM;
	}

	if (event_code == VIEW_APPLY) {
		viewdolly_apply(vod, &event->x, (U.uiflag & USER_ZOOM_INVERT) != 0);
		if (ED_screen_animation_playing(CTX_wm_manager(C))) {
			use_autokey = true;
		}
	}
	else if (event_code == VIEW_CONFIRM) {
		ED_view3d_depth_tag_update(vod->rv3d);
		use_autokey = true;
		ret = OPERATOR_FINISHED;
	}

	if (use_autokey) {
		ED_view3d_camera_lock_autokey(vod->v3d, vod->rv3d, C, false, true);
	}

	if (ret & OPERATOR_FINISHED) {
		viewops_data_free(C, op);
	}

	return ret;
}

static int viewdolly_exec(bContext *C, wmOperator *op)
{
	View3D *v3d;
	RegionView3D *rv3d;
	ScrArea *sa;
	ARegion *ar;
	float mousevec[3];

	const int delta = RNA_int_get(op->ptr, "delta");

	if (op->customdata) {
		ViewOpsData *vod = op->customdata;

		sa = vod->sa;
		ar = vod->ar;
		copy_v3_v3(mousevec, vod->init.mousevec);
	}
	else {
		sa = CTX_wm_area(C);
		ar = CTX_wm_region(C);
		negate_v3_v3(mousevec, ((RegionView3D *)ar->regiondata)->viewinv[2]);
		normalize_v3(mousevec);
	}

	v3d = sa->spacedata.first;
	rv3d = ar->regiondata;

	const bool use_mouse_init = RNA_boolean_get(op->ptr, "use_mouse_init");

	/* overwrite the mouse vector with the view direction (zoom into the center) */
	if ((use_mouse_init && (U.uiflag & USER_ZOOM_TO_MOUSEPOS)) == 0) {
		normalize_v3_v3(mousevec, rv3d->viewinv[2]);
	}

	view_dolly_to_vector_3d(ar, rv3d->ofs, mousevec, delta < 0 ? 0.2f : 1.8f);

	if (rv3d->viewlock & RV3D_BOXVIEW) {
		view3d_boxview_sync(sa, ar);
	}

	ED_view3d_depth_tag_update(rv3d);

	ED_view3d_camera_lock_sync(CTX_data_depsgraph(C), v3d, rv3d);

	ED_region_tag_redraw(ar);

	viewops_data_free(C, op);

	return OPERATOR_FINISHED;
}

/* copied from viewzoom_invoke(), changes here may apply there */
static int viewdolly_invoke(bContext *C, wmOperator *op, const wmEvent *event)
{
	ViewOpsData *vod;

	if (viewdolly_offset_lock_check(C, op))
		return OPERATOR_CANCELLED;

	/* makes op->customdata */
	viewops_data_alloc(C, op);
	vod = op->customdata;

	/* poll should check but in some cases fails, see poll func for details */
	if (vod->rv3d->viewlock & RV3D_LOCKED) {
		viewops_data_free(C, op);
		return OPERATOR_PASS_THROUGH;
	}

	ED_view3d_smooth_view_force_finish(C, vod->v3d, vod->ar);

	/* needs to run before 'viewops_data_create' so the backup 'rv3d->ofs' is correct */
	/* switch from camera view when: */
	if (vod->rv3d->persp != RV3D_PERSP) {
		if (vod->rv3d->persp == RV3D_CAMOB) {
			/* ignore rv3d->lpersp because dolly only makes sense in perspective mode */
			const Depsgraph *depsgraph = CTX_data_depsgraph(C);
			ED_view3d_persp_switch_from_camera(depsgraph, vod->v3d, vod->rv3d, RV3D_PERSP);
		}
		else {
			vod->rv3d->persp = RV3D_PERSP;
		}
		ED_region_tag_redraw(vod->ar);
	}

	const bool use_mouse_init = RNA_boolean_get(op->ptr, "use_mouse_init");

	viewops_data_create(
	        C, op, event,
	        viewops_flag_from_prefs() |
	        (use_mouse_init ? VIEWOPS_FLAG_USE_MOUSE_INIT : 0));


	/* if one or the other zoom position aren't set, set from event */
	if (!RNA_struct_property_is_set(op->ptr, "mx") || !RNA_struct_property_is_set(op->ptr, "my")) {
		RNA_int_set(op->ptr, "mx", event->x);
		RNA_int_set(op->ptr, "my", event->y);
	}

	if (RNA_struct_property_is_set(op->ptr, "delta")) {
		viewdolly_exec(C, op);
	}
	else {
		/* overwrite the mouse vector with the view direction (zoom into the center) */
		if ((use_mouse_init && (U.uiflag & USER_ZOOM_TO_MOUSEPOS)) == 0) {
			negate_v3_v3(vod->init.mousevec, vod->rv3d->viewinv[2]);
			normalize_v3(vod->init.mousevec);
		}

		if (event->type == MOUSEZOOM) {
			/* Bypass Zoom invert flag for track pads (pass false always) */

			if (U.uiflag & USER_ZOOM_HORIZ) {
				vod->init.event_xy[0] = vod->prev.event_xy[0] = event->x;
			}
			else {
				/* Set y move = x move as MOUSEZOOM uses only x axis to pass magnification value */
				vod->init.event_xy[1] = vod->prev.event_xy[1] = vod->init.event_xy[1] + event->x - event->prevx;
			}
			viewdolly_apply(vod, &event->prevx, (U.uiflag & USER_ZOOM_INVERT) == 0);
			ED_view3d_depth_tag_update(vod->rv3d);

			viewops_data_free(C, op);
			return OPERATOR_FINISHED;
		}
		else {
			/* add temp handler */
			WM_event_add_modal_handler(C, op);

			return OPERATOR_RUNNING_MODAL;
		}
	}
	return OPERATOR_FINISHED;
}

static void viewdolly_cancel(bContext *C, wmOperator *op)
{
	viewops_data_free(C, op);
}

void VIEW3D_OT_dolly(wmOperatorType *ot)
{
	/* identifiers */
	ot->name = "Dolly View";
	ot->description = "Dolly in/out in the view";
	ot->idname = "VIEW3D_OT_dolly";

	/* api callbacks */
	ot->invoke = viewdolly_invoke;
	ot->exec = viewdolly_exec;
	ot->modal = viewdolly_modal;
	ot->poll = ED_operator_region_view3d_active;
	ot->cancel = viewdolly_cancel;

	/* flags */
	ot->flag = OPTYPE_BLOCKING | OPTYPE_GRAB_CURSOR;

	/* properties */
	view3d_operator_properties_common(
	        ot, V3D_OP_PROP_DELTA | V3D_OP_PROP_MOUSE_CO | V3D_OP_PROP_USE_MOUSE_INIT);
}

/** \} */

/* -------------------------------------------------------------------- */
/** \name View All Operator
 *
 * Move & Zoom the view to fit all of it's contents.
 * \{ */

static void view3d_from_minmax(
        bContext *C, View3D *v3d, ARegion *ar,
        const float min[3], const float max[3],
        bool ok_dist, const int smooth_viewtx)
{
	RegionView3D *rv3d = ar->regiondata;
	float afm[3];
	float size;

	ED_view3d_smooth_view_force_finish(C, v3d, ar);

	/* SMOOTHVIEW */
	float new_ofs[3];
	float new_dist;

	sub_v3_v3v3(afm, max, min);
	size = max_fff(afm[0], afm[1], afm[2]);

	if (ok_dist) {
		char persp;

		if (rv3d->is_persp) {
			if (rv3d->persp == RV3D_CAMOB && ED_view3d_camera_lock_check(v3d, rv3d)) {
				persp = RV3D_CAMOB;
			}
			else {
				persp = RV3D_PERSP;
			}
		}
		else { /* ortho */
			if (size < 0.0001f) {
				/* bounding box was a single point so do not zoom */
				ok_dist = false;
			}
			else {
				/* adjust zoom so it looks nicer */
				persp = RV3D_ORTHO;
			}
		}

		if (ok_dist) {
			new_dist = ED_view3d_radius_to_dist(v3d, ar, CTX_data_depsgraph(C), persp, true, (size / 2) * VIEW3D_MARGIN);
			if (rv3d->is_persp) {
				/* don't zoom closer than the near clipping plane */
				new_dist = max_ff(new_dist, v3d->near * 1.5f);
			}
		}
	}

	mid_v3_v3v3(new_ofs, min, max);
	negate_v3(new_ofs);

	if (rv3d->persp == RV3D_CAMOB && !ED_view3d_camera_lock_check(v3d, rv3d)) {
		rv3d->persp = RV3D_PERSP;
		ED_view3d_smooth_view(
		        C, v3d, ar, smooth_viewtx,
		        &(const V3D_SmoothParams) {
		            .camera_old = v3d->camera, .ofs = new_ofs,
		            .dist = ok_dist ? &new_dist : NULL});
	}
	else {
		ED_view3d_smooth_view(
		        C, v3d, ar, smooth_viewtx,
		        &(const V3D_SmoothParams) {.ofs = new_ofs, .dist = ok_dist ? &new_dist : NULL});
	}

	/* smooth view does viewlock RV3D_BOXVIEW copy */
}

/**
 * Same as #view3d_from_minmax but for all regions (except cameras).
 */
static void view3d_from_minmax_multi(
        bContext *C, View3D *v3d,
        const float min[3], const float max[3],
        const bool ok_dist, const int smooth_viewtx)
{
	ScrArea *sa = CTX_wm_area(C);
	ARegion *ar;
	for (ar = sa->regionbase.first; ar; ar = ar->next) {
		if (ar->regiontype == RGN_TYPE_WINDOW) {
			RegionView3D *rv3d = ar->regiondata;
			/* when using all regions, don't jump out of camera view,
			 * but _do_ allow locked cameras to be moved */
			if ((rv3d->persp != RV3D_CAMOB) || ED_view3d_camera_lock_check(v3d, rv3d)) {
				view3d_from_minmax(C, v3d, ar, min, max, ok_dist, smooth_viewtx);
			}
		}
	}
}

static int view3d_all_exec(bContext *C, wmOperator *op)
{
	ARegion *ar = CTX_wm_region(C);
	View3D *v3d = CTX_wm_view3d(C);
	Scene *scene = CTX_data_scene(C);
	const Depsgraph *depsgraph = CTX_data_depsgraph(C);
	ViewLayer *view_layer_eval = DEG_get_evaluated_view_layer(depsgraph);
	Base *base_eval;
	const bool use_all_regions = RNA_boolean_get(op->ptr, "use_all_regions");
	const bool skip_camera = (ED_view3d_camera_lock_check(v3d, ar->regiondata) ||
	                          /* any one of the regions may be locked */
	                          (use_all_regions && v3d->flag2 & V3D_LOCK_CAMERA));
	const bool center = RNA_boolean_get(op->ptr, "center");
	const int smooth_viewtx = WM_operator_smooth_viewtx_get(op);

	float min[3], max[3];
	bool changed = false;

	if (center) {
		/* in 2.4x this also move the cursor to (0, 0, 0) (with shift+c). */
		View3DCursor *cursor = &scene->cursor;
		zero_v3(min);
		zero_v3(max);
		zero_v3(cursor->location);
		unit_qt(cursor->rotation);
	}
	else {
		INIT_MINMAX(min, max);
	}

	for (base_eval = view_layer_eval->object_bases.first; base_eval; base_eval = base_eval->next) {
		if (BASE_VISIBLE(v3d, base_eval)) {
			changed = true;

			Object *ob = DEG_get_original_object(base_eval->object);
			if (skip_camera && ob == v3d->camera) {
				continue;
			}

			BKE_object_minmax(base_eval->object, min, max, false);
		}
	}
	if (!changed) {
		ED_region_tag_redraw(ar);
		/* TODO - should this be cancel?
		 * I think no, because we always move the cursor, with or without
		 * object, but in this case there is no change in the scene,
		 * only the cursor so I choice a ED_region_tag like
		 * view3d_smooth_view do for the center_cursor.
		 * See bug #22640
		 */
		return OPERATOR_FINISHED;
	}

	if (use_all_regions) {
		view3d_from_minmax_multi(C, v3d, min, max, true, smooth_viewtx);
	}
	else {
		view3d_from_minmax(C, v3d, ar, min, max, true, smooth_viewtx);
	}

	if (center) {
		DEG_id_tag_update(&scene->id, DEG_TAG_COPY_ON_WRITE);
	}

	return OPERATOR_FINISHED;
}


void VIEW3D_OT_view_all(wmOperatorType *ot)
{
	/* identifiers */
	ot->name = "View All";
	ot->description = "View all objects in scene";
	ot->idname = "VIEW3D_OT_view_all";

	/* api callbacks */
	ot->exec = view3d_all_exec;
	ot->poll = ED_operator_region_view3d_active;

	/* flags */
	ot->flag = 0;

	/* properties */
	view3d_operator_properties_common(ot, V3D_OP_PROP_USE_ALL_REGIONS);
	RNA_def_boolean(ot->srna, "center", 0, "Center", "");
}

/** \} */

/* -------------------------------------------------------------------- */
/** \name View Selected Operator
 *
 * Move & Zoom the view to fit selected contents.
 * \{ */

/* like a localview without local!, was centerview() in 2.4x */
static int viewselected_exec(bContext *C, wmOperator *op)
{
	ARegion *ar = CTX_wm_region(C);
	View3D *v3d = CTX_wm_view3d(C);
	Scene *scene = CTX_data_scene(C);
	Depsgraph *depsgraph = CTX_data_depsgraph(C);
	ViewLayer *view_layer_eval = DEG_get_evaluated_view_layer(depsgraph);
	bGPdata *gpd = CTX_data_gpencil_data(C);
	const bool is_gp_edit = GPENCIL_ANY_MODE(gpd);
	const bool is_face_map = ((is_gp_edit == false) && ar->gizmo_map &&
	                          WM_gizmomap_is_any_selected(ar->gizmo_map));
	Object *ob_eval = OBACT(view_layer_eval);
	Object *obedit = CTX_data_edit_object(C);
	float min[3], max[3];
	bool ok = false, ok_dist = true;
	const bool use_all_regions = RNA_boolean_get(op->ptr, "use_all_regions");
	const bool skip_camera = (ED_view3d_camera_lock_check(v3d, ar->regiondata) ||
	                          /* any one of the regions may be locked */
	                          (use_all_regions && v3d->flag2 & V3D_LOCK_CAMERA));
	const int smooth_viewtx = WM_operator_smooth_viewtx_get(op);

	INIT_MINMAX(min, max);
	if (is_face_map) {
		ob_eval = NULL;
	}

	if (ob_eval && (ob_eval->mode & OB_MODE_WEIGHT_PAINT)) {
		/* hard-coded exception, we look for the one selected armature */
		/* this is weak code this way, we should make a generic active/selection callback interface once... */
		Base *base_eval;
		for (base_eval = view_layer_eval->object_bases.first; base_eval; base_eval = base_eval->next) {
			if (TESTBASELIB(v3d, base_eval)) {
				if (base_eval->object->type == OB_ARMATURE)
					if (base_eval->object->mode & OB_MODE_POSE)
						break;
			}
		}
		if (base_eval)
			ob_eval = base_eval->object;
	}

	if (is_gp_edit) {
		CTX_DATA_BEGIN(C, bGPDstroke *, gps, editable_gpencil_strokes)
		{
			/* we're only interested in selected points here... */
			if ((gps->flag & GP_STROKE_SELECT) && (gps->flag & GP_STROKE_3DSPACE)) {
				ok |= BKE_gpencil_stroke_minmax(gps, true, min, max);
			}
		}
		CTX_DATA_END;

		if ((ob_eval) && (ok)) {
			add_v3_v3(min, ob_eval->obmat[3]);
			add_v3_v3(max, ob_eval->obmat[3]);
		}
	}
	else if (ob_eval && (ob_eval->type == OB_GPENCIL)) {
		ok |= BKE_gpencil_data_minmax(ob_eval, gpd, min, max);
	}
	else if (is_face_map) {
		ok = WM_gizmomap_minmax(ar->gizmo_map, true, true, min, max);
	}
	else if (obedit) {
		/* only selected */
		FOREACH_OBJECT_IN_MODE_BEGIN (view_layer_eval, v3d, obedit->mode, ob_eval_iter) {
			ok |= ED_view3d_minmax_verts(ob_eval_iter, min, max);
		}
		FOREACH_OBJECT_IN_MODE_END;
	}
	else if (ob_eval && (ob_eval->mode & OB_MODE_POSE)) {
		FOREACH_OBJECT_IN_MODE_BEGIN (view_layer_eval, v3d, ob_eval->mode, ob_eval_iter) {
			ok |= BKE_pose_minmax(ob_eval_iter, min, max, true, true);
		}
		FOREACH_OBJECT_IN_MODE_END;
	}
	else if (BKE_paint_select_face_test(ob_eval)) {
		ok = paintface_minmax(ob_eval, min, max);
	}
	else if (ob_eval && (ob_eval->mode & OB_MODE_PARTICLE_EDIT)) {
		ok = PE_minmax(scene, view_layer_eval, min, max);
	}
	else if (ob_eval &&
	         (ob_eval->mode & (OB_MODE_SCULPT | OB_MODE_VERTEX_PAINT | OB_MODE_WEIGHT_PAINT | OB_MODE_TEXTURE_PAINT)))
	{
		BKE_paint_stroke_get_average(scene, ob_eval, min);
		copy_v3_v3(max, min);
		ok = true;
		ok_dist = 0; /* don't zoom */
	}
	else {
		Base *base_eval;
		for (base_eval = FIRSTBASE(view_layer_eval); base_eval; base_eval = base_eval->next) {
			if (TESTBASE(v3d, base_eval)) {

				if (skip_camera && base_eval->object == v3d->camera) {
					continue;
				}

				/* account for duplis */
				if (BKE_object_minmax_dupli(depsgraph, scene, base_eval->object, min, max, false) == 0)
					BKE_object_minmax(base_eval->object, min, max, false);  /* use if duplis not found */

				ok = 1;
			}
		}
	}

	if (ok == 0) {
		return OPERATOR_FINISHED;
	}

	if (use_all_regions) {
		view3d_from_minmax_multi(C, v3d, min, max, ok_dist, smooth_viewtx);
	}
	else {
		view3d_from_minmax(C, v3d, ar, min, max, ok_dist, smooth_viewtx);
	}

	return OPERATOR_FINISHED;
}

void VIEW3D_OT_view_selected(wmOperatorType *ot)
{
	/* identifiers */
	ot->name = "View Selected";
	ot->description = "Move the view to the selection center";
	ot->idname = "VIEW3D_OT_view_selected";

	/* api callbacks */
	ot->exec = viewselected_exec;
	ot->poll = ED_operator_region_view3d_active;

	/* flags */
	ot->flag = 0;

	/* properties */
	view3d_operator_properties_common(ot, V3D_OP_PROP_USE_ALL_REGIONS);
}

/** \} */

/* -------------------------------------------------------------------- */
/** \name View Lock Clear Operator
 * \{ */

static int view_lock_clear_exec(bContext *C, wmOperator *UNUSED(op))
{
	View3D *v3d = CTX_wm_view3d(C);

	if (v3d) {
		ED_view3d_lock_clear(v3d);

		WM_event_add_notifier(C, NC_SPACE | ND_SPACE_VIEW3D, v3d);

		return OPERATOR_FINISHED;
	}
	else {
		return OPERATOR_CANCELLED;
	}
}

void VIEW3D_OT_view_lock_clear(wmOperatorType *ot)
{

	/* identifiers */
	ot->name = "View Lock Clear";
	ot->description = "Clear all view locking";
	ot->idname = "VIEW3D_OT_view_lock_clear";

	/* api callbacks */
	ot->exec = view_lock_clear_exec;
	ot->poll = ED_operator_region_view3d_active;

	/* flags */
	ot->flag = 0;
}

/** \} */

/* -------------------------------------------------------------------- */
/** \name View Lock to Active Operator
 * \{ */

static int view_lock_to_active_exec(bContext *C, wmOperator *UNUSED(op))
{
	View3D *v3d = CTX_wm_view3d(C);
	Object *obact = CTX_data_active_object(C);

	if (v3d) {
		ED_view3d_lock_clear(v3d);

		v3d->ob_centre = obact; /* can be NULL */

		if (obact && obact->type == OB_ARMATURE) {
			if (obact->mode & OB_MODE_POSE) {
				Object *obact_eval = DEG_get_evaluated_object(CTX_data_depsgraph(C), obact);
				bPoseChannel *pcham_act = BKE_pose_channel_active(obact_eval);
				if (pcham_act) {
					BLI_strncpy(v3d->ob_centre_bone, pcham_act->name, sizeof(v3d->ob_centre_bone));
				}
			}
			else {
				EditBone *ebone_act = ((bArmature *)obact->data)->act_edbone;
				if (ebone_act) {
					BLI_strncpy(v3d->ob_centre_bone, ebone_act->name, sizeof(v3d->ob_centre_bone));
				}
			}
		}

		WM_event_add_notifier(C, NC_SPACE | ND_SPACE_VIEW3D, v3d);

		return OPERATOR_FINISHED;
	}
	else {
		return OPERATOR_CANCELLED;
	}
}

void VIEW3D_OT_view_lock_to_active(wmOperatorType *ot)
{

	/* identifiers */
	ot->name = "View Lock to Active";
	ot->description = "Lock the view to the active object/bone";
	ot->idname = "VIEW3D_OT_view_lock_to_active";

	/* api callbacks */
	ot->exec = view_lock_to_active_exec;
	ot->poll = ED_operator_region_view3d_active;

	/* flags */
	ot->flag = 0;
}

/** \} */

/* -------------------------------------------------------------------- */
/** \name View Center Cursor Operator
 * \{ */

static int viewcenter_cursor_exec(bContext *C, wmOperator *op)
{
	View3D *v3d = CTX_wm_view3d(C);
	RegionView3D *rv3d = CTX_wm_region_view3d(C);
	Scene *scene = CTX_data_scene(C);

	if (rv3d) {
		ARegion *ar = CTX_wm_region(C);
		const int smooth_viewtx = WM_operator_smooth_viewtx_get(op);

		ED_view3d_smooth_view_force_finish(C, v3d, ar);

		/* non camera center */
		float new_ofs[3];
		negate_v3_v3(new_ofs, scene->cursor.location);
		ED_view3d_smooth_view(
		        C, v3d, ar, smooth_viewtx,
		        &(const V3D_SmoothParams) {.ofs = new_ofs});

		/* smooth view does viewlock RV3D_BOXVIEW copy */
	}

	return OPERATOR_FINISHED;
}

void VIEW3D_OT_view_center_cursor(wmOperatorType *ot)
{
	/* identifiers */
	ot->name = "Center View to Cursor";
	ot->description = "Center the view so that the cursor is in the middle of the view";
	ot->idname = "VIEW3D_OT_view_center_cursor";

	/* api callbacks */
	ot->exec = viewcenter_cursor_exec;
	ot->poll = ED_operator_view3d_active;

	/* flags */
	ot->flag = 0;
}

/** \} */

/* -------------------------------------------------------------------- */
/** \name View Center Pick Operator
 * \{ */

static int viewcenter_pick_invoke(bContext *C, wmOperator *op, const wmEvent *event)
{
	View3D *v3d = CTX_wm_view3d(C);
	RegionView3D *rv3d = CTX_wm_region_view3d(C);
	ARegion *ar = CTX_wm_region(C);

	if (rv3d) {
		struct Depsgraph *depsgraph = CTX_data_depsgraph(C);
		float new_ofs[3];
		const int smooth_viewtx = WM_operator_smooth_viewtx_get(op);

		ED_view3d_smooth_view_force_finish(C, v3d, ar);

		view3d_operator_needs_opengl(C);

		if (ED_view3d_autodist(depsgraph, ar, v3d, event->mval, new_ofs, false, NULL)) {
			/* pass */
		}
		else {
			/* fallback to simple pan */
			negate_v3_v3(new_ofs, rv3d->ofs);
			ED_view3d_win_to_3d_int(v3d, ar, new_ofs, event->mval, new_ofs);
		}
		negate_v3(new_ofs);
		ED_view3d_smooth_view(
		        C, v3d, ar, smooth_viewtx,
		        &(const V3D_SmoothParams) {.ofs = new_ofs});
	}

	return OPERATOR_FINISHED;
}

void VIEW3D_OT_view_center_pick(wmOperatorType *ot)
{
	/* identifiers */
	ot->name = "Center View to Mouse";
	ot->description = "Center the view to the Z-depth position under the mouse cursor";
	ot->idname = "VIEW3D_OT_view_center_pick";

	/* api callbacks */
	ot->invoke = viewcenter_pick_invoke;
	ot->poll = ED_operator_view3d_active;

	/* flags */
	ot->flag = 0;
}

/** \} */

/* -------------------------------------------------------------------- */
/** \name View Camera Center Operator
 * \{ */

static int view3d_center_camera_exec(bContext *C, wmOperator *UNUSED(op)) /* was view3d_home() in 2.4x */
{
	Depsgraph *depsgraph = CTX_data_depsgraph(C);
	Scene *scene = CTX_data_scene(C);
	float xfac, yfac;
	float size[2];

	View3D *v3d;
	ARegion *ar;
	RegionView3D *rv3d;

	/* no NULL check is needed, poll checks */
	ED_view3d_context_user_region(C, &v3d, &ar);
	rv3d = ar->regiondata;

	rv3d->camdx = rv3d->camdy = 0.0f;

	ED_view3d_calc_camera_border_size(scene, depsgraph, ar, v3d, rv3d, size);

	/* 4px is just a little room from the edge of the area */
	xfac = (float)ar->winx / (float)(size[0] + 4);
	yfac = (float)ar->winy / (float)(size[1] + 4);

	rv3d->camzoom = BKE_screen_view3d_zoom_from_fac(min_ff(xfac, yfac));
	CLAMP(rv3d->camzoom, RV3D_CAMZOOM_MIN, RV3D_CAMZOOM_MAX);

	WM_event_add_notifier(C, NC_SPACE | ND_SPACE_VIEW3D, v3d);

	return OPERATOR_FINISHED;
}

void VIEW3D_OT_view_center_camera(wmOperatorType *ot)
{
	/* identifiers */
	ot->name = "View Camera Center";
	ot->description = "Center the camera view";
	ot->idname = "VIEW3D_OT_view_center_camera";

	/* api callbacks */
	ot->exec = view3d_center_camera_exec;
	ot->poll = view3d_camera_user_poll;

	/* flags */
	ot->flag = 0;
}

/** \} */

/* -------------------------------------------------------------------- */
/** \name View Lock Center Operator
 * \{ */

static int view3d_center_lock_exec(bContext *C, wmOperator *UNUSED(op)) /* was view3d_home() in 2.4x */
{
	RegionView3D *rv3d = CTX_wm_region_view3d(C);

	zero_v2(rv3d->ofs_lock);

	WM_event_add_notifier(C, NC_SPACE | ND_SPACE_VIEW3D, CTX_wm_view3d(C));

	return OPERATOR_FINISHED;
}

void VIEW3D_OT_view_center_lock(wmOperatorType *ot)
{
	/* identifiers */
	ot->name = "View Lock Center";
	ot->description = "Center the view lock offset";
	ot->idname = "VIEW3D_OT_view_center_lock";

	/* api callbacks */
	ot->exec = view3d_center_lock_exec;
	ot->poll = view3d_lock_poll;

	/* flags */
	ot->flag = 0;
}

/** \} */

/* -------------------------------------------------------------------- */
/** \name Set Render Border Operator
 * \{ */

static int render_border_exec(bContext *C, wmOperator *op)
{
	View3D *v3d = CTX_wm_view3d(C);
	ARegion *ar = CTX_wm_region(C);
	RegionView3D *rv3d = ED_view3d_context_rv3d(C);

	Scene *scene = CTX_data_scene(C);

	rcti rect;
	rctf vb, border;

	/* get box select values using rna */
	WM_operator_properties_border_to_rcti(op, &rect);

	/* calculate range */

	if (rv3d->persp == RV3D_CAMOB) {
		Depsgraph *depsgraph = CTX_data_depsgraph(C);
		ED_view3d_calc_camera_border(scene, depsgraph, ar, v3d, rv3d, &vb, false);
	}
	else {
		vb.xmin = 0;
		vb.ymin = 0;
		vb.xmax = ar->winx;
		vb.ymax = ar->winy;
	}

	border.xmin = ((float)rect.xmin - vb.xmin) / BLI_rctf_size_x(&vb);
	border.ymin = ((float)rect.ymin - vb.ymin) / BLI_rctf_size_y(&vb);
	border.xmax = ((float)rect.xmax - vb.xmin) / BLI_rctf_size_x(&vb);
	border.ymax = ((float)rect.ymax - vb.ymin) / BLI_rctf_size_y(&vb);

	/* actually set border */
	CLAMP(border.xmin, 0.0f, 1.0f);
	CLAMP(border.ymin, 0.0f, 1.0f);
	CLAMP(border.xmax, 0.0f, 1.0f);
	CLAMP(border.ymax, 0.0f, 1.0f);

	if (rv3d->persp == RV3D_CAMOB) {
		scene->r.border = border;

		WM_event_add_notifier(C, NC_SCENE | ND_RENDER_OPTIONS, NULL);
	}
	else {
		v3d->render_border = border;

		WM_event_add_notifier(C, NC_SPACE | ND_SPACE_VIEW3D, NULL);
	}

	/* drawing a border outside the camera view switches off border rendering */
	if ((border.xmin == border.xmax || border.ymin == border.ymax)) {
		if (rv3d->persp == RV3D_CAMOB)
			scene->r.mode &= ~R_BORDER;
		else
			v3d->flag2 &= ~V3D_RENDER_BORDER;
	}
	else {
		if (rv3d->persp == RV3D_CAMOB)
			scene->r.mode |= R_BORDER;
		else
			v3d->flag2 |= V3D_RENDER_BORDER;
	}

	if (rv3d->persp == RV3D_CAMOB) {
		DEG_id_tag_update(&scene->id, DEG_TAG_COPY_ON_WRITE);
	}
	return OPERATOR_FINISHED;
}

void VIEW3D_OT_render_border(wmOperatorType *ot)
{
	/* identifiers */
	ot->name = "Set Render Border";
	ot->description = "Set the boundaries of the border render and enable border render";
	ot->idname = "VIEW3D_OT_render_border";

	/* api callbacks */
	ot->invoke = WM_gesture_box_invoke;
	ot->exec = render_border_exec;
	ot->modal = WM_gesture_box_modal;
	ot->cancel = WM_gesture_box_cancel;

	ot->poll = ED_operator_view3d_active;

	/* flags */
	ot->flag = OPTYPE_REGISTER | OPTYPE_UNDO;

	/* properties */
	WM_operator_properties_border(ot);
}

/** \} */

/* -------------------------------------------------------------------- */
/** \name Clear Render Border Operator
 * \{ */

static int clear_render_border_exec(bContext *C, wmOperator *UNUSED(op))
{
	View3D *v3d = CTX_wm_view3d(C);
	RegionView3D *rv3d = ED_view3d_context_rv3d(C);

	Scene *scene = CTX_data_scene(C);
	rctf *border = NULL;

	if (rv3d->persp == RV3D_CAMOB) {
		scene->r.mode &= ~R_BORDER;
		border = &scene->r.border;

		WM_event_add_notifier(C, NC_SCENE | ND_RENDER_OPTIONS, NULL);
	}
	else {
		v3d->flag2 &= ~V3D_RENDER_BORDER;
		border = &v3d->render_border;

		WM_event_add_notifier(C, NC_SPACE | ND_SPACE_VIEW3D, NULL);
	}

	border->xmin = 0.0f;
	border->ymin = 0.0f;
	border->xmax = 1.0f;
	border->ymax = 1.0f;

	if (rv3d->persp == RV3D_CAMOB) {
		DEG_id_tag_update(&scene->id, DEG_TAG_COPY_ON_WRITE);
	}
	return OPERATOR_FINISHED;
}

void VIEW3D_OT_clear_render_border(wmOperatorType *ot)
{
	/* identifiers */
	ot->name = "Clear Render Border";
	ot->description = "Clear the boundaries of the border render and disable border render";
	ot->idname = "VIEW3D_OT_clear_render_border";

	/* api callbacks */
	ot->exec = clear_render_border_exec;
	ot->poll = ED_operator_view3d_active;

	/* flags */
	ot->flag = OPTYPE_REGISTER | OPTYPE_UNDO;
}

/** \} */

/* -------------------------------------------------------------------- */
/** \name Border Zoom Operator
 * \{ */

static int view3d_zoom_border_exec(bContext *C, wmOperator *op)
{
	ARegion *ar = CTX_wm_region(C);
	View3D *v3d = CTX_wm_view3d(C);
	RegionView3D *rv3d = CTX_wm_region_view3d(C);
	const int smooth_viewtx = WM_operator_smooth_viewtx_get(op);

	/* Zooms in on a border drawn by the user */
	rcti rect;
	float dvec[3], vb[2], xscale, yscale;
	float dist_range[2];

	/* SMOOTHVIEW */
	float new_dist;
	float new_ofs[3];

	/* ZBuffer depth vars */
	float depth_close = FLT_MAX;
	float cent[2],  p[3];

	/* note; otherwise opengl won't work */
	view3d_operator_needs_opengl(C);

	/* get box select values using rna */
	WM_operator_properties_border_to_rcti(op, &rect);

	/* check if zooming in/out view */
	const bool zoom_in = !RNA_boolean_get(op->ptr, "zoom_out");

	ED_view3d_dist_range_get(v3d, dist_range);

	/* Get Z Depths, needed for perspective, nice for ortho */
	ED_view3d_draw_depth(CTX_data_depsgraph(C), ar, v3d, true);

	{
		/* avoid allocating the whole depth buffer */
		ViewDepths depth_temp = {0};

		/* avoid view3d_update_depths() for speed. */
		view3d_update_depths_rect(ar, &depth_temp, &rect);

		/* find the closest Z pixel */
		depth_close = view3d_depth_near(&depth_temp);

		MEM_SAFE_FREE(depth_temp.depths);
	}

	cent[0] = (((float)rect.xmin) + ((float)rect.xmax)) / 2;
	cent[1] = (((float)rect.ymin) + ((float)rect.ymax)) / 2;

	if (rv3d->is_persp) {
		float p_corner[3];

		/* no depths to use, we cant do anything! */
		if (depth_close == FLT_MAX) {
			BKE_report(op->reports, RPT_ERROR, "Depth too large");
			return OPERATOR_CANCELLED;
		}
		/* convert border to 3d coordinates */
		if ((!ED_view3d_unproject(ar, cent[0], cent[1], depth_close, p)) ||
		    (!ED_view3d_unproject(ar, rect.xmin, rect.ymin, depth_close, p_corner)))
		{
			return OPERATOR_CANCELLED;
		}

		sub_v3_v3v3(dvec, p, p_corner);
		negate_v3_v3(new_ofs, p);

		new_dist = len_v3(dvec);

		/* ignore dist_range min */
		dist_range[0] = v3d->near * 1.5f;
	}
	else { /* othographic */
		/* find the current window width and height */
		vb[0] = ar->winx;
		vb[1] = ar->winy;

		new_dist = rv3d->dist;

		/* convert the drawn rectangle into 3d space */
		if (depth_close != FLT_MAX && ED_view3d_unproject(ar, cent[0], cent[1], depth_close, p)) {
			negate_v3_v3(new_ofs, p);
		}
		else {
			float mval_f[2];
			float zfac;

			/* We cant use the depth, fallback to the old way that dosnt set the center depth */
			copy_v3_v3(new_ofs, rv3d->ofs);

			{
				float tvec[3];
				negate_v3_v3(tvec, new_ofs);
				zfac = ED_view3d_calc_zfac(rv3d, tvec, NULL);
			}

			mval_f[0] = (rect.xmin + rect.xmax - vb[0]) / 2.0f;
			mval_f[1] = (rect.ymin + rect.ymax - vb[1]) / 2.0f;
			ED_view3d_win_to_delta(ar, mval_f, dvec, zfac);
			/* center the view to the center of the rectangle */
			sub_v3_v3(new_ofs, dvec);
		}

		/* work out the ratios, so that everything selected fits when we zoom */
		xscale = (BLI_rcti_size_x(&rect) / vb[0]);
		yscale = (BLI_rcti_size_y(&rect) / vb[1]);
		new_dist *= max_ff(xscale, yscale);
	}

	if (!zoom_in) {
		sub_v3_v3v3(dvec, new_ofs, rv3d->ofs);
		new_dist = rv3d->dist * (rv3d->dist / new_dist);
		add_v3_v3v3(new_ofs, rv3d->ofs, dvec);
	}

	/* clamp after because we may have been zooming out */
	CLAMP(new_dist, dist_range[0], dist_range[1]);

	/* TODO(campbell): 'is_camera_lock' not currently working well. */
	const bool is_camera_lock = ED_view3d_camera_lock_check(v3d, rv3d);
	if ((rv3d->persp == RV3D_CAMOB) && (is_camera_lock == false)) {
		Depsgraph *depsgraph = CTX_data_depsgraph(C);
		ED_view3d_persp_switch_from_camera(depsgraph, v3d, rv3d, RV3D_PERSP);
	}

	ED_view3d_smooth_view(
	        C, v3d, ar, smooth_viewtx,
	        &(const V3D_SmoothParams) {.ofs = new_ofs, .dist = &new_dist});

	if (rv3d->viewlock & RV3D_BOXVIEW) {
		view3d_boxview_sync(CTX_wm_area(C), ar);
	}

	return OPERATOR_FINISHED;
}

void VIEW3D_OT_zoom_border(wmOperatorType *ot)
{
	/* identifiers */
	ot->name = "Zoom to Border";
	ot->description = "Zoom in the view to the nearest object contained in the border";
	ot->idname = "VIEW3D_OT_zoom_border";

	/* api callbacks */
	ot->invoke = WM_gesture_box_invoke;
	ot->exec = view3d_zoom_border_exec;
	ot->modal = WM_gesture_box_modal;
	ot->cancel = WM_gesture_box_cancel;

	ot->poll = ED_operator_region_view3d_active;

	/* flags */
	ot->flag = 0;

	/* properties */
	WM_operator_properties_gesture_box_zoom(ot);
}

/** \} */

/* -------------------------------------------------------------------- */
/** \name Set Camera Zoom 1:1 Operator
 *
 * Sets the view to 1:1 camera/render-pixel.
 * \{ */

static void view3d_set_1_to_1_viewborder(Scene *scene, Depsgraph *depsgraph, ARegion *ar, View3D *v3d)
{
	RegionView3D *rv3d = ar->regiondata;
	float size[2];
	int im_width = (scene->r.size * scene->r.xsch) / 100;

	ED_view3d_calc_camera_border_size(scene, depsgraph, ar, v3d, rv3d, size);

	rv3d->camzoom = BKE_screen_view3d_zoom_from_fac((float)im_width / size[0]);
	CLAMP(rv3d->camzoom, RV3D_CAMZOOM_MIN, RV3D_CAMZOOM_MAX);
}

static int view3d_zoom_1_to_1_camera_exec(bContext *C, wmOperator *UNUSED(op))
{
	Depsgraph *depsgraph = CTX_data_depsgraph(C);
	Scene *scene = CTX_data_scene(C);

	View3D *v3d;
	ARegion *ar;

	/* no NULL check is needed, poll checks */
	ED_view3d_context_user_region(C, &v3d, &ar);

	view3d_set_1_to_1_viewborder(scene, depsgraph, ar, v3d);

	WM_event_add_notifier(C, NC_SPACE | ND_SPACE_VIEW3D, v3d);

	return OPERATOR_FINISHED;
}

void VIEW3D_OT_zoom_camera_1_to_1(wmOperatorType *ot)
{
	/* identifiers */
	ot->name = "Zoom Camera 1:1";
	ot->description = "Match the camera to 1:1 to the render output";
	ot->idname = "VIEW3D_OT_zoom_camera_1_to_1";

	/* api callbacks */
	ot->exec = view3d_zoom_1_to_1_camera_exec;
	ot->poll = view3d_camera_user_poll;

	/* flags */
	ot->flag = 0;
}

/** \} */

/* -------------------------------------------------------------------- */
/** \name View Axis Operator
 * \{ */

static const EnumPropertyItem prop_view_items[] = {
	{RV3D_VIEW_LEFT, "LEFT", ICON_TRIA_LEFT, "Left", "View From the Left"},
	{RV3D_VIEW_RIGHT, "RIGHT", ICON_TRIA_RIGHT, "Right", "View From the Right"},
	{RV3D_VIEW_BOTTOM, "BOTTOM", ICON_TRIA_DOWN, "Bottom", "View From the Bottom"},
	{RV3D_VIEW_TOP, "TOP", ICON_TRIA_UP, "Top", "View From the Top"},
	{RV3D_VIEW_FRONT, "FRONT", 0, "Front", "View From the Front"},
	{RV3D_VIEW_BACK, "BACK", 0, "Back", "View From the Back"},
	{0, NULL, 0, NULL, NULL}
};


/* would like to make this a generic function - outside of transform */

/**
 * \param align_to_quat: When not NULL, set the axis relative to this rotation.
 */
static void axis_set_view(
        bContext *C, View3D *v3d, ARegion *ar,
        const float quat_[4],
        short view, int perspo,
        const float *align_to_quat,
        const int smooth_viewtx)
{
	RegionView3D *rv3d = ar->regiondata; /* no NULL check is needed, poll checks */
	float quat[4];
	const short orig_persp = rv3d->persp;


	normalize_qt_qt(quat, quat_);

	if (align_to_quat) {
		mul_qt_qtqt(quat, quat, align_to_quat);
		rv3d->view = view = RV3D_VIEW_USER;
	}

	if (align_to_quat == NULL) {
		rv3d->view = view;
	}

	if (rv3d->viewlock & RV3D_LOCKED) {
		ED_region_tag_redraw(ar);
		return;
	}

	if (U.uiflag & USER_AUTOPERSP) {
		rv3d->persp = RV3D_VIEW_IS_AXIS(view) ? RV3D_ORTHO : perspo;
	}
	else if (rv3d->persp == RV3D_CAMOB) {
		rv3d->persp = perspo;
	}

	if (rv3d->persp == RV3D_CAMOB && v3d->camera) {
		/* to camera */
		ED_view3d_smooth_view(
		        C, v3d, ar, smooth_viewtx,
		        &(const V3D_SmoothParams) {.camera_old = v3d->camera, .ofs = rv3d->ofs, .quat = quat});
	}
	else if (orig_persp == RV3D_CAMOB && v3d->camera) {
		/* from camera */
		float ofs[3], dist;

		copy_v3_v3(ofs, rv3d->ofs);
		dist = rv3d->dist;

		/* so we animate _from_ the camera location */
		Object *camera_eval = DEG_get_evaluated_object(CTX_data_depsgraph(C), v3d->camera);
		ED_view3d_from_object(camera_eval, rv3d->ofs, NULL, &rv3d->dist, NULL);

		ED_view3d_smooth_view(
		        C, v3d, ar, smooth_viewtx,
		        &(const V3D_SmoothParams) {.ofs = ofs, .quat = quat, .dist = &dist});
	}
	else {
		/* rotate around selection */
		const float *dyn_ofs_pt = NULL;
		float dyn_ofs[3];

		if (U.uiflag & USER_ORBIT_SELECTION) {
			if (view3d_orbit_calc_center(C, dyn_ofs)) {
				negate_v3(dyn_ofs);
				dyn_ofs_pt = dyn_ofs;
			}
		}

		/* no camera involved */
		ED_view3d_smooth_view(
		        C, v3d, ar, smooth_viewtx,
		        &(const V3D_SmoothParams) {.quat = quat, .dyn_ofs = dyn_ofs_pt});
	}
}

static int view_axis_exec(bContext *C, wmOperator *op)
{
	View3D *v3d;
	ARegion *ar;
	RegionView3D *rv3d;
	static int perspo = RV3D_PERSP;
	int viewnum;
	const int smooth_viewtx = WM_operator_smooth_viewtx_get(op);

	/* no NULL check is needed, poll checks */
	ED_view3d_context_user_region(C, &v3d, &ar);
	rv3d = ar->regiondata;

	ED_view3d_smooth_view_force_finish(C, v3d, ar);

	viewnum = RNA_enum_get(op->ptr, "type");

	float align_quat_buf[4];
	float *align_quat = NULL;

	if (RNA_boolean_get(op->ptr, "align_active")) {
		/* align to active object */
		Object *obact = CTX_data_active_object(C);
		if (obact != NULL) {
			float twmat[3][3];
			/* same as transform gizmo when normal is set */
			ED_getTransformOrientationMatrix(C, twmat, V3D_AROUND_ACTIVE);
			align_quat = align_quat_buf;
			mat3_to_quat(align_quat, twmat);
			invert_qt_normalized(align_quat);
		}
	}

	if (RNA_boolean_get(op->ptr, "relative")) {
		float z_rel[3];

		if (viewnum == RV3D_VIEW_RIGHT) {
			negate_v3_v3(z_rel, rv3d->viewinv[0]);
		}
		else if (viewnum == RV3D_VIEW_LEFT) {
			copy_v3_v3(z_rel, rv3d->viewinv[0]);
		}
		else if (viewnum == RV3D_VIEW_TOP) {
			negate_v3_v3(z_rel, rv3d->viewinv[1]);
		}
		else if (viewnum == RV3D_VIEW_BOTTOM) {
			copy_v3_v3(z_rel, rv3d->viewinv[1]);
		}
		else if (viewnum == RV3D_VIEW_FRONT) {
			negate_v3_v3(z_rel, rv3d->viewinv[2]);
		}
		else if (viewnum == RV3D_VIEW_BACK) {
			copy_v3_v3(z_rel, rv3d->viewinv[2]);
		}
		else {
			BLI_assert(0);
		}

		float angle_max = FLT_MAX;
		int view_closest = -1;
		for (int i = RV3D_VIEW_FRONT; i <= RV3D_VIEW_BOTTOM; i++) {
			float quat[4];
			float mat[3][3];
			ED_view3d_quat_from_axis_view(i, quat);
			quat[0] *= -1.0f;
			quat_to_mat3(mat, quat);
			if (align_quat) {
				mul_qt_qtqt(quat, quat, align_quat);
			}
			const float angle_test = angle_normalized_v3v3(z_rel, mat[2]);
			if (angle_max > angle_test) {
				angle_max = angle_test;
				view_closest = i;
			}
		}
		if (view_closest == -1) {
			view_closest = RV3D_VIEW_FRONT;
		}
		viewnum = view_closest;
	}

	/* Use this to test if we started out with a camera */
	const int nextperspo = (rv3d->persp == RV3D_CAMOB) ? rv3d->lpersp : perspo;
	float quat[4];
	ED_view3d_quat_from_axis_view(viewnum, quat);
	axis_set_view(C, v3d, ar, quat, viewnum, nextperspo, align_quat, smooth_viewtx);

	perspo = rv3d->persp;

	return OPERATOR_FINISHED;
}


void VIEW3D_OT_view_axis(wmOperatorType *ot)
{
	PropertyRNA *prop;

	/* identifiers */
	ot->name = "View Axis";
	ot->description = "Use a preset viewpoint";
	ot->idname = "VIEW3D_OT_view_axis";

	/* api callbacks */
	ot->exec = view_axis_exec;
	ot->poll = ED_operator_rv3d_user_region_poll;

	/* flags */
	ot->flag = 0;

	ot->prop = RNA_def_enum(ot->srna, "type", prop_view_items, 0, "View", "Preset viewpoint to use");
	RNA_def_property_flag(ot->prop, PROP_SKIP_SAVE);
	prop = RNA_def_boolean(ot->srna, "align_active", 0, "Align Active", "Align to the active object's axis");
	RNA_def_property_flag(prop, PROP_SKIP_SAVE);
	prop = RNA_def_boolean(ot->srna, "relative", 0, "Relative", "Rotate relative to the current orientation");
	RNA_def_property_flag(prop, PROP_SKIP_SAVE);
}

/** \} */

/* -------------------------------------------------------------------- */
/** \name View Camera Operator
 * \{ */

static int view_camera_exec(bContext *C, wmOperator *op)
{
	View3D *v3d;
	ARegion *ar;
	RegionView3D *rv3d;
	const int smooth_viewtx = WM_operator_smooth_viewtx_get(op);

	/* no NULL check is needed, poll checks */
	ED_view3d_context_user_region(C, &v3d, &ar);
	rv3d = ar->regiondata;

	ED_view3d_smooth_view_force_finish(C, v3d, ar);

	if ((rv3d->viewlock & RV3D_LOCKED) == 0) {
		/* lastview -  */

		ViewLayer *view_layer = CTX_data_view_layer(C);
		Scene *scene = CTX_data_scene(C);

		if (rv3d->persp != RV3D_CAMOB) {
			Object *ob = OBACT(view_layer);

			if (!rv3d->smooth_timer) {
				/* store settings of current view before allowing overwriting with camera view
				 * only if we're not currently in a view transition */

				ED_view3d_lastview_store(rv3d);
			}

#if 0
			if (G.qual == LR_ALTKEY) {
				if (oldcamera && is_an_active_object(oldcamera)) {
					v3d->camera = oldcamera;
				}
				handle_view3d_lock();
			}
#endif

			/* first get the default camera for the view lock type */
			if (v3d->scenelock) {
				/* sets the camera view if available */
				v3d->camera = scene->camera;
			}
			else {
				/* use scene camera if one is not set (even though we're unlocked) */
				if (v3d->camera == NULL) {
					v3d->camera = scene->camera;
				}
			}

			/* if the camera isn't found, check a number of options */
			if (v3d->camera == NULL && ob && ob->type == OB_CAMERA)
				v3d->camera = ob;

			if (v3d->camera == NULL)
				v3d->camera = BKE_view_layer_camera_find(view_layer);

			/* couldn't find any useful camera, bail out */
			if (v3d->camera == NULL)
				return OPERATOR_CANCELLED;

			/* important these don't get out of sync for locked scenes */
			if (v3d->scenelock)
				scene->camera = v3d->camera;

			/* finally do snazzy view zooming */
			rv3d->persp = RV3D_CAMOB;
			ED_view3d_smooth_view(
			        C, v3d, ar, smooth_viewtx,
			        &(const V3D_SmoothParams) {
			            .camera = v3d->camera, .ofs = rv3d->ofs, .quat = rv3d->viewquat,
			            .dist = &rv3d->dist, .lens = &v3d->lens});
		}
		else {
			/* return to settings of last view */
			/* does view3d_smooth_view too */
			axis_set_view(C, v3d, ar, rv3d->lviewquat, rv3d->lview, rv3d->lpersp, NULL, smooth_viewtx);
		}
	}

	return OPERATOR_FINISHED;
}

void VIEW3D_OT_view_camera(wmOperatorType *ot)
{
	/* identifiers */
	ot->name = "View Camera";
	ot->description = "Toggle the camera view";
	ot->idname = "VIEW3D_OT_view_camera";

	/* api callbacks */
	ot->exec = view_camera_exec;
	ot->poll = ED_operator_rv3d_user_region_poll;

	/* flags */
	ot->flag = 0;
}

/** \} */

/* -------------------------------------------------------------------- */
/** \name View Orbit Operator
 *
 * Rotate (orbit) in incremental steps. For interactive orbit see #VIEW3D_OT_rotate.
 * \{ */

static const EnumPropertyItem prop_view_orbit_items[] = {
	{V3D_VIEW_STEPLEFT, "ORBITLEFT", 0, "Orbit Left", "Orbit the view around to the Left"},
	{V3D_VIEW_STEPRIGHT, "ORBITRIGHT", 0, "Orbit Right", "Orbit the view around to the Right"},
	{V3D_VIEW_STEPUP, "ORBITUP", 0, "Orbit Up", "Orbit the view Up"},
	{V3D_VIEW_STEPDOWN, "ORBITDOWN", 0, "Orbit Down", "Orbit the view Down"},
	{0, NULL, 0, NULL, NULL}
};

static int vieworbit_exec(bContext *C, wmOperator *op)
{
	View3D *v3d;
	ARegion *ar;
	RegionView3D *rv3d;
	int orbitdir;
	char view_opposite;
	PropertyRNA *prop_angle = RNA_struct_find_property(op->ptr, "angle");
	float angle = RNA_property_is_set(op->ptr, prop_angle) ?
	              RNA_property_float_get(op->ptr, prop_angle) : DEG2RADF(U.pad_rot_angle);

	/* no NULL check is needed, poll checks */
	v3d = CTX_wm_view3d(C);
	ar = CTX_wm_region(C);
	rv3d = ar->regiondata;

	/* support for switching to the opposite view (even when in locked views) */
	view_opposite = (fabsf(angle) == (float)M_PI) ? ED_view3d_axis_view_opposite(rv3d->view) : RV3D_VIEW_USER;
	orbitdir = RNA_enum_get(op->ptr, "type");

	if ((rv3d->viewlock & RV3D_LOCKED) && (view_opposite == RV3D_VIEW_USER)) {
		/* no NULL check is needed, poll checks */
		ED_view3d_context_user_region(C, &v3d, &ar);
		rv3d = ar->regiondata;
	}

	ED_view3d_smooth_view_force_finish(C, v3d, ar);

	if ((rv3d->viewlock & RV3D_LOCKED) == 0 || (view_opposite != RV3D_VIEW_USER)) {
		if ((rv3d->persp != RV3D_CAMOB) || ED_view3d_camera_lock_check(v3d, rv3d)) {
			int smooth_viewtx = WM_operator_smooth_viewtx_get(op);
			float quat_mul[4];
			float quat_new[4];

			if (view_opposite == RV3D_VIEW_USER) {
				const Depsgraph *depsgraph = CTX_data_depsgraph(C);
				ED_view3d_persp_ensure(depsgraph, v3d, ar);
			}

			if (ELEM(orbitdir, V3D_VIEW_STEPLEFT, V3D_VIEW_STEPRIGHT)) {
				if (orbitdir == V3D_VIEW_STEPRIGHT) {
					angle = -angle;
				}

				/* z-axis */
				axis_angle_to_quat_single(quat_mul, 'Z', angle);
			}
			else {

				if (orbitdir == V3D_VIEW_STEPDOWN) {
					angle = -angle;
				}

				/* horizontal axis */
				axis_angle_to_quat(quat_mul, rv3d->viewinv[0], angle);
			}

			mul_qt_qtqt(quat_new, rv3d->viewquat, quat_mul);

			/* avoid precision loss over time */
			normalize_qt(quat_new);

			if (view_opposite != RV3D_VIEW_USER) {
				rv3d->view = view_opposite;
				/* avoid float in-precision, just get a new orientation */
				ED_view3d_quat_from_axis_view(view_opposite, quat_new);
			}
			else {
				rv3d->view = RV3D_VIEW_USER;
			}


			float dyn_ofs[3], *dyn_ofs_pt = NULL;

			if (U.uiflag & USER_ORBIT_SELECTION) {
				if (view3d_orbit_calc_center(C, dyn_ofs)) {
					negate_v3(dyn_ofs);
					dyn_ofs_pt = dyn_ofs;
				}
			}

			ED_view3d_smooth_view(
			        C, v3d, ar, smooth_viewtx,
			        &(const V3D_SmoothParams) {.quat = quat_new, .dyn_ofs = dyn_ofs_pt});

			return OPERATOR_FINISHED;
		}
	}

	return OPERATOR_CANCELLED;
}

void VIEW3D_OT_view_orbit(wmOperatorType *ot)
{
	PropertyRNA *prop;

	/* identifiers */
	ot->name = "View Orbit";
	ot->description = "Orbit the view";
	ot->idname = "VIEW3D_OT_view_orbit";

	/* api callbacks */
	ot->exec = vieworbit_exec;
	ot->poll = ED_operator_rv3d_user_region_poll;

	/* flags */
	ot->flag = 0;

	/* properties */
	prop = RNA_def_float(ot->srna, "angle", 0, -FLT_MAX, FLT_MAX, "Roll", "", -FLT_MAX, FLT_MAX);
	RNA_def_property_flag(prop, PROP_SKIP_SAVE);

	ot->prop = RNA_def_enum(ot->srna, "type", prop_view_orbit_items, 0, "Orbit", "Direction of View Orbit");
}

/** \} */

/* -------------------------------------------------------------------- */
/** \name View Roll Operator
 * \{ */

static void view_roll_angle(ARegion *ar, float quat[4], const float orig_quat[4], const float dvec[3], float angle)
{
	RegionView3D *rv3d = ar->regiondata;
	float quat_mul[4];

	/* camera axis */
	axis_angle_normalized_to_quat(quat_mul, dvec, angle);

	mul_qt_qtqt(quat, orig_quat, quat_mul);

	/* avoid precision loss over time */
	normalize_qt(quat);

	rv3d->view = RV3D_VIEW_USER;
}

static void viewroll_apply(ViewOpsData *vod, int x, int UNUSED(y))
{
	float angle = 0.0;

	{
		float len1, len2, tot;

		tot = vod->ar->winrct.xmax - vod->ar->winrct.xmin;
		len1 = (vod->ar->winrct.xmax - x) / tot;
		len2 = (vod->ar->winrct.xmax - vod->init.event_xy[0]) / tot;
		angle = (len1 - len2) * (float)M_PI * 4.0f;
	}

	if (angle != 0.0f)
		view_roll_angle(vod->ar, vod->rv3d->viewquat, vod->init.quat, vod->init.mousevec, angle);

	if (vod->use_dyn_ofs) {
		view3d_orbit_apply_dyn_ofs(vod->rv3d->ofs, vod->init.ofs, vod->init.quat, vod->rv3d->viewquat, vod->dyn_ofs);
	}

	if (vod->rv3d->viewlock & RV3D_BOXVIEW) {
		view3d_boxview_sync(vod->sa, vod->ar);
	}

	ED_view3d_camera_lock_sync(vod->depsgraph, vod->v3d, vod->rv3d);

	ED_region_tag_redraw(vod->ar);
}

static int viewroll_modal(bContext *C, wmOperator *op, const wmEvent *event)
{
	ViewOpsData *vod = op->customdata;
	short event_code = VIEW_PASS;
	bool use_autokey = false;
	int ret = OPERATOR_RUNNING_MODAL;

	/* execute the events */
	if (event->type == MOUSEMOVE) {
		event_code = VIEW_APPLY;
	}
	else if (event->type == EVT_MODAL_MAP) {
		switch (event->val) {
			case VIEW_MODAL_CONFIRM:
				event_code = VIEW_CONFIRM;
				break;
			case VIEWROT_MODAL_SWITCH_MOVE:
				WM_operator_name_call(C, "VIEW3D_OT_move", WM_OP_INVOKE_DEFAULT, NULL);
				event_code = VIEW_CONFIRM;
				break;
			case VIEWROT_MODAL_SWITCH_ROTATE:
				WM_operator_name_call(C, "VIEW3D_OT_rotate", WM_OP_INVOKE_DEFAULT, NULL);
				event_code = VIEW_CONFIRM;
				break;
		}
	}
	else if (event->type == vod->init.event_type && event->val == KM_RELEASE) {
		event_code = VIEW_CONFIRM;
	}

	if (event_code == VIEW_APPLY) {
		viewroll_apply(vod, event->x, event->y);
		if (ED_screen_animation_playing(CTX_wm_manager(C))) {
			use_autokey = true;
		}
	}
	else if (event_code == VIEW_CONFIRM) {
		ED_view3d_depth_tag_update(vod->rv3d);
		use_autokey = true;
		ret = OPERATOR_FINISHED;
	}

	if (use_autokey) {
		ED_view3d_camera_lock_autokey(vod->v3d, vod->rv3d, C, true, false);
	}

	if (ret & OPERATOR_FINISHED) {
		viewops_data_free(C, op);
	}

	return ret;
}

static const EnumPropertyItem prop_view_roll_items[] = {
	{0, "ANGLE", 0, "Roll Angle", "Roll the view using an angle value"},
	{V3D_VIEW_STEPLEFT, "LEFT", 0, "Roll Left", "Roll the view around to the Left"},
	{V3D_VIEW_STEPRIGHT, "RIGHT", 0, "Roll Right", "Roll the view around to the Right"},
	{0, NULL, 0, NULL, NULL}
};


static int viewroll_exec(bContext *C, wmOperator *op)
{
	View3D *v3d;
	RegionView3D *rv3d;
	ARegion *ar;

	if (op->customdata) {
		ViewOpsData *vod = op->customdata;
		ar = vod->ar;
		v3d = vod->v3d;
	}
	else {
		ED_view3d_context_user_region(C, &v3d, &ar);
	}

	rv3d = ar->regiondata;
	if ((rv3d->persp != RV3D_CAMOB) || ED_view3d_camera_lock_check(v3d, rv3d)) {

		ED_view3d_smooth_view_force_finish(C, v3d, ar);

		int type = RNA_enum_get(op->ptr, "type");
		float angle = (type == 0) ? RNA_float_get(op->ptr, "angle") : DEG2RADF(U.pad_rot_angle);
		float mousevec[3];
		float quat_new[4];

		const int smooth_viewtx = WM_operator_smooth_viewtx_get(op);

		if (type == V3D_VIEW_STEPLEFT) {
			angle = -angle;
		}

		normalize_v3_v3(mousevec, rv3d->viewinv[2]);
		negate_v3(mousevec);
		view_roll_angle(ar, quat_new, rv3d->viewquat, mousevec, angle);

		const float *dyn_ofs_pt = NULL;
		float dyn_ofs[3];
		if (U.uiflag & USER_ORBIT_SELECTION) {
			if (view3d_orbit_calc_center(C, dyn_ofs)) {
				negate_v3(dyn_ofs);
				dyn_ofs_pt = dyn_ofs;
			}
		}

		ED_view3d_smooth_view(
		        C, v3d, ar, smooth_viewtx,
		        &(const V3D_SmoothParams) {.quat = quat_new, .dyn_ofs = dyn_ofs_pt});

		viewops_data_free(C, op);
		return OPERATOR_FINISHED;
	}
	else {
		viewops_data_free(C, op);
		return OPERATOR_CANCELLED;
	}
}

static int viewroll_invoke(bContext *C, wmOperator *op, const wmEvent *event)
{
	ViewOpsData *vod;

	bool use_angle = RNA_enum_get(op->ptr, "type") != 0;

	if (use_angle || RNA_struct_property_is_set(op->ptr, "angle")) {
		viewroll_exec(C, op);
	}
	else {
		/* makes op->customdata */
		viewops_data_alloc(C, op);
		viewops_data_create(C, op, event, viewops_flag_from_prefs());
		vod = op->customdata;

		ED_view3d_smooth_view_force_finish(C, vod->v3d, vod->ar);

		/* overwrite the mouse vector with the view direction */
		normalize_v3_v3(vod->init.mousevec, vod->rv3d->viewinv[2]);
		negate_v3(vod->init.mousevec);

		if (event->type == MOUSEROTATE) {
			vod->init.event_xy[0] = vod->prev.event_xy[0] = event->x;
			viewroll_apply(vod, event->prevx, event->prevy);
			ED_view3d_depth_tag_update(vod->rv3d);

			viewops_data_free(C, op);
			return OPERATOR_FINISHED;
		}
		else {
			/* add temp handler */
			WM_event_add_modal_handler(C, op);

			return OPERATOR_RUNNING_MODAL;
		}
	}
	return OPERATOR_FINISHED;
}

static void viewroll_cancel(bContext *C, wmOperator *op)
{
	viewops_data_free(C, op);
}

void VIEW3D_OT_view_roll(wmOperatorType *ot)
{
	PropertyRNA *prop;

	/* identifiers */
	ot->name = "View Roll";
	ot->description = "Roll the view";
	ot->idname = "VIEW3D_OT_view_roll";

	/* api callbacks */
	ot->invoke = viewroll_invoke;
	ot->exec = viewroll_exec;
	ot->modal = viewroll_modal;
	ot->poll = ED_operator_rv3d_user_region_poll;
	ot->cancel = viewroll_cancel;

	/* flags */
	ot->flag = 0;

	/* properties */
	ot->prop = prop = RNA_def_float(ot->srna, "angle", 0, -FLT_MAX, FLT_MAX, "Roll", "", -FLT_MAX, FLT_MAX);
	RNA_def_property_flag(prop, PROP_SKIP_SAVE);
	prop = RNA_def_enum(ot->srna, "type", prop_view_roll_items, 0, "Roll Angle Source", "How roll angle is calculated");
	RNA_def_property_flag(prop, PROP_SKIP_SAVE);
}

static const EnumPropertyItem prop_view_pan_items[] = {
	{V3D_VIEW_PANLEFT, "PANLEFT", 0, "Pan Left", "Pan the view to the Left"},
	{V3D_VIEW_PANRIGHT, "PANRIGHT", 0, "Pan Right", "Pan the view to the Right"},
	{V3D_VIEW_PANUP, "PANUP", 0, "Pan Up", "Pan the view Up"},
	{V3D_VIEW_PANDOWN, "PANDOWN", 0, "Pan Down", "Pan the view Down"},
	{0, NULL, 0, NULL, NULL}
};

/** \} */

/* -------------------------------------------------------------------- */
/** \name View Pan Operator
 *
 * Move (pan) in incremental steps. For interactive pan see #VIEW3D_OT_move.
 * \{ */

static int viewpan_invoke(bContext *C, wmOperator *op, const wmEvent *event)
{
	int x = 0, y = 0;
	int pandir = RNA_enum_get(op->ptr, "type");

	if      (pandir == V3D_VIEW_PANRIGHT)  { x = -32; }
	else if (pandir == V3D_VIEW_PANLEFT)   { x =  32; }
	else if (pandir == V3D_VIEW_PANUP)     { y = -25; }
	else if (pandir == V3D_VIEW_PANDOWN)   { y =  25; }

	viewops_data_alloc(C, op);
	viewops_data_create(C, op, event, viewops_flag_from_prefs());
	ViewOpsData *vod = op->customdata;

	viewmove_apply(vod, vod->prev.event_xy[0] + x, vod->prev.event_xy[1] + y);

	ED_view3d_depth_tag_update(vod->rv3d);
	viewops_data_free(C, op);

	return OPERATOR_FINISHED;
}

void VIEW3D_OT_view_pan(wmOperatorType *ot)
{
	/* identifiers */
	ot->name = "Pan View Direction";
	ot->description = "Pan the view in a given direction";
	ot->idname = "VIEW3D_OT_view_pan";

	/* api callbacks */
	ot->invoke = viewpan_invoke;
	ot->poll = ED_operator_region_view3d_active;

	/* flags */
	ot->flag = 0;

	/* Properties */
	ot->prop = RNA_def_enum(ot->srna, "type", prop_view_pan_items, 0, "Pan", "Direction of View Pan");
}

/** \} */

/* -------------------------------------------------------------------- */
/** \name View Toggle Perspective/Orthographic Operator
 * \{ */

static int viewpersportho_exec(bContext *C, wmOperator *UNUSED(op))
{
	View3D *v3d_dummy;
	ARegion *ar;
	RegionView3D *rv3d;

	/* no NULL check is needed, poll checks */
	ED_view3d_context_user_region(C, &v3d_dummy, &ar);
	rv3d = ar->regiondata;

	if ((rv3d->viewlock & RV3D_LOCKED) == 0) {
		if (rv3d->persp != RV3D_ORTHO)
			rv3d->persp = RV3D_ORTHO;
		else rv3d->persp = RV3D_PERSP;
		ED_region_tag_redraw(ar);
	}

	return OPERATOR_FINISHED;
}

void VIEW3D_OT_view_persportho(wmOperatorType *ot)
{
	/* identifiers */
	ot->name = "View Persp/Ortho";
	ot->description = "Switch the current view from perspective/orthographic projection";
	ot->idname = "VIEW3D_OT_view_persportho";

	/* api callbacks */
	ot->exec = viewpersportho_exec;
	ot->poll = ED_operator_rv3d_user_region_poll;

	/* flags */
	ot->flag = 0;
}

/** \} */

/* -------------------------------------------------------------------- */
/** \name View Navigate Operator
 *
 * Wraps walk/fly modes.
 * \{ */

static int view3d_navigate_invoke(bContext *C, wmOperator *UNUSED(op), const wmEvent *UNUSED(event))
{
	eViewNavigation_Method mode = U.navigation_mode;

	switch (mode) {
		case VIEW_NAVIGATION_FLY:
			WM_operator_name_call(C, "VIEW3D_OT_fly", WM_OP_INVOKE_DEFAULT, NULL);
			break;
		case VIEW_NAVIGATION_WALK:
		default:
			WM_operator_name_call(C, "VIEW3D_OT_walk", WM_OP_INVOKE_DEFAULT, NULL);
			break;
	}

	return OPERATOR_FINISHED;
}

void VIEW3D_OT_navigate(wmOperatorType *ot)
{
	/* identifiers */
	ot->name = "View Navigation";
	ot->description = "Interactively navigate around the scene (uses the mode (walk/fly) preference)";
	ot->idname = "VIEW3D_OT_navigate";

	/* api callbacks */
	ot->invoke = view3d_navigate_invoke;
	ot->poll = ED_operator_view3d_active;
}

/** \} */

/* -------------------------------------------------------------------- */
/** \name Background Image Add Operator
 * \{ */


static Camera *background_image_camera_from_context(bContext *C)
{
	/* Needed to support drag-and-drop & camera buttons context. */
	View3D *v3d = CTX_wm_view3d(C);
	if (v3d != NULL) {
		if (v3d->camera && v3d->camera->data && v3d->camera->type == OB_CAMERA) {
			return v3d->camera->data;
		}
		return NULL;
	}
	else {
		return CTX_data_pointer_get_type(C, "camera", &RNA_Camera).data;
	}
}

static int background_image_add_exec(bContext *C, wmOperator *UNUSED(op))
{
	Camera *cam = background_image_camera_from_context(C);
	BKE_camera_background_image_new(cam);

	return OPERATOR_FINISHED;
}

static int background_image_add_invoke(bContext *C, wmOperator *op, const wmEvent *UNUSED(event))
{
	Camera *cam = background_image_camera_from_context(C);
	Image *ima;
	CameraBGImage *bgpic;

	ima = (Image *)WM_operator_drop_load_path(C, op, ID_IM);
	/* may be NULL, continue anyway */

	bgpic = BKE_camera_background_image_new(cam);
	bgpic->ima = ima;

	cam->flag |= CAM_SHOW_BG_IMAGE;

	WM_event_add_notifier(C, NC_CAMERA | ND_DRAW_RENDER_VIEWPORT, cam);

	return OPERATOR_FINISHED;
}

static bool background_image_add_poll(bContext *C)
{
	return background_image_camera_from_context(C) != NULL;
}

void VIEW3D_OT_background_image_add(wmOperatorType *ot)
{
	/* identifiers */
	/* note: having key shortcut here is bad practice,
	 * but for now keep because this displays when dragging an image over the 3D viewport */
	ot->name   = "Add Background Image";
	ot->description = "Add a new background image";
	ot->idname = "VIEW3D_OT_background_image_add";

	/* api callbacks */
	ot->invoke = background_image_add_invoke;
	ot->exec   = background_image_add_exec;
	ot->poll   = background_image_add_poll;

	/* flags */
	ot->flag   = OPTYPE_UNDO;

	/* properties */
	RNA_def_string(ot->srna, "name", "Image", MAX_ID_NAME - 2, "Name", "Image name to assign");
	WM_operator_properties_filesel(
	        ot, FILE_TYPE_FOLDER | FILE_TYPE_IMAGE | FILE_TYPE_MOVIE, FILE_SPECIAL, FILE_OPENFILE,
	        WM_FILESEL_FILEPATH | WM_FILESEL_RELPATH, FILE_DEFAULTDISPLAY, FILE_SORT_ALPHA);
}

/** \} */

/* -------------------------------------------------------------------- */
/** \name Background Image Remove Operator
 * \{ */

static int background_image_remove_exec(bContext *C, wmOperator *op)
{
	Camera *cam = CTX_data_pointer_get_type(C, "camera", &RNA_Camera).data;
	const int index = RNA_int_get(op->ptr, "index");
	CameraBGImage *bgpic_rem = BLI_findlink(&cam->bg_images, index);

	if (bgpic_rem) {
		if (bgpic_rem->source == CAM_BGIMG_SOURCE_IMAGE) {
			id_us_min((ID *)bgpic_rem->ima);
		}
		else if (bgpic_rem->source == CAM_BGIMG_SOURCE_MOVIE) {
			id_us_min((ID *)bgpic_rem->clip);
		}

		BKE_camera_background_image_remove(cam, bgpic_rem);

		WM_event_add_notifier(C, NC_CAMERA | ND_DRAW_RENDER_VIEWPORT, cam);
		return OPERATOR_FINISHED;
	}
	else {
		return OPERATOR_CANCELLED;
	}
}

void VIEW3D_OT_background_image_remove(wmOperatorType *ot)
{
	/* identifiers */
	ot->name   = "Remove Background Image";
	ot->description = "Remove a background image from the 3D view";
	ot->idname = "VIEW3D_OT_background_image_remove";

	/* api callbacks */
	ot->exec   = background_image_remove_exec;
	ot->poll   = ED_operator_camera;

	/* flags */
	ot->flag   = 0;

	/* properties */
	RNA_def_int(ot->srna, "index", 0, 0, INT_MAX, "Index", "Background image index to remove", 0, INT_MAX);
}

/** \} */

/* -------------------------------------------------------------------- */
/** \name View Clipping Planes Operator
 *
 * Draw border or toggle off.
 * \{ */

static void calc_local_clipping(float clip_local[6][4], BoundBox *clipbb, float mat[4][4])
{
	BoundBox clipbb_local;
	float imat[4][4];
	int i;

	invert_m4_m4(imat, mat);

	for (i = 0; i < 8; i++) {
		mul_v3_m4v3(clipbb_local.vec[i], imat, clipbb->vec[i]);
	}

	ED_view3d_clipping_calc_from_boundbox(clip_local, &clipbb_local, is_negative_m4(mat));
}

void ED_view3d_clipping_local(RegionView3D *rv3d, float mat[4][4])
{
	if (rv3d->rflag & RV3D_CLIPPING)
		calc_local_clipping(rv3d->clip_local, rv3d->clipbb, mat);
}

#if 0 /* TODO Missing from 2.8 drawing code. Find a solution to support clip border then uncomment it. */

static int view3d_clipping_exec(bContext *C, wmOperator *op)
{
	ARegion *ar = CTX_wm_region(C);
	RegionView3D *rv3d = CTX_wm_region_view3d(C);
	rcti rect;

	WM_operator_properties_border_to_rcti(op, &rect);

	rv3d->rflag |= RV3D_CLIPPING;
	rv3d->clipbb = MEM_callocN(sizeof(BoundBox), "clipbb");

	/* NULL object because we don't want it in object space */
	ED_view3d_clipping_calc(rv3d->clipbb, rv3d->clip, ar, NULL, &rect);

	return OPERATOR_FINISHED;
}

static int view3d_clipping_invoke(bContext *C, wmOperator *op, const wmEvent *event)
{
	RegionView3D *rv3d = CTX_wm_region_view3d(C);
	ARegion *ar = CTX_wm_region(C);

	if (rv3d->rflag & RV3D_CLIPPING) {
		rv3d->rflag &= ~RV3D_CLIPPING;
		ED_region_tag_redraw(ar);
		if (rv3d->clipbb) MEM_freeN(rv3d->clipbb);
		rv3d->clipbb = NULL;
		return OPERATOR_FINISHED;
	}
	else {
		return WM_gesture_box_invoke(C, op, event);
	}
}

void VIEW3D_OT_clip_border(wmOperatorType *ot)
{

	/* identifiers */
	ot->name = "Clipping Border";
	ot->description = "Set the view clipping border";
	ot->idname = "VIEW3D_OT_clip_border";

	/* api callbacks */
	ot->invoke = view3d_clipping_invoke;
	ot->exec = view3d_clipping_exec;
	ot->modal = WM_gesture_box_modal;
	ot->cancel = WM_gesture_box_cancel;

	ot->poll = ED_operator_region_view3d_active;

	/* flags */
	ot->flag = 0;

	/* properties */
	WM_operator_properties_border(ot);
}
#endif

/** \} */

/* -------------------------------------------------------------------- */
/** \name Set Cursor Operator
 * \{ */

/* cursor position in vec, result in vec, mval in region coords */
/* note: cannot use event->mval here (called by object_add() */
void ED_view3d_cursor3d_position(bContext *C, const int mval[2], const bool use_depth, float cursor_co[3])
{
	ARegion *ar = CTX_wm_region(C);
	View3D *v3d = CTX_wm_view3d(C);
	RegionView3D *rv3d = ar->regiondata;
	bool flip;
	bool depth_used = false;

	/* normally the caller should ensure this,
	 * but this is called from areas that aren't already dealing with the viewport */
	if (rv3d == NULL)
		return;

	ED_view3d_calc_zfac(rv3d, cursor_co, &flip);

	/* reset the depth based on the view offset (we _know_ the offset is infront of us) */
	if (flip) {
		negate_v3_v3(cursor_co, rv3d->ofs);
		/* re initialize, no need to check flip again */
		ED_view3d_calc_zfac(rv3d, cursor_co, NULL /* &flip */ );
	}

	if (use_depth) {  /* maybe this should be accessed some other way */
		struct Depsgraph *depsgraph = CTX_data_depsgraph(C);

		view3d_operator_needs_opengl(C);
		if (ED_view3d_autodist(depsgraph, ar, v3d, mval, cursor_co, true, NULL)) {
			depth_used = true;
		}
	}

	if (depth_used == false) {
		float depth_pt[3];
		copy_v3_v3(depth_pt, cursor_co);
		ED_view3d_win_to_3d_int(v3d, ar, depth_pt, mval, cursor_co);
	}
}

void ED_view3d_cursor3d_position_rotation(
        bContext *C, const int mval[2],
        const bool use_depth, enum eV3DCursorOrient orientation,
        float cursor_co[3], float cursor_quat[4])
{
	Main *bmain = CTX_data_main(C);
	Scene *scene = CTX_data_scene(C);
	View3D *v3d = CTX_wm_view3d(C);
	ARegion *ar = CTX_wm_region(C);
	RegionView3D *rv3d = ar->regiondata;

	/* XXX, caller should check. */
	if (rv3d == NULL)
		return;

	ED_view3d_cursor3d_position(C, mval, use_depth, cursor_co);

	if (orientation == V3D_CURSOR_ORIENT_NONE) {
		/* pass */
	}
	else if (orientation == V3D_CURSOR_ORIENT_VIEW) {
		copy_qt_qt(cursor_quat, rv3d->viewquat);
		cursor_quat[0] *= -1.0f;
	}
	else if (orientation == V3D_CURSOR_ORIENT_XFORM) {
		float mat[3][3];
		ED_transform_calc_orientation_from_type(C, mat);
		mat3_to_quat(cursor_quat, mat);
	}
	else if (orientation == V3D_CURSOR_ORIENT_GEOM) {
		copy_qt_qt(cursor_quat, rv3d->viewquat);
		cursor_quat[0] *= -1.0f;

		const float mval_fl[2] = {UNPACK2(mval)};
		float ray_no[3];
		float ray_co[3];

		struct SnapObjectContext *snap_context = ED_transform_snap_object_context_create_view3d(
		        bmain, scene, CTX_data_depsgraph(C), 0, ar, v3d);

		float obmat[4][4];
		Object *ob_dummy = NULL;
		float dist_px = 0;
		if (ED_transform_snap_object_project_view3d_ex(
		        snap_context,
		        SCE_SNAP_MODE_FACE,
		        &(const struct SnapObjectParams){
		            .snap_select = SNAP_ALL,
		            .use_object_edit_cage = false,
		        },
		        mval_fl, &dist_px,
		        ray_co, ray_no, NULL,
		        &ob_dummy, obmat))
		{
			if (use_depth) {
				copy_v3_v3(cursor_co, ray_co);
			}

			float tquat[4];

			/* Math normal (Z). */
			{
				float z_src[3] = {0, 0, 1};
				mul_qt_v3(cursor_quat, z_src);
				rotation_between_vecs_to_quat(tquat, z_src, ray_no);
				mul_qt_qtqt(cursor_quat, tquat, cursor_quat);
			}

			/* Match object matrix (X). */
			{
				const float ortho_axis_dot[3] = {
					dot_v3v3(ray_no, obmat[0]),
					dot_v3v3(ray_no, obmat[1]),
					dot_v3v3(ray_no, obmat[2]),
				};
				const int ortho_axis = axis_dominant_v3_ortho_single(ortho_axis_dot);
				float x_src[3] = {1, 0, 0};
				float x_dst[3];
				mul_qt_v3(cursor_quat, x_src);
				project_plane_v3_v3v3(x_dst, obmat[ortho_axis], ray_no);
				normalize_v3(x_dst);
				rotation_between_vecs_to_quat(tquat, x_src, x_dst);
				mul_qt_qtqt(cursor_quat, tquat, cursor_quat);
			}
		}
		ED_transform_snap_object_context_destroy(snap_context);
	}
}

void ED_view3d_cursor3d_update(
        bContext *C, const int mval[2],
        const bool use_depth, enum eV3DCursorOrient orientation)
{
	Scene *scene = CTX_data_scene(C);
	View3D *v3d = CTX_wm_view3d(C);
	ARegion *ar = CTX_wm_region(C);
	RegionView3D *rv3d = ar->regiondata;

	View3DCursor *cursor_curr = &scene->cursor;
	View3DCursor  cursor_prev = *cursor_curr;

	ED_view3d_cursor3d_position_rotation(
	        C, mval,
	        use_depth, orientation,
	        cursor_curr->location, cursor_curr->rotation);

	/* offset the cursor lock to avoid jumping to new offset */
	if (v3d->ob_centre_cursor) {
		if (U.uiflag & USER_LOCK_CURSOR_ADJUST) {

			float co_2d_curr[2], co_2d_prev[2];

			if ((ED_view3d_project_float_global(
			             ar, cursor_prev.location, co_2d_prev, V3D_PROJ_TEST_NOP) == V3D_PROJ_RET_OK) &&
			    (ED_view3d_project_float_global(
			            ar, cursor_curr->location, co_2d_curr, V3D_PROJ_TEST_NOP) == V3D_PROJ_RET_OK))
			{
				rv3d->ofs_lock[0] += (co_2d_curr[0] - co_2d_prev[0]) / (ar->winx * 0.5f);
				rv3d->ofs_lock[1] += (co_2d_curr[1] - co_2d_prev[1]) / (ar->winy * 0.5f);
			}
		}
		else {
			/* Cursor may be outside of the view, prevent it getting 'lost', see: T40353 & T45301 */
			zero_v2(rv3d->ofs_lock);
		}
	}

	if (v3d->localvd)
		WM_event_add_notifier(C, NC_SPACE | ND_SPACE_VIEW3D, v3d);
	else
		WM_event_add_notifier(C, NC_SCENE | NA_EDITED, scene);

	{
		struct wmMsgBus *mbus = CTX_wm_message_bus(C);
		WM_msg_publish_rna_prop(
		        mbus, &scene->id, scene, Scene, cursor_location);
	}

	DEG_id_tag_update(&scene->id, DEG_TAG_COPY_ON_WRITE);
}

static int view3d_cursor3d_invoke(bContext *C, wmOperator *op, const wmEvent *event)
{
	bool use_depth = (U.uiflag & USER_DEPTH_CURSOR);
	{
		PropertyRNA *prop = RNA_struct_find_property(op->ptr, "use_depth");
		if (RNA_property_is_set(op->ptr, prop)) {
			use_depth = RNA_property_boolean_get(op->ptr, prop);
		}
		else {
			RNA_property_boolean_set(op->ptr, prop, use_depth);
		}
	}
	const enum eV3DCursorOrient orientation = RNA_enum_get(op->ptr, "orientation");
	ED_view3d_cursor3d_update(C, event->mval, use_depth, orientation);

	return OPERATOR_FINISHED;
}

void VIEW3D_OT_cursor3d(wmOperatorType *ot)
{

	/* identifiers */
	ot->name = "Set 3D Cursor";
	ot->description = "Set the location of the 3D cursor";
	ot->idname = "VIEW3D_OT_cursor3d";

	/* api callbacks */
	ot->invoke = view3d_cursor3d_invoke;

	ot->poll = ED_operator_region_view3d_active;

	/* flags */
//	ot->flag = OPTYPE_REGISTER|OPTYPE_UNDO;

	PropertyRNA *prop;
	static const EnumPropertyItem orientation_items[] = {
		{V3D_CURSOR_ORIENT_NONE,    "NONE",  0, "None", "Leave orientation unchanged"},
		{V3D_CURSOR_ORIENT_VIEW,    "VIEW",  0, "View", "Orient to the viewport"},
		{V3D_CURSOR_ORIENT_XFORM,   "XFORM", 0, "Transform", "Orient to the current transform setting"},
		{V3D_CURSOR_ORIENT_GEOM,    "GEOM",  0, "Geometry", "Match the surface normal"},
		{0, NULL, 0, NULL, NULL}
	};

	prop = RNA_def_boolean(
	        ot->srna, "use_depth", true, "Surface Project",
	        "Project onto the surface");
	RNA_def_property_flag(prop, PROP_SKIP_SAVE);

	prop = RNA_def_enum(
	        ot->srna, "orientation", orientation_items, V3D_CURSOR_ORIENT_VIEW,
	        "Orientation", "Preset viewpoint to use");
	RNA_def_property_flag(prop, PROP_SKIP_SAVE);
}

/** \} */

/* -------------------------------------------------------------------- */
/** \name Toggle Shading Operator
 * \{ */

static const EnumPropertyItem prop_shading_type_items[] = {
	{OB_WIRE, "WIREFRAME", 0, "Wireframe", "Toggle wireframe shading"},
	{OB_SOLID, "SOLID", 0, "Solid", "Toggle solid shading"},
	{OB_MATERIAL, "MATERIAL", 0, "LookDev", "Toggle lookdev shading"},
	{OB_RENDER, "RENDERED", 0, "Rendered", "Toggle rendered shading"},
	{0, NULL, 0, NULL, NULL}
};

static int toggle_shading_exec(bContext *C, wmOperator *op)
{
	Main *bmain = CTX_data_main(C);
	View3D *v3d = CTX_wm_view3d(C);
	ScrArea *sa = CTX_wm_area(C);
	int type = RNA_enum_get(op->ptr, "type");

	if (type == OB_SOLID) {
		if (v3d->shading.type != type) {
			v3d->shading.type = type;
		}
		else if (v3d->shading.type == OB_WIRE) {
			v3d->shading.type = OB_SOLID;
		}
		else {
			v3d->shading.type = OB_WIRE;
		}
	}
	else {
		char *prev_type = (
		        (type == OB_WIRE) ?
		        &v3d->shading.prev_type_wire :
		        &v3d->shading.prev_type);
		if (v3d->shading.type == type) {
			if (*prev_type == type || !ELEM(*prev_type, OB_WIRE, OB_SOLID, OB_MATERIAL, OB_RENDER)) {
				*prev_type = OB_SOLID;
			}
			v3d->shading.type = *prev_type;
		}
		else {
			*prev_type = v3d->shading.type;
			v3d->shading.type = type;
		}
	}

	ED_view3d_shade_update(bmain, v3d, sa);
	WM_event_add_notifier(C, NC_SPACE | ND_SPACE_VIEW3D, v3d);

	return OPERATOR_FINISHED;
}

void VIEW3D_OT_toggle_shading(wmOperatorType *ot)
{
	PropertyRNA *prop;

	/* identifiers */
	ot->name = "Toggle Shading Type";
	ot->description = "Toggle shading type in 3D viewport";
	ot->idname = "VIEW3D_OT_toggle_shading";

	/* api callbacks */
	ot->exec = toggle_shading_exec;
	ot->poll = ED_operator_view3d_active;

	prop = RNA_def_enum(ot->srna, "type", prop_shading_type_items, 0, "Type", "Shading type to toggle");
	RNA_def_property_flag(prop, PROP_SKIP_SAVE);
}

/** \} */


/* -------------------------------------------------------------------- */
/** \name Toggle XRay
 * \{ */

static int toggle_xray_exec(bContext *C, wmOperator *op)
{
	View3D *v3d = CTX_wm_view3d(C);
	ScrArea *sa = CTX_wm_area(C);
	Object *obact = CTX_data_active_object(C);

	if (obact &&
	    ((obact->mode & OB_MODE_POSE) ||
	     ((obact->mode & OB_MODE_WEIGHT_PAINT) && BKE_object_pose_armature_get(obact))))
	{
		v3d->overlay.flag ^= V3D_OVERLAY_BONE_SELECT;
	}
	else {
		const bool xray_active = (
		        (obact && (obact->mode & OB_MODE_EDIT)) ||
		        ELEM(v3d->shading.type, OB_WIRE, OB_SOLID));

		if (v3d->shading.type == OB_WIRE) {
			v3d->shading.flag ^= V3D_SHADING_XRAY_BONE;
		}
		else {
			v3d->shading.flag ^= V3D_SHADING_XRAY;
		}
		if (!xray_active) {
			BKE_report(op->reports, RPT_INFO, "X-Ray not available in current mode");
		}
	}

	ED_area_tag_redraw(sa);

	return OPERATOR_FINISHED;
}

void VIEW3D_OT_toggle_xray(wmOperatorType *ot)
{
	/* identifiers */
	ot->name = "Toggle X-Ray";
	ot->idname = "VIEW3D_OT_toggle_xray";

	/* api callbacks */
	ot->exec = toggle_xray_exec;
	ot->poll = ED_operator_view3d_active;
}

/** \} */<|MERGE_RESOLUTION|>--- conflicted
+++ resolved
@@ -412,11 +412,7 @@
 
 	/* set the view from the camera, if view locking is enabled.
 	 * we may want to make this optional but for now its needed always */
-<<<<<<< HEAD
-	ED_view3d_camera_lock_init(depsgraph, vod->v3d, vod->rv3d);
-=======
-	ED_view3d_camera_lock_init_ex(vod->v3d, vod->rv3d, false);
->>>>>>> 3f31c28a
+	ED_view3d_camera_lock_init_ex(depsgraph, vod->v3d, vod->rv3d, false);
 
 	vod->init.dist = rv3d->dist;
 	vod->init.camzoom = rv3d->camzoom;
