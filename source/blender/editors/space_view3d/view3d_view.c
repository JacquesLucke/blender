--- conflicted
+++ resolved
@@ -1113,13 +1113,10 @@
 	return ED_view3d_quat_from_axis_view(rv3d->view, rv3d->viewquat);
 }
 
-<<<<<<< HEAD
-/* don't set windows active in here, is used by renderwin too */
-void view3d_viewmatrix_set(const EvaluationContext *eval_ctx, Scene *scene, const View3D *v3d, RegionView3D *rv3d)
-=======
 /**
  * Sets #RegionView3D.viewmat
  *
+ * \param eval_ctx: Context.
  * \param scene: Scene for camera and cursor location.
  * \param v3d: View 3D space data.
  * \param rv3d: 3D region which stores the final matrices.
@@ -1127,9 +1124,10 @@
  * Use when displaying a sub-region, eg: when #view3d_winmatrix_set takes a 'rect' argument.
  *
  * \note don't set windows active in here, is used by renderwin too.
- * */
-void view3d_viewmatrix_set(Scene *scene, const View3D *v3d, RegionView3D *rv3d, const float rect_scale[2])
->>>>>>> fb458213
+ */
+void view3d_viewmatrix_set(
+        const EvaluationContext *eval_ctx, Scene *scene,
+        const View3D *v3d, RegionView3D *rv3d, const float rect_scale[2])
 {
 	if (rv3d->persp == RV3D_CAMOB) {      /* obs/camera */
 		if (v3d->camera) {
