--- conflicted
+++ resolved
@@ -431,30 +431,10 @@
 
 static int view3d_ima_bg_drop_poll(bContext *C, wmDrag *drag, wmEvent *event)
 {
-<<<<<<< HEAD
-		if(drag->type==WM_DRAG_ID) {
-			ID *id= (ID *)drag->poin;
-			if( GS(id->name)==ID_IM )
-				return 1;
-		}
-		else if(drag->type==WM_DRAG_PATH){
-			if(ELEM(drag->icon, 0, ICON_FILE_IMAGE))	/* rule might not work? */
-				return 1;
-		}
-	return 0;
-	}
-
-
-static int view3d_ima_bg_drop_poll(bContext *C, wmDrag *drag, wmEvent *event)
-{
-	if( ED_view3d_give_base_under_cursor(C, event->mval) ) {
-	return 0;
-}
-=======
 	if( ED_view3d_give_base_under_cursor(C, event->mval) ) {
 		return 0;
 	}
->>>>>>> 2198cfdb
+
 	return view3d_ima_drop_poll(C, drag, event);
 }
 
@@ -505,11 +485,7 @@
 	WM_dropbox_add(lb, "OBJECT_OT_add_named_cursor", view3d_ob_drop_poll, view3d_ob_drop_copy);
 	WM_dropbox_add(lb, "OBJECT_OT_drop_named_material", view3d_mat_drop_poll, view3d_id_drop_copy);
 	WM_dropbox_add(lb, "MESH_OT_drop_named_image", view3d_ima_ob_drop_poll, view3d_id_path_drop_copy);
-<<<<<<< HEAD
-	WM_dropbox_add(lb, "VIEW3D_OT_add_background_image", view3d_ima_bg_drop_poll, view3d_id_path_drop_copy);
-=======
 	WM_dropbox_add(lb, "VIEW3D_OT_background_image_add", view3d_ima_bg_drop_poll, view3d_id_path_drop_copy);
->>>>>>> 2198cfdb
 }
 
 
@@ -561,36 +537,6 @@
 	return NULL;
 }
 
-<<<<<<< HEAD
-static void view3d_recalc_used_layers(ARegion *ar, wmNotifier *wmn)
-{
-	wmWindow *win= wmn->wm->winactive;
-	ScrArea *sa;
-
-	if (!win) return;
-
-	sa= win->screen->areabase.first;
-
-	while(sa) {
-		if(sa->spacetype == SPACE_VIEW3D)
-			if(BLI_findindex(&sa->regionbase, ar) >= 0) {
-				View3D *v3d= sa->spacedata.first;
-				Scene *scene= wmn->reference;
-				Base *base;
-
-				v3d->lay_used= 0;
-				base= scene->base.first;
-				while(base) {
-					v3d->lay_used|= base->lay;
-
-					base= base->next;
-				}
-
-				break;
-			}
-
-		sa= sa->next;
-=======
 static void view3d_recalc_used_layers(ARegion *ar, wmNotifier *wmn, Scene *scene)
 {
 	wmWindow *win= wmn->wm->winactive;
@@ -618,7 +564,6 @@
 				break;
 			}
 		}
->>>>>>> 2198cfdb
 	}
 }
 
@@ -648,11 +593,7 @@
 		case NC_SCENE:
 			switch(wmn->data) {
 				case ND_LAYER_CONTENT:
-<<<<<<< HEAD
-					view3d_recalc_used_layers(ar, wmn);
-=======
 					view3d_recalc_used_layers(ar, wmn, wmn->reference);
->>>>>>> 2198cfdb
 					ED_region_tag_redraw(ar);
 					break;
 				case ND_FRAME:
