--- conflicted
+++ resolved
@@ -69,6 +69,7 @@
 	WM_operatortype_append(ARMATURE_OT_select_inverse);
 	WM_operatortype_append(ARMATURE_OT_select_hierarchy);
 	WM_operatortype_append(ARMATURE_OT_select_linked);
+	WM_operatortype_append(ARMATURE_OT_select_similar);
 
 	WM_operatortype_append(ARMATURE_OT_delete);
 	WM_operatortype_append(ARMATURE_OT_duplicate);
@@ -132,6 +133,7 @@
 	WM_operatortype_append(POSE_OT_group_deselect);
 	
 	WM_operatortype_append(POSE_OT_paths_calculate);
+	WM_operatortype_append(POSE_OT_paths_update);
 	WM_operatortype_append(POSE_OT_paths_clear);
 	
 	WM_operatortype_append(POSE_OT_autoside_names);
@@ -170,32 +172,20 @@
 	wmOperatorType *ot;
 	wmOperatorTypeMacro *otmacro;
 	
-<<<<<<< HEAD
-	ot = WM_operatortype_append_macro("ARMATURE_OT_duplicate_move", "Duplicate", OPTYPE_UNDO|OPTYPE_REGISTER);
-=======
 	ot = WM_operatortype_append_macro("ARMATURE_OT_duplicate_move", "Duplicate",
 	                                  "Make copies of the selected bones within the same armature and move them",
 	                                  OPTYPE_UNDO | OPTYPE_REGISTER);
->>>>>>> e6a02281
 	if (ot) {
-		ot->description = "Make copies of the selected bones within the same armature and move them";
 		WM_operatortype_macro_define(ot, "ARMATURE_OT_duplicate");
 		otmacro = WM_operatortype_macro_define(ot, "TRANSFORM_OT_translate");
 		RNA_enum_set(otmacro->ptr, "proportional", 0);
 	}
 
-<<<<<<< HEAD
-	ot = WM_operatortype_append_macro("ARMATURE_OT_extrude_move", "Extrude", OPTYPE_UNDO|OPTYPE_REGISTER);
-	if (ot) {
-		ot->description = "Create new bones from the selected joints and move them";
-		otmacro=WM_operatortype_macro_define(ot, "ARMATURE_OT_extrude");
-=======
 	ot = WM_operatortype_append_macro("ARMATURE_OT_extrude_move", "Extrude",
 	                                  "Create new bones from the selected joints and move them",
 	                                  OPTYPE_UNDO | OPTYPE_REGISTER);
 	if (ot) {
 		otmacro = WM_operatortype_macro_define(ot, "ARMATURE_OT_extrude");
->>>>>>> e6a02281
 		RNA_boolean_set(otmacro->ptr, "forked", FALSE);
 		otmacro = WM_operatortype_macro_define(ot, "TRANSFORM_OT_translate");
 		RNA_enum_set(otmacro->ptr, "proportional", 0);
@@ -203,18 +193,11 @@
 	
 	// XXX would it be nicer to just be able to have standard extrude_move, but set the forked property separate?
 	// that would require fixing a properties bug 19733
-<<<<<<< HEAD
-	ot = WM_operatortype_append_macro("ARMATURE_OT_extrude_forked", "Extrude Forked", OPTYPE_UNDO|OPTYPE_REGISTER);
-	if (ot) {
-		ot->description = "Create new bones from the selected joints and move them";
-		otmacro=WM_operatortype_macro_define(ot, "ARMATURE_OT_extrude");
-=======
 	ot = WM_operatortype_append_macro("ARMATURE_OT_extrude_forked", "Extrude Forked",
 	                                  "Create new bones from the selected joints and move them",
 	                                  OPTYPE_UNDO | OPTYPE_REGISTER);
 	if (ot) {
 		otmacro = WM_operatortype_macro_define(ot, "ARMATURE_OT_extrude");
->>>>>>> e6a02281
 		RNA_boolean_set(otmacro->ptr, "forked", TRUE);
 		otmacro = WM_operatortype_macro_define(ot, "TRANSFORM_OT_translate");
 		RNA_enum_set(otmacro->ptr, "proportional", 0);
@@ -282,6 +265,8 @@
 	kmi = WM_keymap_add_item(keymap, "ARMATURE_OT_select_hierarchy", RIGHTBRACKETKEY, KM_PRESS, KM_SHIFT, 0);
 	RNA_enum_set(kmi->ptr, "direction", BONE_SELECT_CHILD);
 	RNA_boolean_set(kmi->ptr, "extend", TRUE);
+
+	WM_keymap_add_item(keymap, "ARMATURE_OT_select_similar", GKEY, KM_PRESS, KM_SHIFT, 0);
 
 	WM_keymap_add_item(keymap, "ARMATURE_OT_select_linked", LKEY, KM_PRESS, 0, 0);
 	
@@ -417,4 +402,7 @@
 	WM_keymap_add_item(keymap, "POSE_OT_push", EKEY, KM_PRESS, KM_CTRL, 0);
 	WM_keymap_add_item(keymap, "POSE_OT_relax", EKEY, KM_PRESS, KM_ALT, 0);
 	WM_keymap_add_item(keymap, "POSE_OT_breakdown", EKEY, KM_PRESS, KM_SHIFT, 0);
+
+	/* menus */
+	WM_keymap_add_menu(keymap, "VIEW3D_MT_pose_specials", WKEY, KM_PRESS, 0, 0);
 }
