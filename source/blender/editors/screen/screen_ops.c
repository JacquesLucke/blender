--- conflicted
+++ resolved
@@ -1783,56 +1783,7 @@
 	/* execute the events */
 	switch (event->type) {
 		case MOUSEMOVE:
-<<<<<<< HEAD
-		{
-			const int dir = RNA_property_enum_get(op->ptr, prop_dir);
-
-			sd->delta = (dir == 'v') ? event->x - sd->origval : event->y - sd->origval;
-
-			if (sd->previewmode == 0) {
-				if (sd->do_snap) {
-					const int snap_loc = area_snap_calc_location(
-					        CTX_wm_screen(C), sd->delta, sd->origval, dir, sd->bigger, sd->smaller);
-					sd->delta = snap_loc - sd->origval;
-				}
-				area_move_apply_do(C, sd->delta, sd->origval, dir, sd->bigger, sd->smaller, false);
-			}
-			else {
-				if (sd->sarea) {
-					ED_area_tag_redraw(sd->sarea);
-				}
-				/* area context not set */
-				sd->sarea = BKE_screen_find_area_xy(CTX_wm_screen(C), SPACE_TYPE_ANY, event->x, event->y);
-
-				if (sd->sarea) {
-					ScrArea *sa = sd->sarea;
-					if (dir == 'v') {
-						sd->origsize = sa->winx;
-						sd->origmin = sa->totrct.xmin;
-					}
-					else {
-						sd->origsize = sa->winy;
-						sd->origmin = sa->totrct.ymin;
-					}
-
-					if (sd->do_snap) {
-						sa->v1->editflag = sa->v2->editflag = sa->v3->editflag = sa->v4->editflag = 1;
-
-						const int snap_loc = area_snap_calc_location(
-						        CTX_wm_screen(C), sd->delta, sd->origval, dir, sd->origmin + sd->origsize, -sd->origmin);
-
-						sa->v1->editflag = sa->v2->editflag = sa->v3->editflag = sa->v4->editflag = 0;
-						sd->delta = snap_loc - sd->origval;
-					}
-
-					update_factor = true;
-				}
-
-				CTX_wm_screen(C)->do_draw = true;
-			}
-=======
 			update_factor = true;
->>>>>>> 85ca39ec
 			break;
 
 		case LEFTMOUSE:
@@ -1922,7 +1873,7 @@
 				ED_area_tag_redraw(sd->sarea);
 			}
 
-			CTX_wm_window(C)->screen->do_draw = true;
+			CTX_wm_screen(C)->do_draw = true;
 		}
 
 		float fac = (float)(sd->delta + sd->origval - sd->origmin) / sd->origsize;
