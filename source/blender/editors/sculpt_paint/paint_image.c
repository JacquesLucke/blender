--- conflicted
+++ resolved
@@ -268,11 +268,7 @@
 	return BKE_paint_brush(&settings->imapaint.paint);
 }
 
-<<<<<<< HEAD
-static int image_paint_poll_ex(bContext *C, bool check_tool)
-=======
-static bool image_paint_poll(bContext *C)
->>>>>>> b88e51dd
+static bool image_paint_poll_ex(bContext *C, bool check_tool)
 {
 	Object *obact;
 
@@ -300,21 +296,17 @@
 	return 0;
 }
 
-<<<<<<< HEAD
-static int image_paint_poll(bContext *C)
+static bool image_paint_poll(bContext *C)
 {
 	return image_paint_poll_ex(C, true);
 }
 
-static int image_paint_ignore_tool_poll(bContext *C)
+static bool image_paint_ignore_tool_poll(bContext *C)
 {
 	return image_paint_poll_ex(C, false);
 }
 
-static int image_paint_2d_clone_poll(bContext *C)
-=======
 static bool image_paint_2d_clone_poll(bContext *C)
->>>>>>> b88e51dd
 {
 	Brush *brush = image_paint_brush(C);
 
@@ -1019,14 +1011,6 @@
 	return OPERATOR_RUNNING_MODAL;
 }
 
-<<<<<<< HEAD
-=======
-static bool sample_color_poll(bContext *C)
-{
-	return (image_paint_poll(C) || vertex_paint_poll(C));
-}
-
->>>>>>> b88e51dd
 void PAINT_OT_sample_color(wmOperatorType *ot)
 {
 	/* identifiers */
