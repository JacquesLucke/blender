--- conflicted
+++ resolved
@@ -6351,38 +6351,6 @@
 	return WM_UI_HANDLER_CONTINUE;
 }
 
-<<<<<<< HEAD
-=======
-static int ui_do_but_LINK(
-        bContext *C, uiBut *but,
-        uiHandleButtonData *data, const wmEvent *event)
-{
-	VECCOPY2D(but->linkto, event->mval);
-
-	if (data->state == BUTTON_STATE_HIGHLIGHT) {
-		if (event->type == LEFTMOUSE && event->val == KM_PRESS) {
-			button_activate_state(C, but, BUTTON_STATE_WAIT_RELEASE);
-			return WM_UI_HANDLER_BREAK;
-		}
-		else if (event->type == LEFTMOUSE && but->block->handle) {
-			button_activate_state(C, but, BUTTON_STATE_EXIT);
-			return WM_UI_HANDLER_BREAK;
-		}
-	}
-	else if (data->state == BUTTON_STATE_WAIT_RELEASE) {
-
-		if (event->type == LEFTMOUSE && event->val == KM_RELEASE) {
-			if (!(but->flag & UI_SELECT))
-				data->cancel = true;
-			button_activate_state(C, but, BUTTON_STATE_EXIT);
-			return WM_UI_HANDLER_BREAK;
-		}
-	}
-
-	return WM_UI_HANDLER_CONTINUE;
-}
-
->>>>>>> e19686a3
 static bool ui_numedit_but_TRACKPREVIEW(
         bContext *C, uiBut *but, uiHandleButtonData *data,
         int mx, int my,
