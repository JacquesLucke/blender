--- conflicted
+++ resolved
@@ -34,28 +34,16 @@
 )
 
 set(SRC
-<<<<<<< HEAD
-  info_draw.c
-  info_draw_profile.cc
-  info_ops.c
-  info_profile_layout.cc
-  info_report.c
-  info_stats.c
-  space_info.c
-  textview.c
-
-  info_intern.h
-  info_profile_layout.hh
-=======
   info_draw.cc
   info_ops.cc
+  info_profile_layout.cc
   info_report.cc
   info_stats.cc
   space_info.cc
   textview.cc
 
   info_intern.hh
->>>>>>> 9cce18a5
+  info_profile_layout.hh
   textview.h
 )
 
