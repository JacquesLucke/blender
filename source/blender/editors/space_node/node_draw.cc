--- conflicted
+++ resolved
@@ -141,17 +141,12 @@
    * Geometry nodes logs various data during execution. The logged data that corresponds to the
    * currently drawn node tree can be retrieved from the log below.
    */
-<<<<<<< HEAD
-  geo_log::GeoTreeLog *geo_tree_log = nullptr;
-
+  blender::Map<const bNodeTreeZone *, geo_log::GeoTreeLog *> geo_log_by_zone;
   Vector<rcti> layout_bounds;
-=======
-  blender::Map<const bNodeTreeZone *, geo_log::GeoTreeLog *> geo_log_by_zone;
   /**
    * True if there is an active realtime compositor using the node tree, false otherwise.
    */
   bool used_by_realtime_compositor = false;
->>>>>>> 887faf83
 };
 
 float ED_node_grid_size()
@@ -405,7 +400,6 @@
   /* Output sockets. */
   bool add_output_space = false;
 
-<<<<<<< HEAD
   for (bNodeSocket *socket : node.input_sockets()) {
     socket->locx = 0;
     socket->locy = 0;
@@ -413,106 +407,6 @@
   for (bNodeSocket *socket : node.output_sockets()) {
     socket->locx = 0;
     socket->locy = 0;
-=======
-  int buty;
-  for (bNodeSocket *socket : node.output_sockets()) {
-    if (!socket->is_visible()) {
-      continue;
-    }
-
-    PointerRNA sockptr;
-    RNA_pointer_create(&ntree.id, &RNA_NodeSocket, socket, &sockptr);
-
-    uiLayout *layout = UI_block_layout(&block,
-                                       UI_LAYOUT_VERTICAL,
-                                       UI_LAYOUT_PANEL,
-                                       loc.x + NODE_DYS,
-                                       dy,
-                                       NODE_WIDTH(node) - NODE_DY,
-                                       NODE_DY,
-                                       0,
-                                       UI_style_get_dpi());
-
-    if (node.flag & NODE_MUTED) {
-      uiLayoutSetActive(layout, false);
-    }
-
-    /* Context pointers for current node and socket. */
-    uiLayoutSetContextPointer(layout, "node", &nodeptr);
-    uiLayoutSetContextPointer(layout, "socket", &sockptr);
-
-    /* Align output buttons to the right. */
-    uiLayout *row = uiLayoutRow(layout, true);
-    uiLayoutSetAlignment(row, UI_LAYOUT_ALIGN_RIGHT);
-
-    const char *socket_label = bke::nodeSocketLabel(socket);
-    const char *socket_translation_context = node_socket_get_translation_context(*socket);
-    socket->typeinfo->draw((bContext *)&C,
-                           row,
-                           &sockptr,
-                           &nodeptr,
-                           CTX_IFACE_(socket_translation_context, socket_label));
-
-    node_socket_add_tooltip_in_node_editor(ntree, *socket, *row);
-
-    UI_block_align_end(&block);
-    UI_block_layout_resolve(&block, nullptr, &buty);
-
-    /* Ensure minimum socket height in case layout is empty. */
-    buty = min_ii(buty, dy - NODE_DY);
-
-    /* Round the socket location to stop it from jiggling. */
-    socket->runtime->location = float2(round(loc.x + NODE_WIDTH(node)), round(dy - NODE_DYS));
-
-    dy = buty;
-    if (socket->next) {
-      dy -= NODE_SOCKDY;
-    }
-
-    add_output_space = true;
-  }
-
-  if (add_output_space) {
-    dy -= NODE_DY / 4;
-  }
-
-  node.runtime->prvr.xmin = loc.x + NODE_DYS;
-  node.runtime->prvr.xmax = loc.x + NODE_WIDTH(node) - NODE_DYS;
-
-  /* preview rect? */
-  if (node.flag & NODE_PREVIEW) {
-    float aspect = 1.0f;
-
-    if (node.runtime->preview_xsize && node.runtime->preview_ysize) {
-      aspect = float(node.runtime->preview_ysize) / float(node.runtime->preview_xsize);
-    }
-
-    dy -= NODE_DYS / 2;
-    node.runtime->prvr.ymax = dy;
-
-    if (aspect <= 1.0f) {
-      node.runtime->prvr.ymin = dy - aspect * (NODE_WIDTH(node) - NODE_DY);
-    }
-    else {
-      /* Width correction of image. XXX huh? (ton) */
-      float dx = (NODE_WIDTH(node) - NODE_DYS) - (NODE_WIDTH(node) - NODE_DYS) / aspect;
-
-      node.runtime->prvr.ymin = dy - (NODE_WIDTH(node) - NODE_DY);
-
-      node.runtime->prvr.xmin += 0.5f * dx;
-      node.runtime->prvr.xmax -= 0.5f * dx;
-    }
-
-    dy = node.runtime->prvr.ymin - NODE_DYS / 2;
-
-    /* Make sure that maximums are bigger or equal to minimums. */
-    if (node.runtime->prvr.xmax < node.runtime->prvr.xmin) {
-      std::swap(node.runtime->prvr.xmax, node.runtime->prvr.xmin);
-    }
-    if (node.runtime->prvr.ymax < node.runtime->prvr.ymin) {
-      std::swap(node.runtime->prvr.ymax, node.runtime->prvr.ymin);
-    }
->>>>>>> 887faf83
   }
 
   if (node.typeinfo->draw_layout) {
@@ -541,7 +435,6 @@
     UI_block_align_end(&block);
     UI_block_layout_resolve(&block, nullptr, &dy);
 
-<<<<<<< HEAD
     for (auto item : params.input_sockets.items()) {
       uiLayout *layout = item.key;
       bNodeSocket *socket = item.value[0];
@@ -558,81 +451,11 @@
       UI_layout_bounds(&block, layout, &layout_bounds);
       socket->locx = loc.x + NODE_WIDTH(node);
       socket->locy = BLI_rcti_cent_y(&layout_bounds);
-=======
-  /* Input sockets. */
-  for (bNodeSocket *socket : node.input_sockets()) {
-    if (!socket->is_visible()) {
-      continue;
-    }
-
-    PointerRNA sockptr;
-    RNA_pointer_create(&ntree.id, &RNA_NodeSocket, socket, &sockptr);
-
-    /* Add the half the height of a multi-input socket to cursor Y
-     * to account for the increased height of the taller sockets. */
-    float multi_input_socket_offset = 0.0f;
-    if (socket->flag & SOCK_MULTI_INPUT) {
-      if (socket->runtime->total_inputs > 2) {
-        multi_input_socket_offset = (socket->runtime->total_inputs - 2) *
-                                    NODE_MULTI_INPUT_LINK_GAP;
-      }
->>>>>>> 887faf83
-    }
-
-<<<<<<< HEAD
+    }
+
     rcti layout_rect;
     UI_layout_bounds(&block, layout, &layout_rect);
     tree_draw_ctx.layout_bounds.append(layout_rect);
-=======
-    uiLayout *layout = UI_block_layout(&block,
-                                       UI_LAYOUT_VERTICAL,
-                                       UI_LAYOUT_PANEL,
-                                       loc.x + NODE_DYS,
-                                       dy,
-                                       NODE_WIDTH(node) - NODE_DY,
-                                       NODE_DY,
-                                       0,
-                                       UI_style_get_dpi());
-
-    if (node.flag & NODE_MUTED) {
-      uiLayoutSetActive(layout, false);
-    }
-
-    /* Context pointers for current node and socket. */
-    uiLayoutSetContextPointer(layout, "node", &nodeptr);
-    uiLayoutSetContextPointer(layout, "socket", &sockptr);
-
-    uiLayout *row = uiLayoutRow(layout, true);
-
-    const char *socket_label = bke::nodeSocketLabel(socket);
-    const char *socket_translation_context = node_socket_get_translation_context(*socket);
-    socket->typeinfo->draw((bContext *)&C,
-                           row,
-                           &sockptr,
-                           &nodeptr,
-                           CTX_IFACE_(socket_translation_context, socket_label));
-
-    node_socket_add_tooltip_in_node_editor(ntree, *socket, *row);
-
-    UI_block_align_end(&block);
-    UI_block_layout_resolve(&block, nullptr, &buty);
-
-    /* Ensure minimum socket height in case layout is empty. */
-    buty = min_ii(buty, dy - NODE_DY);
-
-    /* Round the socket vertical position to stop it from jiggling. */
-    socket->runtime->location = float2(loc.x, round(dy - NODE_DYS));
-
-    dy = buty - multi_input_socket_offset * 0.5;
-    if (socket->next) {
-      dy -= NODE_SOCKDY;
-    }
-  }
-
-  /* Little bit of space in end. */
-  if (node.inputs.first || (node.flag & (NODE_OPTIONS | NODE_PREVIEW)) == 0) {
-    dy -= NODE_DYS / 2;
->>>>>>> 887faf83
   }
 
   node.runtime->totr.xmin = loc.x;
