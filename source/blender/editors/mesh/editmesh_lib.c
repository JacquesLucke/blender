--- conflicted
+++ resolved
@@ -2028,11 +2028,8 @@
 	}
 
 	/* build smooth normals for uninitialized normals at faces set to flat */
-<<<<<<< HEAD
-=======
 	/* For such faces the renderer/3Dview and exporters will be using the face normal */
 	/* The vertex normals built inside this if-statement are entirely to support the needs of the modeler */
->>>>>>> 5932cec2
 	if(found_flat!=0) {
 		for(efa= em->faces.first; efa; efa=efa->next) {
 			efa->v1->tmp.t= 0;
