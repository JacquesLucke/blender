--- conflicted
+++ resolved
@@ -1638,7 +1638,7 @@
 
 static Object *single_object_users_object(Main *bmain, Scene *scene, Object *ob, const bool copy_groups)
 {
-	if (!ID_IS_LINKED_DATABLOCK(ob) && ob->id.us > 1) {
+	if (!ID_IS_LINKED(ob) && ob->id.us > 1) {
 		/* base gets copy of object */
 		Object *obn = ID_NEW_SET(ob, BKE_object_copy(bmain, ob));
 
@@ -1708,41 +1708,10 @@
 	SceneCollection *msc = BKE_collection_master(scene);
 	single_object_users_scene_collection(bmain, scene, msc, flag, copy_groups);
 
-<<<<<<< HEAD
 	/* loop over SceneLayers and assign the pointers accordingly */
 	for (SceneLayer *sl = scene->render_layers.first; sl; sl = sl->next) {
 		for (Base *base = sl->object_bases.first; base; base = base->next) {
 			ID_NEW_REMAP(base->object);
-=======
-		if ((base->flag & flag) == flag) {
-			if (!ID_IS_LINKED(ob) && ob->id.us > 1) {
-				/* base gets copy of object */
-				base->object = obn = ID_NEW_SET(ob, BKE_object_copy(bmain, ob));
-
-				if (copy_groups) {
-					if (ob->flag & OB_FROMGROUP) {
-						obn->flag |= OB_FROMGROUP;
-					}
-				}
-				else {
-					/* copy already clears */
-				}
-				/* remap gpencil parenting */
-
-				if (scene->gpd) {
-					bGPdata *gpd = scene->gpd;
-					for (bGPDlayer *gpl = gpd->layers.first; gpl; gpl = gpl->next) {
-						if (gpl->parent == ob) {
-							gpl->parent = obn;
-						}
-					}
-				}
-
-				base->flag = obn->flag;
-
-				id_us_min(&ob->id);
-			}
->>>>>>> 66a6d160
 		}
 	}
 
@@ -1831,23 +1800,13 @@
 	ID *id;
 	int a;
 
-<<<<<<< HEAD
 	FOREACH_OBJECT_FLAG(scene, sl, flag, ob)
 	{
-		if (!ID_IS_LINKED_DATABLOCK(ob)) {
+		if (!ID_IS_LINKED(ob)) {
 			id = ob->data;
 
-			if (id && id->us > 1 && !ID_IS_LINKED_DATABLOCK(id)) {
+			if (id && id->us > 1 && !ID_IS_LINKED(id)) {
 				DEG_id_tag_update(&ob->id, OB_RECALC_DATA);
-=======
-	for (base = FIRSTBASE; base; base = base->next) {
-		ob = base->object;
-		if (!ID_IS_LINKED(ob) && (base->flag & flag) == flag) {
-			id = ob->data;
-
-			if (id && id->us > 1 && !ID_IS_LINKED(id)) {
-				DAG_id_tag_update(&ob->id, OB_RECALC_DATA);
->>>>>>> 66a6d160
 
 				switch (ob->type) {
 					case OB_LAMP:
@@ -1920,19 +1879,9 @@
 
 static void single_object_action_users(Scene *scene, SceneLayer *sl, const int flag)
 {
-<<<<<<< HEAD
 	FOREACH_OBJECT_FLAG(scene, sl, flag, ob)
-		if (!ID_IS_LINKED_DATABLOCK(ob)) {
+		if (!ID_IS_LINKED(ob)) {
 			DEG_id_tag_update(&ob->id, OB_RECALC_DATA);
-=======
-	Object *ob;
-	Base *base;
-
-	for (base = FIRSTBASE; base; base = base->next) {
-		ob = base->object;
-		if (!ID_IS_LINKED(ob) && (flag == 0 || (base->flag & SELECT)) ) {
-			DAG_id_tag_update(&ob->id, OB_RECALC_DATA);
->>>>>>> 66a6d160
 			BKE_animdata_copy_id_action(&ob->id, false);
 		}
 	FOREACH_OBJECT_FLAG_END
@@ -1944,14 +1893,8 @@
 	Tex *tex;
 	int a, b;
 
-<<<<<<< HEAD
 	FOREACH_OBJECT_FLAG(scene, sl, flag, ob)
-		if (!ID_IS_LINKED_DATABLOCK(ob)) {
-=======
-	for (base = FIRSTBASE; base; base = base->next) {
-		ob = base->object;
-		if (!ID_IS_LINKED(ob) && (flag == 0 || (base->flag & SELECT)) ) {
->>>>>>> 66a6d160
+		if (!ID_IS_LINKED(ob)) {
 			for (a = 1; a <= ob->totcol; a++) {
 				ma = give_current_material(ob, a);
 				if (ma) {
