/* SPDX-License-Identifier: GPL-2.0-or-later */

/** \file
 * \ingroup editorui
 */

#pragma once

#include <memory>

#include "BLI_string_ref.hh"
#include "BLI_vector.hh"

#include "UI_resources.h"

namespace blender::nodes::geo_eval_log {
struct GeometryAttributeInfo;
}

struct StructRNA;
struct uiBlock;
struct uiSearchItems;

namespace blender::ui {

class AbstractGridView;
class AbstractTreeView;

/**
 * An item in a breadcrumb-like context. Currently this struct is very simple, but more
 * could be added to it in the future, to support interactivity or tooltips, for example.
 */
struct ContextPathItem {
  /* Text to display in the UI. */
  std::string name;
  /* #BIFIconID */
  int icon;
};

void context_path_add_generic(Vector<ContextPathItem> &path,
                              StructRNA &rna_type,
                              void *ptr,
                              const BIFIconID icon_override = ICON_NONE);

void template_breadcrumbs(uiLayout &layout, Span<ContextPathItem> context_path);

<<<<<<< HEAD
void attribute_search_add_items(StringRefNull str,
                                bool is_output,
                                Span<const nodes::geo_eval_log::GeometryAttributeInfo *> infos,
                                uiSearchItems *items,
                                bool is_first);
=======
void attribute_search_add_items(
    StringRefNull str,
    bool can_create_attribute,
    Span<const nodes::geometry_nodes_eval_log::GeometryAttributeInfo *> infos,
    uiSearchItems *items,
    bool is_first);
>>>>>>> 3c016fbf

}  // namespace blender::ui

/**
 * Override this for all available view types.
 */
blender::ui::AbstractGridView *UI_block_add_view(
    uiBlock &block,
    blender::StringRef idname,
    std::unique_ptr<blender::ui::AbstractGridView> grid_view);
blender::ui::AbstractTreeView *UI_block_add_view(
    uiBlock &block,
    blender::StringRef idname,
    std::unique_ptr<blender::ui::AbstractTreeView> tree_view);<|MERGE_RESOLUTION|>--- conflicted
+++ resolved
@@ -44,20 +44,11 @@
 
 void template_breadcrumbs(uiLayout &layout, Span<ContextPathItem> context_path);
 
-<<<<<<< HEAD
 void attribute_search_add_items(StringRefNull str,
-                                bool is_output,
+                                bool can_create_attribute,
                                 Span<const nodes::geo_eval_log::GeometryAttributeInfo *> infos,
                                 uiSearchItems *items,
                                 bool is_first);
-=======
-void attribute_search_add_items(
-    StringRefNull str,
-    bool can_create_attribute,
-    Span<const nodes::geometry_nodes_eval_log::GeometryAttributeInfo *> infos,
-    uiSearchItems *items,
-    bool is_first);
->>>>>>> 3c016fbf
 
 }  // namespace blender::ui
 
