--- conflicted
+++ resolved
@@ -759,13 +759,8 @@
                                    const int input_index,
                                    void *r_value)
 {
-<<<<<<< HEAD
   const bNodeSocketType &socket_type = *bsocket.typeinfo;
-=======
-  const bNodeSocketType &socket_type = *socket.typeinfo();
-  const bNodeSocket &bsocket = *socket.bsocket();
-  const eNodeSocketDatatype socket_data_type = static_cast<eNodeSocketDatatype>(bsocket.type);
->>>>>>> b9f29a0f
+  const eNodeSocketDatatype &socket_data_type = static_cast<eNodeSocketDatatype>(bsocket.type);
   if (nmd.settings.properties == nullptr) {
     socket_type.get_geometry_nodes_cpp_value(bsocket, r_value);
     return;
@@ -781,14 +776,8 @@
     return;
   }
 
-<<<<<<< HEAD
   if (!input_has_attribute_toggle(*nmd.node_group, input_index)) {
-    init_socket_cpp_value_from_property(
-        *property, static_cast<eNodeSocketDatatype>(bsocket.type), r_value);
-=======
-  if (!input_has_attribute_toggle(*nmd.node_group, socket.index())) {
     init_socket_cpp_value_from_property(*property, socket_data_type, r_value);
->>>>>>> b9f29a0f
     return;
   }
 
