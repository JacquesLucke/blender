--- conflicted
+++ resolved
@@ -308,7 +308,6 @@
 
   GeometryNodesEvaluationParams &params_;
   const blender::nodes::DataTypeConversions &conversions_;
-<<<<<<< HEAD
 
   Map<DNode, NodeState *> node_states_;
   tbb::task_group task_group_;
@@ -320,23 +319,6 @@
       : outer_allocator_(params.allocator),
         params_(params),
         conversions_(blender::nodes::get_implicit_type_conversions())
-=======
-  const Object *self_object_;
-  const ModifierData *modifier_;
-  Depsgraph *depsgraph_;
-  LogSocketValueFn log_socket_value_fn_;
-
- public:
-  GeometryNodesEvaluator(GeometryNodesEvaluationParams &params)
-      : allocator_(params.allocator),
-        group_outputs_(std::move(params.output_sockets)),
-        mf_by_node_(*params.mf_by_node),
-        conversions_(blender::nodes::get_implicit_type_conversions()),
-        self_object_(params.self_object),
-        modifier_(&params.modifier_->modifier),
-        depsgraph_(params.depsgraph),
-        log_socket_value_fn_(std::move(params.log_socket_value_fn))
->>>>>>> 34439f05
   {
   }
 
@@ -606,24 +588,10 @@
      * scheduled correctly when all inputs have been provided. */
     locked_node.node_state.missing_required_inputs += missing_values;
 
-<<<<<<< HEAD
     /* Get all origin sockets, because we have to tag those as required as well. */
     Vector<DSocket> origin_sockets;
     input_socket.foreach_origin_socket(
         [&, this](const DSocket origin_socket) { origin_sockets.append(origin_socket); });
-=======
-    /* Execute the node. */
-    GValueMap<StringRef> node_outputs_map{allocator_};
-    NodeParamsProvider params_provider;
-    params_provider.dnode = node;
-    params_provider.self_object = self_object_;
-    params_provider.depsgraph = depsgraph_;
-    params_provider.allocator = &allocator_;
-    params_provider.input_values = &node_inputs_map;
-    params_provider.output_values = &node_outputs_map;
-    params_provider.modifier = modifier_;
-    this->execute_node(node, params_provider);
->>>>>>> 34439f05
 
     if (origin_sockets.is_empty()) {
       /* If there are no origin sockets, just load the value from the socket directly. */
@@ -1211,28 +1179,9 @@
     LinearAllocator<> &allocator = local_allocators_.local();
 
     bNodeSocket *bsocket = socket->bsocket();
-<<<<<<< HEAD
     const CPPType &type = *this->get_socket_type(socket);
     void *buffer = allocator.allocate(type.size(), type.alignment());
-
-    if (bsocket->type == SOCK_OBJECT) {
-      Object *object = socket->default_value<bNodeSocketValueObject>()->value;
-      PersistentObjectHandle object_handle = params_.handle_map->lookup(object);
-      new (buffer) PersistentObjectHandle(object_handle);
-    }
-    else if (bsocket->type == SOCK_COLLECTION) {
-      Collection *collection = socket->default_value<bNodeSocketValueCollection>()->value;
-      PersistentCollectionHandle collection_handle = params_.handle_map->lookup(collection);
-      new (buffer) PersistentCollectionHandle(collection_handle);
-    }
-    else {
-      blender::nodes::socket_cpp_value_get(*bsocket, buffer);
-    }
-=======
-    const CPPType &type = *blender::nodes::socket_cpp_type_get(*socket->typeinfo());
-    void *buffer = allocator_.allocate(type.size(), type.alignment());
     blender::nodes::socket_cpp_value_get(*bsocket, buffer);
->>>>>>> 34439f05
 
     if (type == required_type) {
       return {type, buffer};
@@ -1253,7 +1202,6 @@
     : evaluator_(evaluator)
 {
   this->dnode = dnode;
-  this->handle_map = evaluator.params_.handle_map;
   this->self_object = evaluator.params_.self_object;
   this->modifier = &evaluator.params_.modifier_->modifier;
   this->depsgraph = evaluator.params_.depsgraph;
