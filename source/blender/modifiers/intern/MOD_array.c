--- conflicted
+++ resolved
@@ -548,17 +548,10 @@
 							| eModifierTypeFlag_AcceptsCVs,
 
 	/* copyData */          copyData,
-<<<<<<< HEAD
-	/* deformVerts */       0,
-	/* deformMatrices */  0,
-	/* deformVertsEM */     0,
-	/* deformMatricesEM */  0,
-=======
 	/* deformVerts */       NULL,
 	/* deformMatrices */    NULL,
 	/* deformVertsEM */     NULL,
 	/* deformMatricesEM */  NULL,
->>>>>>> fa63c297
 	/* applyModifier */     applyModifier,
 	/* applyModifierEM */   applyModifierEM,
 	/* initData */          initData,
@@ -566,13 +559,8 @@
 	/* freeData */          NULL,
 	/* isDisabled */        NULL,
 	/* updateDepgraph */    updateDepgraph,
-<<<<<<< HEAD
-	/* dependsOnTime */     0,
-	/* dependsOnNormal */   0,	
-=======
 	/* dependsOnTime */     NULL,
 	/* dependsOnNormals */	NULL,
->>>>>>> fa63c297
 	/* foreachObjectLink */ foreachObjectLink,
 	/* foreachIDLink */     NULL,
 };