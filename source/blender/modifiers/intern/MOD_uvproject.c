/*
 * ***** BEGIN GPL LICENSE BLOCK *****
 *
 * This program is free software; you can redistribute it and/or
 * modify it under the terms of the GNU General Public License
 * as published by the Free Software Foundation; either version 2
 * of the License, or (at your option) any later version.
 *
 * This program is distributed in the hope that it will be useful,
 * but WITHOUT ANY WARRANTY; without even the implied warranty of
 * MERCHANTABILITY or FITNESS FOR A PARTICULAR PURPOSE.  See the
 * GNU General Public License for more details.
 *
 * You should have received a copy of the GNU General Public License
 * along with this program; if not, write to the Free Software  Foundation,
 * Inc., 51 Franklin Street, Fifth Floor, Boston, MA 02110-1301, USA.
 *
 * The Original Code is Copyright (C) 2005 by the Blender Foundation.
 * All rights reserved.
 *
 * Contributor(s): Daniel Dunbar
 *                 Ton Roosendaal,
 *                 Ben Batt,
 *                 Brecht Van Lommel,
 *                 Campbell Barton
 *
 * ***** END GPL LICENSE BLOCK *****
 *
 */

/** \file blender/modifiers/intern/MOD_uvproject.c
 *  \ingroup modifiers
 */


/* UV Project modifier: Generates UVs projected from an object */

#include "DNA_mesh_types.h"
#include "DNA_meshdata_types.h"
#include "DNA_camera_types.h"
#include "DNA_object_types.h"

#include "BLI_math.h"
#include "BLI_uvproject.h"
#include "BLI_utildefines.h"


#include "BKE_camera.h"
#include "BKE_library.h"
#include "BKE_library_query.h"
#include "BKE_material.h"
#include "BKE_mesh.h"

#include "MOD_modifiertypes.h"

#include "MEM_guardedalloc.h"

#include "DEG_depsgraph.h"
#include "DEG_depsgraph_build.h"
#include "DEG_depsgraph_query.h"

static void initData(ModifierData *md)
{
	UVProjectModifierData *umd = (UVProjectModifierData *) md;


	umd->num_projectors = 1;
	umd->aspectx = umd->aspecty = 1.0f;
	umd->scalex = umd->scaley = 1.0f;
}

static CustomDataMask requiredDataMask(Object *UNUSED(ob), ModifierData *UNUSED(md))
{
	CustomDataMask dataMask = 0;

	/* ask for UV coordinates */
	dataMask |= CD_MLOOPUV;

	return dataMask;
}

static void foreachObjectLink(
        ModifierData *md, Object *ob,
        ObjectWalkFunc walk, void *userData)
{
	UVProjectModifierData *umd = (UVProjectModifierData *) md;
	int i;

	for (i = 0; i < MOD_UVPROJECT_MAXPROJECTORS; ++i)
		walk(userData, ob, &umd->projectors[i], IDWALK_CB_NOP);
}

static void foreachIDLink(
        ModifierData *md, Object *ob,
        IDWalkFunc walk, void *userData)
{
#if 0
	UVProjectModifierData *umd = (UVProjectModifierData *) md;
#endif

	foreachObjectLink(md, ob, (ObjectWalkFunc)walk, userData);
}

static void updateDepsgraph(ModifierData *md, const ModifierUpdateDepsgraphContext *ctx)
{
	UVProjectModifierData *umd = (UVProjectModifierData *)md;
	int i;
	for (i = 0; i < umd->num_projectors; ++i) {
		if (umd->projectors[i] != NULL) {
			DEG_add_object_relation(ctx->node, umd->projectors[i], DEG_OB_COMP_TRANSFORM, "UV Project Modifier");
		}
	}
}

typedef struct Projector {
	Object *ob;             /* object this projector is derived from */
	float projmat[4][4];    /* projection matrix */
	float normal[3];        /* projector normal in world space */
	void *uci;              /* optional uv-project info (panorama projection) */
} Projector;

static Mesh *uvprojectModifier_do(
        UVProjectModifierData *umd,
        Object *ob, Mesh *mesh)
{
	float (*coords)[3], (*co)[3];
	MLoopUV *mloop_uv;
	int i, numVerts, numPolys, numLoops;
	MPoly *mpoly, *mp;
	MLoop *mloop;
	Projector projectors[MOD_UVPROJECT_MAXPROJECTORS];
	int num_projectors = 0;
	char uvname[MAX_CUSTOMDATA_LAYER_NAME];
	float aspx = umd->aspectx ? umd->aspectx : 1.0f;
	float aspy = umd->aspecty ? umd->aspecty : 1.0f;
	float scax = umd->scalex ? umd->scalex : 1.0f;
	float scay = umd->scaley ? umd->scaley : 1.0f;
	int free_uci = 0;

	for (i = 0; i < umd->num_projectors; ++i)
		if (umd->projectors[i])
			projectors[num_projectors++].ob = umd->projectors[i];

	if (num_projectors == 0) return mesh;

	/* make sure there are UV Maps available */

	if (!CustomData_has_layer(&mesh->ldata, CD_MLOOPUV)) return mesh;

	/* make sure we're using an existing layer */
	CustomData_validate_layer_name(&mesh->ldata, CD_MLOOPUV, umd->uvlayer_name, uvname);

	/* calculate a projection matrix and normal for each projector */
	for (i = 0; i < num_projectors; ++i) {
		float tmpmat[4][4];
		float offsetmat[4][4];
		Camera *cam = NULL;
		/* calculate projection matrix */
		invert_m4_m4(projectors[i].projmat, projectors[i].ob->obmat);

		projectors[i].uci = NULL;

		if (projectors[i].ob->type == OB_CAMERA) {
<<<<<<< HEAD
=======

>>>>>>> a24b4e60
			cam = (Camera *)projectors[i].ob->data;
			if (cam->type == CAM_PANO) {
				projectors[i].uci = BLI_uvproject_camera_info(projectors[i].ob, NULL, aspx, aspy);
				BLI_uvproject_camera_info_scale(projectors[i].uci, scax, scay);
				free_uci = 1;
			}
			else {
				CameraParams params;

				/* setup parameters */
				BKE_camera_params_init(&params);
				BKE_camera_params_from_object(&params, projectors[i].ob);

				/* compute matrix, viewplane, .. */
				BKE_camera_params_compute_viewplane(&params, 1, 1, aspx, aspy);

				/* scale the view-plane */
				params.viewplane.xmin *= scax;
				params.viewplane.xmax *= scax;
				params.viewplane.ymin *= scay;
				params.viewplane.ymax *= scay;

				BKE_camera_params_compute_matrix(&params);
				mul_m4_m4m4(tmpmat, params.winmat, projectors[i].projmat);
			}
		}
		else {
			copy_m4_m4(tmpmat, projectors[i].projmat);
		}

		unit_m4(offsetmat);
		mul_mat3_m4_fl(offsetmat, 0.5);
		offsetmat[3][0] = offsetmat[3][1] = offsetmat[3][2] = 0.5;

		mul_m4_m4m4(projectors[i].projmat, offsetmat, tmpmat);

		/* calculate worldspace projector normal (for best projector test) */
		projectors[i].normal[0] = 0;
		projectors[i].normal[1] = 0;
		projectors[i].normal[2] = 1;
		mul_mat3_m4_v3(projectors[i].ob->obmat, projectors[i].normal);
	}

	numPolys = mesh->totpoly;
	numLoops = mesh->totloop;

	/* make sure we are not modifying the original UV map */
	mloop_uv = CustomData_duplicate_referenced_layer_named(&mesh->ldata,
	                                                       CD_MLOOPUV, uvname, numLoops);

	coords = BKE_mesh_vertexCos_get(mesh, &numVerts);

	/* convert coords to world space */
	for (i = 0, co = coords; i < numVerts; ++i, ++co)
		mul_m4_v3(ob->obmat, *co);

	/* if only one projector, project coords to UVs */
	if (num_projectors == 1 && projectors[0].uci == NULL)
		for (i = 0, co = coords; i < numVerts; ++i, ++co)
			mul_project_m4_v3(projectors[0].projmat, *co);

	mpoly = mesh->mpoly;
	mloop = mesh->mloop;

	/* apply coords as UVs */
	for (i = 0, mp = mpoly; i < numPolys; ++i, ++mp) {
		if (num_projectors == 1) {
			if (projectors[0].uci) {
				unsigned int fidx = mp->totloop - 1;
				do {
					unsigned int lidx = mp->loopstart + fidx;
					unsigned int vidx = mloop[lidx].v;
					BLI_uvproject_from_camera(mloop_uv[lidx].uv, coords[vidx], projectors[0].uci);
				} while (fidx--);
			}
			else {
				/* apply transformed coords as UVs */
				unsigned int fidx = mp->totloop - 1;
				do {
					unsigned int lidx = mp->loopstart + fidx;
					unsigned int vidx = mloop[lidx].v;
					copy_v2_v2(mloop_uv[lidx].uv, coords[vidx]);
				} while (fidx--);
			}
		}
		else {
			/* multiple projectors, select the closest to face normal direction */
			float face_no[3];
			int j;
			Projector *best_projector;
			float best_dot;

			/* get the untransformed face normal */
			BKE_mesh_calc_poly_normal_coords(mp, mloop + mp->loopstart, (const float (*)[3])coords, face_no);

			/* find the projector which the face points at most directly
			 * (projector normal with largest dot product is best)
			 */
			best_dot = dot_v3v3(projectors[0].normal, face_no);
			best_projector = &projectors[0];

			for (j = 1; j < num_projectors; ++j) {
				float tmp_dot = dot_v3v3(projectors[j].normal, face_no);
				if (tmp_dot > best_dot) {
					best_dot = tmp_dot;
					best_projector = &projectors[j];
				}
			}

			if (best_projector->uci) {
				unsigned int fidx = mp->totloop - 1;
				do {
					unsigned int lidx = mp->loopstart + fidx;
					unsigned int vidx = mloop[lidx].v;
					BLI_uvproject_from_camera(mloop_uv[lidx].uv, coords[vidx], best_projector->uci);
				} while (fidx--);
			}
			else {
				unsigned int fidx = mp->totloop - 1;
				do {
					unsigned int lidx = mp->loopstart + fidx;
					unsigned int vidx = mloop[lidx].v;
					mul_v2_project_m4_v3(mloop_uv[lidx].uv, best_projector->projmat, coords[vidx]);
				} while (fidx--);
			}
		}
	}

	MEM_freeN(coords);

	if (free_uci) {
		int j;
		for (j = 0; j < num_projectors; ++j) {
			if (projectors[j].uci) {
				MEM_freeN(projectors[j].uci);
			}
		}
	}

	/* Mark tessellated CD layers as dirty. */
	mesh->runtime.cd_dirty_vert |= CD_MASK_TESSLOOPNORMAL;

	return mesh;
}

static Mesh *applyModifier(
        ModifierData *md, const ModifierEvalContext *ctx,
        Mesh *mesh)
{
	Mesh *result;
	UVProjectModifierData *umd = (UVProjectModifierData *) md;

	result = uvprojectModifier_do(umd, ctx->object, mesh);

	return result;
}


ModifierTypeInfo modifierType_UVProject = {
	/* name */              "UVProject",
	/* structName */        "UVProjectModifierData",
	/* structSize */        sizeof(UVProjectModifierData),
	/* type */              eModifierTypeType_NonGeometrical,
	/* flags */             eModifierTypeFlag_AcceptsMesh |
	                        eModifierTypeFlag_SupportsMapping |
	                        eModifierTypeFlag_SupportsEditmode |
	                        eModifierTypeFlag_EnableInEditmode,

	/* copyData */          modifier_copyData_generic,

	/* deformVerts_DM */    NULL,
	/* deformMatrices_DM */ NULL,
	/* deformVertsEM_DM */  NULL,
	/* deformMatricesEM_DM*/NULL,
	/* applyModifier_DM */  NULL,
	/* applyModifierEM_DM */NULL,

	/* deformVerts */       NULL,
	/* deformMatrices */    NULL,
	/* deformVertsEM */     NULL,
	/* deformMatricesEM */  NULL,
	/* applyModifier */     applyModifier,
	/* applyModifierEM */   NULL,

	/* initData */          initData,
	/* requiredDataMask */  requiredDataMask,
	/* freeData */          NULL,
	/* isDisabled */        NULL,
	/* updateDepsgraph */   updateDepsgraph,
	/* dependsOnTime */     NULL,
	/* dependsOnNormals */	NULL,
	/* foreachObjectLink */ foreachObjectLink,
	/* foreachIDLink */     foreachIDLink,
	/* foreachTexLink */    NULL,
};<|MERGE_RESOLUTION|>--- conflicted
+++ resolved
@@ -161,10 +161,6 @@
 		projectors[i].uci = NULL;
 
 		if (projectors[i].ob->type == OB_CAMERA) {
-<<<<<<< HEAD
-=======
-
->>>>>>> a24b4e60
 			cam = (Camera *)projectors[i].ob->data;
 			if (cam->type == CAM_PANO) {
 				projectors[i].uci = BLI_uvproject_camera_info(projectors[i].ob, NULL, aspx, aspy);
