--- conflicted
+++ resolved
@@ -243,11 +243,7 @@
         /* Copy from inline buffer to newly allocated buffer. */
         const int64_t capacity = size;
         begin_ = static_cast<T *>(
-<<<<<<< HEAD
-            allocator_.direct_allocate(sizeof(T) * static_cast<size_t>(capacity), alignof(T), AT));
-=======
-            allocator_.allocate(sizeof(T) * size_t(capacity), alignof(T), AT));
->>>>>>> 3cebc589
+            allocator_.direct_allocate(sizeof(T) * size_t(capacity), alignof(T), AT));
         capacity_end_ = begin_ + capacity;
         uninitialized_relocate_n(other.begin_, size, begin_);
         end_ = begin_ + size;
@@ -999,7 +995,6 @@
     const size_t old_capacity = static_cast<size_t>(this->capacity());
     BLI_assert(min_capacity > old_capacity);
 
-<<<<<<< HEAD
     /* At least increase the last allocation by a factor that is greater than 1. Otherwise
      * consecutive calls to #reserve can cause a reallocation every time even though min_capacity
      * only increases linearly.
@@ -1025,12 +1020,6 @@
       begin_ = static_cast<T *>(allocator_.direct_reallocate(
           begin_, new_capacity_in_bytes, alignof(T), old_capacity_in_bytes, alignof(T), __func__));
       zero_new_capacity_manually = zero_new_capacity;
-=======
-    T *new_array = static_cast<T *>(
-        allocator_.allocate(size_t(new_capacity) * sizeof(T), alignof(T), AT));
-    try {
-      uninitialized_relocate_n(begin_, size, new_array);
->>>>>>> 3cebc589
     }
     else {
       T *new_array;
