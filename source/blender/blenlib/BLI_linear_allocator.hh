/* SPDX-License-Identifier: GPL-2.0-or-later */

/** \file
 * \ingroup bli
 *
 * A linear allocator is the simplest form of an allocator. It never reuses any memory, and
 * therefore does not need a deallocation method. It simply hands out consecutive buffers of
 * memory. When the current buffer is full, it reallocates a new larger buffer and continues.
 */

#pragma once

#include "BLI_string_ref.hh"
#include "BLI_utility_mixins.hh"
#include "BLI_vector.hh"

namespace blender {

template<typename Allocator = GuardedAllocator> class LinearAllocator : NonCopyable, NonMovable {
 private:
<<<<<<< HEAD
  Allocator allocator_;
  Vector<void *, 4, Allocator> owned_buffers_;
  Vector<Span<char>, 1, Allocator> unused_borrowed_buffers_;
=======
  BLI_NO_UNIQUE_ADDRESS Allocator allocator_;
  Vector<void *> owned_buffers_;
  Vector<Span<char>> unused_borrowed_buffers_;
>>>>>>> ea757098

  uintptr_t current_begin_;
  uintptr_t current_end_;

#ifdef DEBUG
  int64_t debug_allocated_amount_ = 0;
#endif

  /* Buffers larger than that are not packed together with smaller allocations to avoid wasting
   * memory. */
  constexpr static inline int64_t large_buffer_threshold = 4096;

 public:
  LinearAllocator()
  {
    current_begin_ = 0;
    current_end_ = 0;
  }

  ~LinearAllocator()
  {
    for (void *ptr : owned_buffers_) {
      allocator_.deallocate(ptr);
    }
  }

  /**
   * Get a pointer to a memory buffer with the given size an alignment. The memory buffer will be
   * freed when this LinearAllocator is destructed.
   *
   * The alignment has to be a power of 2.
   */
  void *allocate(const int64_t size, const int64_t alignment)
  {
    BLI_assert(size >= 0);
    BLI_assert(alignment >= 1);
    BLI_assert(is_power_of_2_i(alignment));

    const uintptr_t alignment_mask = alignment - 1;
    const uintptr_t potential_allocation_begin = (current_begin_ + alignment_mask) &
                                                 ~alignment_mask;
    const uintptr_t potential_allocation_end = potential_allocation_begin + size;

    if (potential_allocation_end <= current_end_) {
#ifdef DEBUG
      debug_allocated_amount_ += size;
#endif
      current_begin_ = potential_allocation_end;
      return reinterpret_cast<void *>(potential_allocation_begin);
    }
    if (size <= large_buffer_threshold) {
      this->allocate_new_buffer(size + alignment, alignment);
      return this->allocate(size, alignment);
    }
    return this->allocate_large_buffer(size, alignment);
  };

  void *allocate_unaligned(const int64_t size)
  {
    BLI_assert(size >= 0);

    const uint64_t potential_allocation_begin = current_begin_;
    const uint64_t potential_allocation_end = potential_allocation_begin + size;
    if (potential_allocation_end <= current_end_) {
#ifdef DEBUG
      debug_allocated_amount_ += size;
#endif
      current_begin_ = potential_allocation_end;
      return reinterpret_cast<void *>(potential_allocation_begin);
    }
    if (size <= large_buffer_threshold) {
      this->allocate_new_buffer(size, 1);
      return this->allocate_unaligned(size);
    }
    return this->allocate_large_buffer(size, 1);
  }

  /**
   * Allocate a memory buffer that can hold an instance of T.
   *
   * This method only allocates memory and does not construct the instance.
   */
  template<typename T> T *allocate()
  {
    return static_cast<T *>(this->allocate(sizeof(T), alignof(T)));
  }

  /**
   * Allocate a memory buffer that can hold T array with the given size.
   *
   * This method only allocates memory and does not construct the instance.
   */
  template<typename T> MutableSpan<T> allocate_array(int64_t size)
  {
    T *array = static_cast<T *>(this->allocate(sizeof(T) * size, alignof(T)));
    return MutableSpan<T>(array, size);
  }

  /**
   * Construct an instance of T in memory provided by this allocator.
   *
   * Arguments passed to this method will be forwarded to the constructor of T.
   *
   * You must not call `delete` on the returned value.
   * Instead, only the destructor has to be called.
   */
  template<typename T, typename... Args> destruct_ptr<T> construct(Args &&...args)
  {
    void *buffer = this->allocate(sizeof(T), alignof(T));
    T *value = new (buffer) T(std::forward<Args>(args)...);
    return destruct_ptr<T>(value);
  }

  /**
   * Construct multiple instances of a type in an array. The constructor of is called with the
   * given arguments. The caller is responsible for calling the destructor (and not `delete`) on
   * the constructed elements.
   */
  template<typename T, typename... Args>
  MutableSpan<T> construct_array(int64_t size, Args &&...args)
  {
    MutableSpan<T> array = this->allocate_array<T>(size);
    for (const int64_t i : IndexRange(size)) {
      new (&array[i]) T(std::forward<Args>(args)...);
    }
    return array;
  }

  /**
   * Copy the given array into a memory buffer provided by this allocator.
   */
  template<typename T> MutableSpan<T> construct_array_copy(Span<T> src)
  {
    if (src.is_empty()) {
      return {};
    }
    MutableSpan<T> dst = this->allocate_array<T>(src.size());
    uninitialized_copy_n(src.data(), src.size(), dst.data());
    return dst;
  }

  /**
   * Copy the given string into a memory buffer provided by this allocator. The returned string is
   * always null terminated.
   */
  StringRefNull copy_string(StringRef str)
  {
    const int64_t str_size = str.size();
    const int64_t alloc_size = str_size + 1;
    char *buffer = static_cast<char *>(this->allocate_unaligned(alloc_size));
    memcpy(buffer, str.data(), str_size);
    buffer[str_size] = '\0';
    return StringRefNull(buffer, str_size);
  }

  MutableSpan<void *> allocate_elements_and_pointer_array(int64_t element_amount,
                                                          int64_t element_size,
                                                          int64_t element_alignment)
  {
    void *pointer_buffer = this->allocate(element_amount * sizeof(void *), alignof(void *));
    void *elements_buffer = this->allocate(element_amount * element_size, element_alignment);

    MutableSpan<void *> pointers(static_cast<void **>(pointer_buffer), element_amount);
    void *next_element_buffer = elements_buffer;
    for (int64_t i : IndexRange(element_amount)) {
      pointers[i] = next_element_buffer;
      next_element_buffer = POINTER_OFFSET(next_element_buffer, element_size);
    }

    return pointers;
  }

  template<typename T, typename... Args>
  Span<T *> construct_elements_and_pointer_array(int64_t n, Args &&...args)
  {
    MutableSpan<void *> void_pointers = this->allocate_elements_and_pointer_array(
        n, sizeof(T), alignof(T));
    MutableSpan<T *> pointers = void_pointers.cast<T *>();

    for (int64_t i : IndexRange(n)) {
      new (static_cast<void *>(pointers[i])) T(std::forward<Args>(args)...);
    }

    return pointers;
  }

  /**
   * Tell the allocator to use up the given memory buffer, before allocating new memory from the
   * system.
   */
  void provide_buffer(void *buffer, uint size)
  {
    unused_borrowed_buffers_.append(Span<char>(static_cast<char *>(buffer), size));
  }

  template<size_t Size, size_t Alignment>
  void provide_buffer(AlignedBuffer<Size, Alignment> &aligned_buffer)
  {
    this->provide_buffer(aligned_buffer.ptr(), Size);
  }

 private:
  void allocate_new_buffer(int64_t min_allocation_size, int64_t min_alignment)
  {
    for (int64_t i : unused_borrowed_buffers_.index_range()) {
      Span<char> buffer = unused_borrowed_buffers_[i];
      if (buffer.size() >= min_allocation_size) {
        unused_borrowed_buffers_.remove_and_reorder(i);
        current_begin_ = uintptr_t(buffer.begin());
        current_end_ = uintptr_t(buffer.end());
        return;
      }
    }

    /* Possibly allocate more bytes than necessary for the current allocation. This way more small
     * allocations can be packed together. Large buffers are allocated exactly to avoid wasting too
     * much memory. */
    int64_t size_in_bytes = min_allocation_size;
    if (size_in_bytes <= large_buffer_threshold) {
      /* Gradually grow buffer size with each allocation, up to a maximum. */
      const int grow_size = 1 << std::min<int>(owned_buffers_.size() + 6, 20);
      size_in_bytes = std::min(large_buffer_threshold,
                               std::max<int64_t>(size_in_bytes, grow_size));
    }

    void *buffer = allocator_.allocate(size_in_bytes, min_alignment, __func__);
    owned_buffers_.append(buffer);
    current_begin_ = uintptr_t(buffer);
    current_end_ = current_begin_ + size_in_bytes;
  }

  void *allocate_large_buffer(const int64_t size, const int64_t alignment)
  {
    void *buffer = allocator_.allocate(size, alignment, __func__);
    owned_buffers_.append(buffer);
    return buffer;
  }
};

}  // namespace blender<|MERGE_RESOLUTION|>--- conflicted
+++ resolved
@@ -18,15 +18,9 @@
 
 template<typename Allocator = GuardedAllocator> class LinearAllocator : NonCopyable, NonMovable {
  private:
-<<<<<<< HEAD
-  Allocator allocator_;
-  Vector<void *, 4, Allocator> owned_buffers_;
-  Vector<Span<char>, 1, Allocator> unused_borrowed_buffers_;
-=======
   BLI_NO_UNIQUE_ADDRESS Allocator allocator_;
   Vector<void *> owned_buffers_;
   Vector<Span<char>> unused_borrowed_buffers_;
->>>>>>> ea757098
 
   uintptr_t current_begin_;
   uintptr_t current_end_;
