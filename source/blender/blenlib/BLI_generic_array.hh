--- conflicted
+++ resolved
@@ -243,20 +243,14 @@
  private:
   void *allocate(int64_t size)
   {
-<<<<<<< HEAD
-    const size_t item_size = static_cast<size_t>(type_->size());
-    const size_t alignment = static_cast<size_t>(type_->alignment());
-    return allocator_.direct_allocate(static_cast<size_t>(size) * item_size, alignment, __func__);
-=======
-    const int64_t item_size = type_->size();
-    const int64_t alignment = type_->alignment();
-    return allocator_.allocate(size_t(size) * item_size, alignment, AT);
->>>>>>> 3cebc589
+    const size_t item_size = size_t(type_->size());
+    const size_t alignment = size_t(type_->alignment());
+    return allocator_.direct_allocate(size_t(size) * item_size, alignment, __func__);
   }
 
   void deallocate(void *ptr)
   {
-    const size_t alignment = static_cast<size_t>(type_->alignment());
+    const size_t alignment = size_t(type_->alignment());
     allocator_.direct_deallocate(ptr, alignment);
   }
 };
