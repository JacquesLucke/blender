/*
 * This program is free software; you can redistribute it and/or
 * modify it under the terms of the GNU General Public License
 * as published by the Free Software Foundation; either version 2
 * of the License, or (at your option) any later version.
 *
 * This program is distributed in the hope that it will be useful,
 * but WITHOUT ANY WARRANTY; without even the implied warranty of
 * MERCHANTABILITY or FITNESS FOR A PARTICULAR PURPOSE.  See the
 * GNU General Public License for more details.
 *
 * You should have received a copy of the GNU General Public License
 * along with this program; if not, write to the Free Software Foundation,
 * Inc., 51 Franklin Street, Fifth Floor, Boston, MA 02110-1301, USA.
 */

#pragma once

/** \file
 * \ingroup bli
 *
 * An `blender::Span<T>` references an array that is owned by someone else. It is just a
 * pointer and a size. Since the memory is not owned, Span should not be used to transfer
 * ownership. The array cannot be modified through the Span. However, if T is a non-const
 * pointer, the pointed-to elements can be modified.
 *
 * There is also `blender::MutableSpan<T>`. It is mostly the same as Span, but allows the
 * array to be modified.
 *
 * A (Mutable)Span can refer to data owned by many different data structures including
 * blender::Vector, blender::Array, blender::VectorSet, std::vector, std::array, std::string,
 * std::initializer_list and c-style array.
 *
 * `blender::Span` is very similar to `std::span` (C++20). However, there are a few differences:
 * - `blender::Span` is const by default. This is to avoid making things mutable when they don't
 *   have to be. To get a non-const span, you need to use `blender::MutableSpan`. Below is a list
 *   of const-behavior-equivalent pairs of data structures:
 *   - std::span<int>                <==>  blender::MutableSpan<int>
 *   - std::span<const int>          <==>  blender::Span<int>
 *   - std::span<int *>              <==>  blender::MutableSpan<int *>
 *   - std::span<const int *>        <==>  blender::MutableSpan<const int *>
 *   - std::span<int * const>        <==>  blender::Span<int *>
 *   - std::span<const int * const>  <==>  blender::Span<const int *>
 * - `blender::Span` always has a dynamic extent, while `std::span` can have a size that is
 *   determined at compile time. I did not have a use case for that yet. If we need it, we can
 *   decide to add this functionality to `blender::Span` or introduce a new type like
 *   `blender::FixedSpan<T, N>`.
 *
 * `blender::Span<T>` should be your default choice when you have to pass a read-only array
 * into a function. It is better than passing a `const Vector &`, because then the function only
 * works for vectors and not for e.g. arrays. Using Span as function parameter makes it usable
 * in more contexts, better expresses the intent and does not sacrifice performance. It is also
 * better than passing a raw pointer and size separately, because it is more convenient and safe.
 *
 * `blender::MutableSpan<T>` can be used when a function is supposed to return an array, the
 * size of which is known before the function is called. One advantage of this approach is that the
 * caller is responsible for allocation and deallocation. Furthermore, the function can focus on
 * its task, without having to worry about memory allocation. Alternatively, a function could
 * return an Array or Vector.
 *
 * Note: When a function has a MutableSpan<T> output parameter and T is not a trivial type,
 * then the function has to specify whether the referenced array is expected to be initialized or
 * not.
 *
 * Since the arrays are only referenced, it is generally unsafe to store an Span. When you
 * store one, you should know who owns the memory.
 *
 * Instances of Span and MutableSpan are small and should be passed by value.
 */

#include <algorithm>
#include <array>
#include <iostream>
#include <string>
#include <vector>

#include "BLI_index_range.hh"
#include "BLI_memory_utils.hh"
#include "BLI_utildefines.h"

namespace blender {

/**
 * References an array of type T that is owned by someone else. The data in the array cannot be
 * modified.
 */
template<typename T> class Span {
 private:
  const T *data_ = nullptr;
  int64_t size_ = 0;

 public:
  /**
   * Create a reference to an empty array.
   */
  constexpr Span() = default;

  constexpr Span(const T *start, int64_t size) : data_(start), size_(size)
  {
    BLI_assert(size >= 0);
  }

<<<<<<< HEAD
  template<typename U, typename std::enable_if_t<is_span_convertible_pointer_v<U, T>> * = nullptr>
  Span(const U *start, int64_t size) : data_(static_cast<const T *>(start)), size_(size)
=======
  template<typename U, typename std::enable_if_t<is_convertible_pointer_v<U, T>> * = nullptr>
  constexpr Span(const U *start, int64_t size) : data_(static_cast<const T *>(start)), size_(size)
>>>>>>> 985d6733
  {
    BLI_assert(size >= 0);
  }

  /**
   * Reference an initializer_list. Note that the data in the initializer_list is only valid until
   * the expression containing it is fully computed.
   *
   * Do:
   *  call_function_with_array({1, 2, 3, 4});
   *
   * Don't:
   *  Span<int> span = {1, 2, 3, 4};
   *  call_function_with_array(span);
   */
  constexpr Span(const std::initializer_list<T> &list)
      : Span(list.begin(), static_cast<int64_t>(list.size()))
  {
  }

  constexpr Span(const std::vector<T> &vector)
      : Span(vector.data(), static_cast<int64_t>(vector.size()))
  {
  }

  template<std::size_t N> constexpr Span(const std::array<T, N> &array) : Span(array.data(), N)
  {
  }

  /**
   * Support implicit conversions like the ones below:
   *   Span<T *> -> Span<const T *>
   */
<<<<<<< HEAD
  template<typename U, typename std::enable_if_t<is_span_convertible_pointer_v<U, T>> * = nullptr>
  Span(Span<U> array) : data_(static_cast<const T *>(array.data())), size_(array.size())
=======
  template<typename U, typename std::enable_if_t<is_convertible_pointer_v<U, T>> * = nullptr>
  constexpr Span(Span<U> array) : data_(static_cast<const T *>(array.data())), size_(array.size())
>>>>>>> 985d6733
  {
  }

  /**
   * Returns a contiguous part of the array. This invokes undefined behavior when the slice does
   * not stay within the bounds of the array.
   */
  constexpr Span slice(int64_t start, int64_t size) const
  {
    BLI_assert(start >= 0);
    BLI_assert(size >= 0);
    BLI_assert(start + size <= this->size() || size == 0);
    return Span(data_ + start, size);
  }

  constexpr Span slice(IndexRange range) const
  {
    return this->slice(range.start(), range.size());
  }

  /**
   * Returns a new Span with n elements removed from the beginning. This invokes undefined
   * behavior when the array is too small.
   */
  constexpr Span drop_front(int64_t n) const
  {
    BLI_assert(n >= 0);
    BLI_assert(n <= this->size());
    return this->slice(n, this->size() - n);
  }

  /**
   * Returns a new Span with n elements removed from the beginning. This invokes undefined
   * behavior when the array is too small.
   */
  constexpr Span drop_back(int64_t n) const
  {
    BLI_assert(n >= 0);
    BLI_assert(n <= this->size());
    return this->slice(0, this->size() - n);
  }

  /**
   * Returns a new Span that only contains the first n elements. This invokes undefined
   * behavior when the array is too small.
   */
  constexpr Span take_front(int64_t n) const
  {
    BLI_assert(n >= 0);
    BLI_assert(n <= this->size());
    return this->slice(0, n);
  }

  /**
   * Returns a new Span that only contains the last n elements. This invokes undefined
   * behavior when the array is too small.
   */
  constexpr Span take_back(int64_t n) const
  {
    BLI_assert(n >= 0);
    BLI_assert(n <= this->size());
    return this->slice(this->size() - n, n);
  }

  /**
   * Returns the pointer to the beginning of the referenced array. This may be nullptr when the
   * size is zero.
   */
  constexpr const T *data() const
  {
    return data_;
  }

  constexpr const T *begin() const
  {
    return data_;
  }
  constexpr const T *end() const
  {
    return data_ + size_;
  }

  constexpr std::reverse_iterator<const T *> rbegin() const
  {
    return std::reverse_iterator<const T *>(this->end());
  }
  constexpr std::reverse_iterator<const T *> rend() const
  {
    return std::reverse_iterator<const T *>(this->begin());
  }

  /**
   * Access an element in the array. This invokes undefined behavior when the index is out of
   * bounds.
   */
  constexpr const T &operator[](int64_t index) const
  {
    BLI_assert(index >= 0);
    BLI_assert(index < size_);
    return data_[index];
  }

  /**
   * Returns the number of elements in the referenced array.
   */
  constexpr int64_t size() const
  {
    return size_;
  }

  /**
   * Returns true if the size is zero.
   */
  constexpr bool is_empty() const
  {
    return size_ == 0;
  }

  /**
   * Returns the number of bytes referenced by this Span.
   */
  constexpr int64_t size_in_bytes() const
  {
    return sizeof(T) * size_;
  }

  /**
   * Does a linear search to see of the value is in the array.
   * Returns true if it is, otherwise false.
   */
  constexpr bool contains(const T &value) const
  {
    for (const T &element : *this) {
      if (element == value) {
        return true;
      }
    }
    return false;
  }

  /**
   * Does a constant time check to see if the pointer points to a value in the referenced array.
   * Return true if it is, otherwise false.
   */
  constexpr bool contains_ptr(const T *ptr) const
  {
    return (this->begin() <= ptr) && (ptr < this->end());
  }

  /**
   * Does a linear search to count how often the value is in the array.
   * Returns the number of occurrences.
   */
  constexpr int64_t count(const T &value) const
  {
    int64_t counter = 0;
    for (const T &element : *this) {
      if (element == value) {
        counter++;
      }
    }
    return counter;
  }

  /**
   * Return a reference to the first element in the array. This invokes undefined behavior when the
   * array is empty.
   */
  constexpr const T &first() const
  {
    BLI_assert(size_ > 0);
    return data_[0];
  }

  /**
   * Returns a reference to the last element in the array. This invokes undefined behavior when the
   * array is empty.
   */
  constexpr const T &last() const
  {
    BLI_assert(size_ > 0);
    return data_[size_ - 1];
  }

  /**
   * Returns the element at the given index. If the index is out of range, return the fallback
   * value.
   */
  constexpr T get(int64_t index, const T &fallback) const
  {
    if (index < size_ && index >= 0) {
      return data_[index];
    }
    return fallback;
  }

  /**
   * Check if the array contains duplicates. Does a linear search for every element. So the total
   * running time is O(n^2). Only use this for small arrays.
   */
  constexpr bool has_duplicates__linear_search() const
  {
    /* The size should really be smaller than that. If it is not, the calling code should be
     * changed. */
    BLI_assert(size_ < 1000);

    for (int64_t i = 0; i < size_; i++) {
      const T &value = data_[i];
      for (int64_t j = i + 1; j < size_; j++) {
        if (value == data_[j]) {
          return true;
        }
      }
    }
    return false;
  }

  /**
   * Returns true when this and the other array have an element in common. This should only be
   * called on small arrays, because it has a running time of O(n*m) where n and m are the sizes of
   * the arrays.
   */
  constexpr bool intersects__linear_search(Span other) const
  {
    /* The size should really be smaller than that. If it is not, the calling code should be
     * changed. */
    BLI_assert(size_ < 1000);

    for (int64_t i = 0; i < size_; i++) {
      const T &value = data_[i];
      if (other.contains(value)) {
        return true;
      }
    }
    return false;
  }

  /**
   * Returns the index of the first occurrence of the given value. This invokes undefined behavior
   * when the value is not in the array.
   */
  constexpr int64_t first_index(const T &search_value) const
  {
    const int64_t index = this->first_index_try(search_value);
    BLI_assert(index >= 0);
    return index;
  }

  /**
   * Returns the index of the first occurrence of the given value or -1 if it does not exist.
   */
  constexpr int64_t first_index_try(const T &search_value) const
  {
    for (int64_t i = 0; i < size_; i++) {
      if (data_[i] == search_value) {
        return i;
      }
    }
    return -1;
  }

  /**
   * Utility to make it more convenient to iterate over all indices that can be used with this
   * array.
   */
  constexpr IndexRange index_range() const
  {
    return IndexRange(size_);
  }

  /**
   * Returns a new Span to the same underlying memory buffer. No conversions are done.
   */
  template<typename NewT> Span<NewT> constexpr cast() const
  {
    BLI_assert((size_ * sizeof(T)) % sizeof(NewT) == 0);
    int64_t new_size = size_ * sizeof(T) / sizeof(NewT);
    return Span<NewT>(reinterpret_cast<const NewT *>(data_), new_size);
  }

  /**
   * A debug utility to print the content of the Span. Every element will be printed on a
   * separate line using the given callback.
   */
  template<typename PrintLineF> void print_as_lines(std::string name, PrintLineF print_line) const
  {
    std::cout << "Span: " << name << " \tSize:" << size_ << '\n';
    for (const T &value : *this) {
      std::cout << "  ";
      print_line(value);
      std::cout << '\n';
    }
  }

  /**
   * A debug utility to print the content of the span. Every element be printed on a separate
   * line.
   */
  void print_as_lines(std::string name) const
  {
    this->print_as_lines(name, [](const T &value) { std::cout << value; });
  }
};

/**
 * Mostly the same as Span, except that one can change the array elements through a
 * MutableSpan.
 */
template<typename T> class MutableSpan {
 private:
  T *data_;
  int64_t size_;

 public:
  constexpr MutableSpan() = default;

  constexpr MutableSpan(T *start, const int64_t size) : data_(start), size_(size)
  {
  }

  constexpr MutableSpan(std::vector<T> &vector) : MutableSpan(vector.data(), vector.size())
  {
  }

  template<std::size_t N>
  constexpr MutableSpan(std::array<T, N> &array) : MutableSpan(array.data(), N)
  {
  }

  constexpr operator Span<T>() const
  {
    return Span<T>(data_, size_);
  }

  /**
   * Returns the number of elements in the array.
   */
  constexpr int64_t size() const
  {
    return size_;
  }

  /**
   * Replace all elements in the referenced array with the given value.
   */
  constexpr void fill(const T &value)
  {
    initialized_fill_n(data_, size_, value);
  }

  /**
   * Replace a subset of all elements with the given value. This invokes undefined behavior when
   * one of the indices is out of bounds.
   */
  constexpr void fill_indices(Span<int64_t> indices, const T &value)
  {
    for (int64_t i : indices) {
      BLI_assert(i < size_);
      data_[i] = value;
    }
  }

  /**
   * Returns a pointer to the beginning of the referenced array. This may be nullptr, when the size
   * is zero.
   */
  constexpr T *data() const
  {
    return data_;
  }

  constexpr T *begin() const
  {
    return data_;
  }
  constexpr T *end() const
  {
    return data_ + size_;
  }

  constexpr std::reverse_iterator<T *> rbegin() const
  {
    return std::reverse_iterator<T *>(this->end());
  }
  constexpr std::reverse_iterator<T *> rend() const
  {
    return std::reverse_iterator<T *>(this->begin());
  }

  constexpr T &operator[](const int64_t index) const
  {
    BLI_assert(index < this->size());
    return data_[index];
  }

  /**
   * Returns a contiguous part of the array. This invokes undefined behavior when the slice would
   * go out of bounds.
   */
  constexpr MutableSpan slice(const int64_t start, const int64_t length) const
  {
    BLI_assert(start + length <= this->size());
    return MutableSpan(data_ + start, length);
  }

  /**
   * Returns a new MutableSpan with n elements removed from the beginning. This invokes
   * undefined behavior when the array is too small.
   */
  constexpr MutableSpan drop_front(const int64_t n) const
  {
    BLI_assert(n <= this->size());
    return this->slice(n, this->size() - n);
  }

  /**
   * Returns a new MutableSpan with n elements removed from the end. This invokes undefined
   * behavior when the array is too small.
   */
  constexpr MutableSpan drop_back(const int64_t n) const
  {
    BLI_assert(n <= this->size());
    return this->slice(0, this->size() - n);
  }

  /**
   * Returns a new MutableSpan that only contains the first n elements. This invokes undefined
   * behavior when the array is too small.
   */
  constexpr MutableSpan take_front(const int64_t n) const
  {
    BLI_assert(n <= this->size());
    return this->slice(0, n);
  }

  /**
   * Return a new MutableSpan that only contains the last n elements. This invokes undefined
   * behavior when the array is too small.
   */
  constexpr MutableSpan take_back(const int64_t n) const
  {
    BLI_assert(n <= this->size());
    return this->slice(this->size() - n, n);
  }

  /**
   * Returns an (immutable) Span that references the same array. This is usually not needed,
   * due to implicit conversions. However, sometimes automatic type deduction needs some help.
   */
  constexpr Span<T> as_span() const
  {
    return Span<T>(data_, size_);
  }

  /**
   * Utility to make it more convenient to iterate over all indices that can be used with this
   * array.
   */
  constexpr IndexRange index_range() const
  {
    return IndexRange(size_);
  }

  /**
   * Returns a reference to the last element. This invokes undefined behavior when the array is
   * empty.
   */
  constexpr T &last() const
  {
    BLI_assert(size_ > 0);
    return data_[size_ - 1];
  }

  /**
   * Does a linear search to count how often the value is in the array.
   * Returns the number of occurrences.
   */
  constexpr int64_t count(const T &value) const
  {
    int64_t counter = 0;
    for (const T &element : *this) {
      if (element == value) {
        counter++;
      }
    }
    return counter;
  }

  /**
   * Copy all values from another span into this span. This invokes undefined behavior when the
   * destination contains uninitialized data and T is not trivially copy constructible.
   * The size of both spans is expected to be the same.
   */
  constexpr void copy_from(Span<T> values)
  {
    BLI_assert(size_ == values.size());
    initialized_copy_n(values.data(), size_, data_);
  }

  /**
   * Returns a new span to the same underlying memory buffer. No conversions are done.
   */
  template<typename NewT> constexpr MutableSpan<NewT> cast() const
  {
    BLI_assert((size_ * sizeof(T)) % sizeof(NewT) == 0);
    int64_t new_size = size_ * sizeof(T) / sizeof(NewT);
    return MutableSpan<NewT>(reinterpret_cast<NewT *>(data_), new_size);
  }
};

/**
 * Utilities to check that arrays have the same size in debug builds.
 */
template<typename T1, typename T2> constexpr void assert_same_size(const T1 &v1, const T2 &v2)
{
  UNUSED_VARS_NDEBUG(v1, v2);
#ifdef DEBUG
  int64_t size = v1.size();
  BLI_assert(size == v1.size());
  BLI_assert(size == v2.size());
#endif
}

template<typename T1, typename T2, typename T3>
constexpr void assert_same_size(const T1 &v1, const T2 &v2, const T3 &v3)
{
  UNUSED_VARS_NDEBUG(v1, v2, v3);
#ifdef DEBUG
  int64_t size = v1.size();
  BLI_assert(size == v1.size());
  BLI_assert(size == v2.size());
  BLI_assert(size == v3.size());
#endif
}

} /* namespace blender */<|MERGE_RESOLUTION|>--- conflicted
+++ resolved
@@ -100,13 +100,8 @@
     BLI_assert(size >= 0);
   }
 
-<<<<<<< HEAD
   template<typename U, typename std::enable_if_t<is_span_convertible_pointer_v<U, T>> * = nullptr>
-  Span(const U *start, int64_t size) : data_(static_cast<const T *>(start)), size_(size)
-=======
-  template<typename U, typename std::enable_if_t<is_convertible_pointer_v<U, T>> * = nullptr>
   constexpr Span(const U *start, int64_t size) : data_(static_cast<const T *>(start)), size_(size)
->>>>>>> 985d6733
   {
     BLI_assert(size >= 0);
   }
@@ -140,13 +135,9 @@
    * Support implicit conversions like the ones below:
    *   Span<T *> -> Span<const T *>
    */
-<<<<<<< HEAD
+
   template<typename U, typename std::enable_if_t<is_span_convertible_pointer_v<U, T>> * = nullptr>
-  Span(Span<U> array) : data_(static_cast<const T *>(array.data())), size_(array.size())
-=======
-  template<typename U, typename std::enable_if_t<is_convertible_pointer_v<U, T>> * = nullptr>
   constexpr Span(Span<U> array) : data_(static_cast<const T *>(array.data())), size_(array.size())
->>>>>>> 985d6733
   {
   }
 
