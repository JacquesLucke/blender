--- conflicted
+++ resolved
@@ -129,9 +129,6 @@
     uninitialized_fill_n(m_data, m_size, value);
   }
 
-<<<<<<< HEAD
-  Array(uint size, NoInitializationTag)
-=======
   /**
    * Create a new array with uninitialized elements. The caller is responsible for constructing the
    * elements. Moving, copying or destructing an Array with uninitialized elements invokes
@@ -145,7 +142,6 @@
    *  Array<std::string> my_strings(10, NoInitialization());
    */
   Array(uint size, NoInitialization)
->>>>>>> 26cdab02
   {
     m_size = size;
     m_data = this->get_buffer_for_size(size);
