--- conflicted
+++ resolved
@@ -430,16 +430,12 @@
 
   T *allocate(int64_t size, const bool init_zero)
   {
-<<<<<<< HEAD
     if (init_zero) {
-      return static_cast<T *>(allocator_.direct_allocate_zero(
-          static_cast<size_t>(size) * sizeof(T), alignof(T), __func__));
+      return static_cast<T *>(
+          allocator_.direct_allocate_zero(size_t(size) * sizeof(T), alignof(T), __func__));
     }
     return static_cast<T *>(
-        allocator_.direct_allocate(static_cast<size_t>(size) * sizeof(T), alignof(T), __func__));
-=======
-    return static_cast<T *>(allocator_.allocate(size_t(size) * sizeof(T), alignof(T), AT));
->>>>>>> 3cebc589
+        allocator_.direct_allocate(size_t(size) * sizeof(T), alignof(T), __func__));
   }
 
   void deallocate_if_not_inline(T *ptr)
