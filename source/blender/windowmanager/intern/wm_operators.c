--- conflicted
+++ resolved
@@ -167,16 +167,10 @@
 
 static wmOperatorType *wm_operatortype_append__begin(void)
 {
-<<<<<<< HEAD
 	wmOperatorType *ot = MEM_callocN(sizeof(wmOperatorType), "operatortype");
 
 	BLI_assert(ot_prop_basic_count == -1);
 
-=======
-	wmOperatorType *ot;
-
-	ot = MEM_callocN(sizeof(wmOperatorType), "operatortype");
->>>>>>> 863e395a
 	ot->srna = RNA_def_struct_ptr(&BLENDER_RNA, "", &RNA_OperatorProperties);
 	RNA_def_struct_property_tags(ot->srna, rna_enum_operator_property_tags);
 	/* Set the default i18n context now, so that opfunc can redefine it if needed! */
@@ -1594,16 +1588,10 @@
 	UI_block_flag_enable(block, UI_BLOCK_KEEP_OPEN | UI_BLOCK_NUMSELECT);
 
 	layout = UI_block_layout(block, UI_LAYOUT_VERTICAL, UI_LAYOUT_PANEL, 0, 0, data->width, data->height, 0, style);
-<<<<<<< HEAD
-	
+
 	uiTemplateOperatorPropertyButs(C, layout, op, NULL, UI_BUT_LABEL_ALIGN_SPLIT_COLUMN,
 	                               UI_TEMPLATE_OP_PROPS_SHOW_TITLE);
-	
-=======
-
-	uiTemplateOperatorPropertyButs(C, layout, op, NULL, 'H', UI_TEMPLATE_OP_PROPS_SHOW_TITLE);
-
->>>>>>> 863e395a
+
 	/* clear so the OK button is left alone */
 	UI_block_func_set(block, NULL, NULL, NULL);
 
@@ -2316,7 +2304,6 @@
 
 static void WM_OT_window_new(wmOperatorType *ot)
 {
-<<<<<<< HEAD
 	PropertyRNA *prop;
 
 	ot->name = "New Window";
@@ -2325,13 +2312,6 @@
 
 	ot->exec = wm_window_new_exec;
 	ot->invoke = wm_window_new_invoke;
-=======
-	ot->name = "Duplicate Window";
-	ot->idname = "WM_OT_window_duplicate";
-	ot->description = "Duplicate the current Blender window";
-
-	ot->exec = wm_window_duplicate_exec;
->>>>>>> 863e395a
 	ot->poll = wm_operator_winactive_normal;
 
 	prop = RNA_def_enum(ot->srna, "screen", DummyRNA_NULL_items, 0, "Screen", "");
@@ -2583,7 +2563,7 @@
 
 		RNA_property_float_get_array(fill_ptr, fill_prop, col);
 	}
-		
+
 	Gwn_VertFormat *format = immVertexFormat();
 	unsigned int pos = GWN_vertformat_attr_add(format, "pos", GWN_COMP_F32, 2, GWN_FETCH_FLOAT);
 
@@ -2620,10 +2600,10 @@
 
 		immAttrib2f(texCoord, 1, 0);
 		immVertex2f(pos, radius, -radius);
-		
+
 		immAttrib2f(texCoord, 1, 1);
 		immVertex2f(pos, radius, radius);
-		
+
 		immAttrib2f(texCoord, 0, 1);
 		immVertex2f(pos, -radius, radius);
 
@@ -2639,7 +2619,7 @@
 		immUniformColor3fvAlpha(col, alpha);
 		imm_draw_circle_fill_2d(pos, 0.0f, 0.0f, radius, 40);
 	}
-	
+
 	immUnbindProgram();
 }
 
@@ -3484,31 +3464,6 @@
 	ot->exec = memory_statistics_exec;
 }
 
-<<<<<<< HEAD
-=======
-/* ************************** memory statistics for testing ***************** */
-
-static int dependency_relations_exec(bContext *C, wmOperator *UNUSED(op))
-{
-	Main *bmain = CTX_data_main(C);
-	Scene *scene = CTX_data_scene(C);
-	Object *ob = CTX_data_active_object(C);
-
-	DAG_print_dependencies(bmain, scene, ob);
-
-	return OPERATOR_FINISHED;
-}
-
-static void WM_OT_dependency_relations(wmOperatorType *ot)
-{
-	ot->name = "Dependency Relations";
-	ot->idname = "WM_OT_dependency_relations";
-	ot->description = "Print dependency graph relations to the console";
-
-	ot->exec = dependency_relations_exec;
-}
-
->>>>>>> 863e395a
 /* *************************** Mat/tex/etc. previews generation ************* */
 
 typedef struct PreviewsIDEnsureData {
