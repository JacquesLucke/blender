--- conflicted
+++ resolved
@@ -142,14 +142,7 @@
 struct wmWindow	*WM_window_open(struct bContext *C, const struct rcti *rect);
 struct wmWindow *WM_window_open_temp(struct bContext *C, int x, int y, int sizex, int sizey, int type);
 void             WM_window_set_dpi(wmWindow *win);
-<<<<<<< HEAD
-			
-=======
-
-			/* returns true if draw method is triple buffer */
-bool		WM_is_draw_triple(struct wmWindow *win);
-
->>>>>>> 863e395a
+
 bool		WM_stereo3d_enabled(struct wmWindow *win, bool only_fullscreen_test);
 
 
