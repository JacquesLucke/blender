/* SPDX-License-Identifier: GPL-2.0-or-later
 * Copyright 2013 Blender Foundation. All rights reserved. */

/** \file
 * \ingroup depsgraph
 *
 * Evaluation engine entry-points for Depsgraph Engine.
 */

#include "intern/eval/deg_eval.h"

#include "PIL_time.h"

#include "BLI_compiler_attrs.h"
#include "BLI_function_ref.hh"
#include "BLI_gsqueue.h"
#include "BLI_profile.hh"
#include "BLI_task.h"
#include "BLI_utildefines.h"

#include "BKE_global.h"

#include "DNA_node_types.h"
#include "DNA_object_types.h"
#include "DNA_scene_types.h"

#include "DEG_depsgraph.h"
#include "DEG_depsgraph_query.h"

#ifdef WITH_PYTHON
#  include "BPY_extern.h"
#endif

#include "atomic_ops.h"

#include "intern/depsgraph.h"
#include "intern/depsgraph_relation.h"
#include "intern/depsgraph_tag.h"
#include "intern/eval/deg_eval_copy_on_write.h"
#include "intern/eval/deg_eval_flush.h"
#include "intern/eval/deg_eval_stats.h"
#include "intern/eval/deg_eval_visibility.h"
#include "intern/node/deg_node.h"
#include "intern/node/deg_node_component.h"
#include "intern/node/deg_node_id.h"
#include "intern/node/deg_node_operation.h"
#include "intern/node/deg_node_time.h"

namespace blender::deg {

namespace {

struct DepsgraphEvalState;

void deg_task_run_func(TaskPool *pool, void *taskdata);

void schedule_children(DepsgraphEvalState *state,
                       OperationNode *node,
                       FunctionRef<void(OperationNode *node)> schedule_fn);

/* Denotes which part of dependency graph is being evaluated. */
enum class EvaluationStage {
  /* Stage 1: Only  Copy-on-Write operations are to be evaluated, prior to anything else.
   * This allows other operations to access its dependencies when there is a dependency cycle
   * involved. */
  COPY_ON_WRITE,

  /* Evaluate actual ID nodes visibility based on the current state of animation and drivers. */
  DYNAMIC_VISIBILITY,

  /* Threaded evaluation of all possible operations. */
  THREADED_EVALUATION,

  /* Workaround for areas which can not be evaluated in threads.
   *
   * For example, meta-balls, which are iterating over all bases and are requesting dupli-lists
   * to see whether there are meta-balls inside. */
  SINGLE_THREADED_WORKAROUND,
};

struct DepsgraphEvalState {
  Depsgraph *graph;
  bool do_stats;
  EvaluationStage stage;
<<<<<<< HEAD
  bool need_single_thread_pass;
  ProfileTask profile_task;
=======
  bool need_update_pending_parents = true;
  bool need_single_thread_pass = false;
>>>>>>> ea757098
};

void evaluate_node(const DepsgraphEvalState *state, OperationNode *operation_node)
{
  BLI_PROFILE_SCOPE_SUBTASK("Depsgraph Node", &state->profile_task);

  ::Depsgraph *depsgraph = reinterpret_cast<::Depsgraph *>(state->graph);

  /* Sanity checks. */
  BLI_assert_msg(!operation_node->is_noop(), "NOOP nodes should not actually be scheduled");
  /* Perform operation. */
  if (state->do_stats) {
    const double start_time = PIL_check_seconds_timer();
    operation_node->evaluate(depsgraph);
    operation_node->stats.current_time += PIL_check_seconds_timer() - start_time;
  }
  else {
    operation_node->evaluate(depsgraph);
  }

  /* Clear the flag early on, allowing partial updates without re-evaluating the same node multiple
   * times.
   * This is a thread-safe modification as the node's flags are only read for a non-scheduled nodes
   * and this node has been scheduled. */
  operation_node->flag &= ~(DEPSOP_FLAG_DIRECTLY_MODIFIED | DEPSOP_FLAG_NEEDS_UPDATE |
                            DEPSOP_FLAG_USER_MODIFIED);
}

void deg_task_run_func(TaskPool *pool, void *taskdata)
{
  void *userdata_v = BLI_task_pool_user_data(pool);
  DepsgraphEvalState *state = (DepsgraphEvalState *)userdata_v;

  /* Evaluate node. */
  OperationNode *operation_node = reinterpret_cast<OperationNode *>(taskdata);
  evaluate_node(state, operation_node);

  /* Schedule children. */
  schedule_children(state, operation_node, [&](OperationNode *node) {
    BLI_task_pool_push(pool, deg_task_run_func, node, false, nullptr);
  });
}

bool check_operation_node_visible(const DepsgraphEvalState *state, OperationNode *op_node)
{
  const ComponentNode *comp_node = op_node->owner;
  /* Special case for copy on write component: it is to be always evaluated, to keep copied
   * "database" in a consistent state. */
  if (comp_node->type == NodeType::COPY_ON_WRITE) {
    return true;
  }

  /* Special case for dynamic visibility pass: the actual visibility is not yet known, so limit to
   * only operations which affects visibility. */
  if (state->stage == EvaluationStage::DYNAMIC_VISIBILITY) {
    return op_node->flag & OperationFlag::DEPSOP_FLAG_AFFECTS_VISIBILITY;
  }

  return comp_node->affects_visible_id;
}

void calculate_pending_parents_for_node(const DepsgraphEvalState *state, OperationNode *node)
{
  /* Update counters, applies for both visible and invisible IDs. */
  node->num_links_pending = 0;
  node->scheduled = false;
  /* Invisible IDs requires no pending operations. */
  if (!check_operation_node_visible(state, node)) {
    return;
  }
  /* No need to bother with anything if node is not tagged for update. */
  if ((node->flag & DEPSOP_FLAG_NEEDS_UPDATE) == 0) {
    return;
  }
  for (Relation *rel : node->inlinks) {
    if (rel->from->type == NodeType::OPERATION && (rel->flag & RELATION_FLAG_CYCLIC) == 0) {
      OperationNode *from = (OperationNode *)rel->from;
      /* TODO(sergey): This is how old layer system was checking for the
       * calculation, but how is it possible that visible object depends
       * on an invisible? This is something what is prohibited after
       * deg_graph_build_flush_layers(). */
      if (!check_operation_node_visible(state, from)) {
        continue;
      }
      /* No need to wait for operation which is up to date. */
      if ((from->flag & DEPSOP_FLAG_NEEDS_UPDATE) == 0) {
        continue;
      }
      ++node->num_links_pending;
    }
  }
}

void calculate_pending_parents_if_needed(DepsgraphEvalState *state)
{
  if (!state->need_update_pending_parents) {
    return;
  }

  for (OperationNode *node : state->graph->operations) {
    calculate_pending_parents_for_node(state, node);
  }

  state->need_update_pending_parents = false;
}

void initialize_execution(DepsgraphEvalState *state, Depsgraph *graph)
{
  /* Clear tags and other things which needs to be clear. */
  if (state->do_stats) {
    for (OperationNode *node : graph->operations) {
      node->stats.reset_current();
    }
  }
}

bool is_metaball_object_operation(const OperationNode *operation_node)
{
  const ComponentNode *component_node = operation_node->owner;
  const IDNode *id_node = component_node->owner;
  if (GS(id_node->id_cow->name) != ID_OB) {
    return false;
  }
  const Object *object = reinterpret_cast<const Object *>(id_node->id_cow);
  return object->type == OB_MBALL;
}

bool need_evaluate_operation_at_stage(DepsgraphEvalState *state,
                                      const OperationNode *operation_node)
{
  const ComponentNode *component_node = operation_node->owner;
  switch (state->stage) {
    case EvaluationStage::COPY_ON_WRITE:
      return (component_node->type == NodeType::COPY_ON_WRITE);

    case EvaluationStage::DYNAMIC_VISIBILITY:
      return operation_node->flag & OperationFlag::DEPSOP_FLAG_AFFECTS_VISIBILITY;

    case EvaluationStage::THREADED_EVALUATION:
      if (is_metaball_object_operation(operation_node)) {
        state->need_single_thread_pass = true;
        return false;
      }
      return true;

    case EvaluationStage::SINGLE_THREADED_WORKAROUND:
      return true;
  }
  BLI_assert_msg(0, "Unhandled evaluation stage, should never happen.");
  return false;
}

/* Schedule a node if it needs evaluation.
 *   dec_parents: Decrement pending parents count, true when child nodes are
 *                scheduled after a task has been completed.
 */
void schedule_node(DepsgraphEvalState *state,
                   OperationNode *node,
                   bool dec_parents,
                   const FunctionRef<void(OperationNode *node)> schedule_fn)
{
  /* No need to schedule nodes of invisible ID. */
  if (!check_operation_node_visible(state, node)) {
    return;
  }
  /* No need to schedule operations which are not tagged for update, they are
   * considered to be up to date. */
  if ((node->flag & DEPSOP_FLAG_NEEDS_UPDATE) == 0) {
    return;
  }
  /* TODO(sergey): This is not strictly speaking safe to read
   * num_links_pending. */
  if (dec_parents) {
    BLI_assert(node->num_links_pending > 0);
    atomic_sub_and_fetch_uint32(&node->num_links_pending, 1);
  }
  /* Cal not schedule operation while its dependencies are not yet
   * evaluated. */
  if (node->num_links_pending != 0) {
    return;
  }
  /* During the COW stage only schedule COW nodes. */
  if (!need_evaluate_operation_at_stage(state, node)) {
    return;
  }
  /* Actually schedule the node. */
  bool is_scheduled = atomic_fetch_and_or_uint8((uint8_t *)&node->scheduled, uint8_t(true));
  if (!is_scheduled) {
    if (node->is_noop()) {
      /* skip NOOP node, schedule children right away */
      schedule_children(state, node, schedule_fn);
    }
    else {
      /* children are scheduled once this task is completed */
      schedule_fn(node);
    }
  }
}

void schedule_graph(DepsgraphEvalState *state,
                    const FunctionRef<void(OperationNode *node)> schedule_fn)
{
  for (OperationNode *node : state->graph->operations) {
    schedule_node(state, node, false, schedule_fn);
  }
}

void schedule_children(DepsgraphEvalState *state,
                       OperationNode *node,
                       const FunctionRef<void(OperationNode *node)> schedule_fn)
{
  for (Relation *rel : node->outlinks) {
    OperationNode *child = (OperationNode *)rel->to;
    BLI_assert(child->type == NodeType::OPERATION);
    if (child->scheduled) {
      /* Happens when having cyclic dependencies. */
      continue;
    }
    schedule_node(state, child, (rel->flag & RELATION_FLAG_CYCLIC) == 0, schedule_fn);
  }
}

/* Evaluate given stage of the dependency graph evaluation using multiple threads.
 *
 * NOTE: Will assign the `state->stage` to the given stage. */
void evaluate_graph_threaded_stage(DepsgraphEvalState *state,
                                   TaskPool *task_pool,
                                   const EvaluationStage stage)
{
  state->stage = stage;

  calculate_pending_parents_if_needed(state);

  schedule_graph(state, [&](OperationNode *node) {
    BLI_task_pool_push(task_pool, deg_task_run_func, node, false, nullptr);
  });
  BLI_task_pool_work_and_wait(task_pool);
}

/* Evaluate remaining operations of the dependency graph in a single threaded manner. */
void evaluate_graph_single_threaded_if_needed(DepsgraphEvalState *state)
{
  if (!state->need_single_thread_pass) {
    return;
  }

  BLI_assert(!state->need_update_pending_parents);

  state->stage = EvaluationStage::SINGLE_THREADED_WORKAROUND;

  GSQueue *evaluation_queue = BLI_gsqueue_new(sizeof(OperationNode *));
  auto schedule_node_to_queue = [&](OperationNode *node) {
    BLI_gsqueue_push(evaluation_queue, &node);
  };
  schedule_graph(state, schedule_node_to_queue);

  while (!BLI_gsqueue_is_empty(evaluation_queue)) {
    OperationNode *operation_node;
    BLI_gsqueue_pop(evaluation_queue, &operation_node);

    evaluate_node(state, operation_node);
    schedule_children(state, operation_node, schedule_node_to_queue);
  }

  BLI_gsqueue_free(evaluation_queue);
}

void depsgraph_ensure_view_layer(Depsgraph *graph)
{
  /* We update copy-on-write scene in the following cases:
   * - It was not expanded yet.
   * - It was tagged for update of CoW component.
   * This allows us to have proper view layer pointer. */
  Scene *scene_cow = graph->scene_cow;
  if (deg_copy_on_write_is_expanded(&scene_cow->id) &&
      (scene_cow->id.recalc & ID_RECALC_COPY_ON_WRITE) == 0) {
    return;
  }

  const IDNode *scene_id_node = graph->find_id_node(&graph->scene->id);
  deg_update_copy_on_write_datablock(graph, scene_id_node);
}

TaskPool *deg_evaluate_task_pool_create(DepsgraphEvalState *state)
{
  if (G.debug & G_DEBUG_DEPSGRAPH_NO_THREADS) {
    return BLI_task_pool_create_no_threads(state);
  }

  return BLI_task_pool_create_suspended(state, TASK_PRIORITY_HIGH);
}

}  // namespace

void deg_evaluate_on_refresh(Depsgraph *graph)
{
  /* Nothing to update, early out. */
  if (graph->entry_tags.is_empty()) {
    return;
  }

  graph->debug.begin_graph_evaluation();

#ifdef WITH_PYTHON
  /* Release the GIL so that Python drivers can be evaluated. See T91046. */
  BPy_BEGIN_ALLOW_THREADS;
#endif

  graph->is_evaluating = true;
  depsgraph_ensure_view_layer(graph);

  /* Set up evaluation state. */
  DepsgraphEvalState state;
  state.graph = graph;
  state.do_stats = graph->debug.do_time_debug();
<<<<<<< HEAD
  state.need_single_thread_pass = false;

  BLI_profile_task_begin_named(&state.profile_task, __func__);
=======
>>>>>>> ea757098

  /* Prepare all nodes for evaluation. */
  initialize_execution(&state, graph);

  /* Evaluation happens in several incremental steps:
   *
   * - Start with the copy-on-write operations which never form dependency cycles. This will ensure
   *   that if a dependency graph has a cycle evaluation functions will always "see" valid expanded
   *   datablock. It might not be evaluated yet, but at least the datablock will be valid.
   *
   * - If there is potentially dynamically changing visibility in the graph update the actual
   *   nodes visibilities, so that actual heavy data evaluation can benefit from knowledge that
   *   something heavy is not currently visible.
   *
   * - Multi-threaded evaluation of all possible nodes.
   *   Certain operations (and their subtrees) could be ignored. For example, meta-balls are not
   *   safe from threading point of view, so the threaded evaluation will stop at the metaball
   *   operation node.
   *
   * - Single-threaded pass of all remaining operations. */

  TaskPool *task_pool = deg_evaluate_task_pool_create(&state);

  evaluate_graph_threaded_stage(&state, task_pool, EvaluationStage::COPY_ON_WRITE);

  if (graph->has_animated_visibility || graph->need_update_nodes_visibility) {
    /* Update pending parents including only the ones which are affecting operations which are
     * affecting visibility. */
    state.need_update_pending_parents = true;

    evaluate_graph_threaded_stage(&state, task_pool, EvaluationStage::DYNAMIC_VISIBILITY);

    deg_graph_flush_visibility_flags_if_needed(graph);

    /* Update parents to an updated visibility and evaluation stage.
     *
     * Need to do it regardless of whether visibility is actually changed or not: current state of
     * the pending parents are all zeroes because it was previously calculated for only visibility
     * related nodes and those are fully evaluated by now. */
    state.need_update_pending_parents = true;
  }

  evaluate_graph_threaded_stage(&state, task_pool, EvaluationStage::THREADED_EVALUATION);

  BLI_task_pool_free(task_pool);

  evaluate_graph_single_threaded_if_needed(&state);

  /* Finalize statistics gathering. This is because we only gather single
   * operation timing here, without aggregating anything to avoid any extra
   * synchronization. */
  if (state.do_stats) {
    deg_eval_stats_aggregate(graph);
  }

  /* Clear any uncleared tags. */
  deg_graph_clear_tags(graph);
  graph->is_evaluating = false;

  BLI_profile_task_end(&state.profile_task);

#ifdef WITH_PYTHON
  BPy_END_ALLOW_THREADS;
#endif

  graph->debug.end_graph_evaluation();
}

}  // namespace blender::deg<|MERGE_RESOLUTION|>--- conflicted
+++ resolved
@@ -82,13 +82,9 @@
   Depsgraph *graph;
   bool do_stats;
   EvaluationStage stage;
-<<<<<<< HEAD
-  bool need_single_thread_pass;
-  ProfileTask profile_task;
-=======
   bool need_update_pending_parents = true;
   bool need_single_thread_pass = false;
->>>>>>> ea757098
+  ProfileTask profile_task;
 };
 
 void evaluate_node(const DepsgraphEvalState *state, OperationNode *operation_node)
@@ -404,12 +400,6 @@
   DepsgraphEvalState state;
   state.graph = graph;
   state.do_stats = graph->debug.do_time_debug();
-<<<<<<< HEAD
-  state.need_single_thread_pass = false;
-
-  BLI_profile_task_begin_named(&state.profile_task, __func__);
-=======
->>>>>>> ea757098
 
   /* Prepare all nodes for evaluation. */
   initialize_execution(&state, graph);
