--- conflicted
+++ resolved
@@ -115,13 +115,8 @@
 
 	type = BLI_findstring(&R_engines, idname, offsetof(RenderEngineType, idname));
 	if (!type)
-<<<<<<< HEAD
 		type = BLI_findstring(&R_engines, "BLENDER_EEVEE", offsetof(RenderEngineType, idname));
-	
-=======
-		type = &internal_render_type;
-
->>>>>>> a25c11fd
+
 	return type;
 }
 
