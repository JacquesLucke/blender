--- conflicted
+++ resolved
@@ -2078,11 +2078,7 @@
   SPACE_SPREADSHEET = 23,
   SPACE_PROFILER = 24,
 
-<<<<<<< HEAD
-#define SPACE_TYPE_LAST SPACE_PROFILER
-=======
-#define SPACE_TYPE_NUM (SPACE_SPREADSHEET + 1)
->>>>>>> fbca6aeb
+#define SPACE_TYPE_NUM (SPACE_PROFILER + 1)
 } eSpace_Type;
 
 /* use for function args */
