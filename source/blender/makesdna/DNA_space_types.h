/*
 * ***** BEGIN GPL LICENSE BLOCK *****
 *
 * This program is free software; you can redistribute it and/or
 * modify it under the terms of the GNU General Public License
 * as published by the Free Software Foundation; either version 2
 * of the License, or (at your option) any later version.
 *
 * This program is distributed in the hope that it will be useful,
 * but WITHOUT ANY WARRANTY; without even the implied warranty of
 * MERCHANTABILITY or FITNESS FOR A PARTICULAR PURPOSE.  See the
 * GNU General Public License for more details.
 *
 * You should have received a copy of the GNU General Public License
 * along with this program; if not, write to the Free Software Foundation,
 * Inc., 51 Franklin Street, Fifth Floor, Boston, MA 02110-1301, USA.
 *
 * The Original Code is Copyright (C) 2001-2002 by NaN Holding BV.
 * All rights reserved.
 *
 * The Original Code is: all of this file.
 *
 * Contributor(s): none yet.
 *
 * ***** END GPL LICENSE BLOCK *****
 */
/** \file DNA_space_types.h
 *  \ingroup DNA
 *  \since mar-2001
 *  \author nzc
 */

#ifndef __DNA_SPACE_TYPES_H__
#define __DNA_SPACE_TYPES_H__

#include "DNA_defs.h"
#include "DNA_listBase.h"
#include "DNA_color_types.h"		/* for Histogram */
#include "DNA_vec_types.h"
#include "DNA_outliner_types.h"		/* for TreeStoreElem */
#include "DNA_image_types.h"	/* ImageUser */
#include "DNA_movieclip_types.h"	/* MovieClipUser */
/* Hum ... Not really nice... but needed for spacebuts. */
#include "DNA_view2d_types.h"

struct ID;
struct Text;
struct Script;
struct bSound;
struct ImBuf;
struct Image;
struct Scopes;
struct Histogram;
struct SpaceIpo;
struct BlendHandle;
struct RenderInfo;
struct bNodeTree;
struct uiBlock;
struct FileList;
struct bGPdata;
struct bDopeSheet;
struct FileSelectParams;
struct FileLayout;
struct bScreen;
struct Scene;
struct wmOperator;
struct wmTimer;
struct MovieClip;
struct MovieClipScopes;
struct Mask;


/* SpaceLink (Base) ==================================== */

/**
 * The base structure all the other spaces
 * are derived (implicitly) from. Would be
 * good to make this explicit.
 */
typedef struct SpaceLink {
	struct SpaceLink *next, *prev;
	ListBase regionbase;		/* storage of regions for inactive spaces */
	int spacetype;
	float blockscale  DNA_DEPRECATED;       /* XXX make deprecated */
	short blockhandler[8]  DNA_DEPRECATED;  /* XXX make deprecated */
} SpaceLink;


/* Space Info ========================================== */

/* Info Header */
typedef struct SpaceInfo {
	SpaceLink *next, *prev;
	ListBase regionbase;		/* storage of regions for inactive spaces */
	int spacetype;
	float blockscale  DNA_DEPRECATED;
	short blockhandler[8]  DNA_DEPRECATED;		/* XXX make deprecated */
	
	char rpt_mask;
	char pad[7];
} SpaceInfo;

/* SpaceInfo.rpt_mask */
typedef enum eSpaceInfo_RptMask {
	INFO_RPT_DEBUG	= (1 << 0),
	INFO_RPT_INFO	= (1 << 1),
	INFO_RPT_OP		= (1 << 2),
	INFO_RPT_WARN	= (1 << 3),
	INFO_RPT_ERR	= (1 << 4),
} eSpaceInfo_RptMask;


/* Properties Editor ==================================== */

/* Properties Editor */
typedef struct SpaceButs {
	SpaceLink *next, *prev;
	ListBase regionbase;		/* storage of regions for inactive spaces */
	int spacetype;
	float blockscale  DNA_DEPRECATED;
	
	short blockhandler[8]  DNA_DEPRECATED;

	View2D v2d  DNA_DEPRECATED;						/* deprecated, copied to region */
	
	short mainb, mainbo, mainbuser;	/* context tabs */
	short re_align, align;			/* align for panels */
	short preview;					/* preview is signal to refresh */
	short texture_context;			/* texture context selector (material, world, brush)*/
	char flag, pad;
	
	void *path;						/* runtime */
	int pathflag, dataicon;			/* runtime */
	ID *pinid;

	void *texuser;
} SpaceButs;

/* button defines (deprecated) */
/* warning: the values of these defines are used in sbuts->tabs[8] */
/* sbuts->mainb new */
#define CONTEXT_SCENE	0
#define CONTEXT_OBJECT	1
#define CONTEXT_TYPES	2
#define CONTEXT_SHADING	3
#define CONTEXT_EDITING	4
#define CONTEXT_SCRIPT	5
#define CONTEXT_LOGIC	6

/* sbuts->mainb old (deprecated) */
#define BUTS_VIEW			0
#define BUTS_LAMP			1
#define BUTS_MAT			2
#define BUTS_TEX			3
#define BUTS_ANIM			4
#define BUTS_WORLD			5
#define BUTS_RENDER			6
#define BUTS_EDIT			7
#define BUTS_GAME			8
#define BUTS_FPAINT			9
#define BUTS_RADIO			10
#define BUTS_SCRIPT			11
#define BUTS_SOUND			12
#define BUTS_CONSTRAINT		13
#define BUTS_EFFECTS		14

/* buts->mainb new */
typedef enum eSpaceButtons_Context {
	BCONTEXT_RENDER = 0,
	BCONTEXT_SCENE,
	BCONTEXT_WORLD,
	BCONTEXT_OBJECT,
	BCONTEXT_DATA,
	BCONTEXT_MATERIAL,
	BCONTEXT_TEXTURE,
	BCONTEXT_PARTICLE,
	BCONTEXT_PHYSICS,
	BCONTEXT_BONE,
	BCONTEXT_MODIFIER,
	BCONTEXT_CONSTRAINT,
	BCONTEXT_BONE_CONSTRAINT,
	
	/* always as last... */
	BCONTEXT_TOT
} eSpaceButtons_Context;

/* sbuts->flag */
#define SB_PRV_OSA			1
#define SB_PIN_CONTEXT		2
//#define SB_WORLD_TEX		4	//not used anymore
//#define SB_BRUSH_TEX		8	//not used anymore	
#define SB_SHADING_CONTEXT	16

/* sbuts->texture_context */
typedef enum eSpaceButtons_Texture_Context {
	SB_TEXC_MAT_OR_LAMP = 0,
	SB_TEXC_WORLD,
	SB_TEXC_BRUSH,
	SB_TEXC_PARTICLES,
} eSpaceButtons_Texture_Context;

/* sbuts->align */
typedef enum eSpaceButtons_Align {
	BUT_FREE = 0,
	BUT_HORIZONTAL,
	BUT_VERTICAL,
	BUT_AUTO,
} eSpaceButtons_Align;

/* sbuts->scaflag */		
#define BUTS_SENS_SEL		1
#define BUTS_SENS_ACT		2
#define BUTS_SENS_LINK		4
#define BUTS_CONT_SEL		8
#define BUTS_CONT_ACT		16
#define BUTS_CONT_LINK		32
#define BUTS_ACT_SEL		64
#define BUTS_ACT_ACT		128
#define BUTS_ACT_LINK		256
#define BUTS_SENS_STATE		512
#define BUTS_ACT_STATE		1024
#define BUTS_CONT_INIT_STATE	2048


/* Outliner =============================================== */

/* Outliner */
typedef struct SpaceOops {
	SpaceLink *next, *prev;
	ListBase regionbase;		/* storage of regions for inactive spaces */
	int spacetype;
	float blockscale  DNA_DEPRECATED;
	short blockhandler[8]  DNA_DEPRECATED;

	View2D v2d  DNA_DEPRECATED; /* deprecated, copied to region */
	
	ListBase tree;
	struct TreeStore *treestore;
	
	/* search stuff */
	char search_string[32];
	struct TreeStoreElem search_tse;

	short flag, outlinevis, storeflag, search_flags;
} SpaceOops;


/* SpaceOops->flag */
typedef enum eSpaceOutliner_Flag {
	SO_TESTBLOCKS           = (1 << 0),
	SO_NEWSELECTED          = (1 << 1),
	SO_HIDE_RESTRICTCOLS    = (1 << 2),
	SO_HIDE_KEYINGSETINFO   = (1 << 3),
} eSpaceOutliner_Flag;

/* SpaceOops->outlinevis */
typedef enum eSpaceOutliner_Mode {
	SO_ALL_SCENES = 0,
	SO_CUR_SCENE,
	SO_VISIBLE,
	SO_SELECTED,
	SO_ACTIVE,
	SO_SAME_TYPE,
	SO_GROUPS,
	SO_LIBRARIES,
	SO_VERSE_SESSION,
	SO_VERSE_MS,
	SO_SEQUENCE,
	SO_DATABLOCKS,
	SO_USERDEF,
	SO_KEYMAP,
} eSpaceOutliner_Mode;

/* SpaceOops->storeflag */
typedef enum eSpaceOutliner_StoreFlag {
		/* rebuild tree */
	SO_TREESTORE_CLEANUP    = (1 << 0),
		/* if set, it allows redraws. gets set for some allqueue events */
	SO_TREESTORE_REDRAW     = (1 << 1),
} eSpaceOutliner_StoreFlag;

/* outliner search flags (SpaceOops->search_flags) */
typedef enum eSpaceOutliner_Search_Flags {
	SO_FIND_CASE_SENSITIVE  = (1 << 0),
	SO_FIND_COMPLETE        = (1 << 1),
	SO_SEARCH_RECURSIVE     = (1 << 2),
} eSpaceOutliner_Search_Flags;


/* Graph Editor ========================================= */

/* 'Graph' Editor (formerly known as the IPO Editor) */
typedef struct SpaceIpo {
	SpaceLink *next, *prev;
	ListBase regionbase;		/* storage of regions for inactive spaces */
	int spacetype;
	float blockscale  DNA_DEPRECATED;
	short blockhandler[8]  DNA_DEPRECATED;
	
	View2D v2d  DNA_DEPRECATED; /* deprecated, copied to region */
	
	struct bDopeSheet *ads;	/* settings for filtering animation data (NOTE: we use a pointer due to code-linking issues) */
	
	ListBase ghostCurves;	/* sampled snapshots of F-Curves used as in-session guides */
	
	short mode;				/* mode for the Graph editor (eGraphEdit_Mode) */
	short autosnap;			/* time-transform autosnapping settings for Graph editor (eAnimEdit_AutoSnap in DNA_action_types.h) */
	int flag;				/* settings for Graph editor (eGraphEdit_Flag) */
	
	float cursorVal;		/* cursor value (y-value, x-value is current frame) */
	int around;				/* pivot point for transforms */
} SpaceIpo;


/* SpaceIpo->flag (Graph Editor Settings) */
typedef enum eGraphEdit_Flag {
	/* OLD DEPRECEATED SETTING */
	/* SIPO_LOCK_VIEW            = (1 << 0), */
	
	/* don't merge keyframes on the same frame after a transform */
	SIPO_NOTRANSKEYCULL       = (1 << 1),
	/* don't show any keyframe handles at all */
	SIPO_NOHANDLES            = (1 << 2),
	/* don't show current frame number beside indicator line */
	SIPO_NODRAWCFRANUM        = (1 << 3),
	/* show timing in seconds instead of frames */
	SIPO_DRAWTIME             = (1 << 4),
	/* only show keyframes for selected F-Curves */
	SIPO_SELCUVERTSONLY       = (1 << 5),
	/* draw names of F-Curves beside the respective curves */
	/* NOTE: currently not used */
	SIPO_DRAWNAMES            = (1 << 6),
	/* show sliders in channels list */
	SIPO_SLIDERS              = (1 << 7),
	/* don't show the horizontal component of the cursor */
	SIPO_NODRAWCURSOR         = (1 << 8),
	/* only show handles of selected keyframes */
	SIPO_SELVHANDLESONLY      = (1 << 9),
	/* temporary flag to force channel selections to be synced with main */
	SIPO_TEMP_NEEDCHANSYNC    = (1 << 10),
	/* don't perform realtime updates */
	SIPO_NOREALTIMEUPDATES    = (1 << 11),
	/* don't draw curves with AA ("beauty-draw") for performance */
	SIPO_BEAUTYDRAW_OFF       = (1 << 12),
	/* draw grouped channels with colors set in group */
	SIPO_NODRAWGCOLORS        = (1 << 13),
} eGraphEdit_Flag;

/* SpaceIpo->mode (Graph Editor Mode) */
typedef enum eGraphEdit_Mode {
		/* all animation curves (from all over Blender) */
	SIPO_MODE_ANIMATION	= 0,
		/* drivers only */
	SIPO_MODE_DRIVERS,
} eGraphEdit_Mode;


/* NLA Editor ============================================= */

/* NLA Editor */
typedef struct SpaceNla {
	struct SpaceLink *next, *prev;
	ListBase regionbase;		/* storage of regions for inactive spaces */
	int spacetype;
	float blockscale  DNA_DEPRECATED;
	short blockhandler[8]  DNA_DEPRECATED;

	short autosnap;			/* this uses the same settings as autosnap for Action Editor */
	short flag;
	int pad;
	
	struct bDopeSheet *ads;
	View2D v2d  DNA_DEPRECATED;	 /* deprecated, copied to region */
} SpaceNla;

/* nla->flag */
typedef enum eSpaceNla_Flag {
	/* flags (1<<0), (1<<1), and (1<<3) are depreceated flags from old verisons */

	/* draw timing in seconds instead of frames */
	SNLA_DRAWTIME          = (1 << 2),
	/* don't draw frame number beside frame indicator */
	SNLA_NODRAWCFRANUM     = (1 << 4),
	/* don't draw influence curves on strips */
	SNLA_NOSTRIPCURVES     = (1 << 5),
	/* don't perform realtime updates */
	SNLA_NOREALTIMEUPDATES = (1 << 6),
} eSpaceNla_Flag;


/* Timeline =============================================== */

/* Pointcache drawing data */
# /* Only store the data array in the cache to avoid constant reallocation. */
# /* No need to store when saved. */
typedef struct SpaceTimeCache {
	struct SpaceTimeCache *next, *prev;
	float *array;
} SpaceTimeCache;

/* Timeline View */
typedef struct SpaceTime {
	SpaceLink *next, *prev;
	ListBase regionbase;		/* storage of regions for inactive spaces */
	int spacetype;
	float blockscale  DNA_DEPRECATED;
	
	View2D v2d  DNA_DEPRECATED; /* deprecated, copied to region */

	ListBase caches;

	int cache_display;
	int flag;
} SpaceTime;


/* time->flag */
typedef enum eTimeline_Flag {
	/* show timing in frames instead of in seconds */
	TIME_DRAWFRAMES    = (1 << 0),
	/* show time indicator box beside the frame number */
	TIME_CFRA_NUM      = (1 << 1),
	/* only keyframes from active/selected channels get shown */
	TIME_ONLYACTSEL    = (1 << 2),
} eTimeline_Flag;

/* time->redraws (now screen->redraws_flag) */
typedef enum eScreen_Redraws_Flag {
	TIME_REGION            = (1 << 0),
	TIME_ALL_3D_WIN        = (1 << 1),
	TIME_ALL_ANIM_WIN      = (1 << 2),
	TIME_ALL_BUTS_WIN      = (1 << 3),
	TIME_WITH_SEQ_AUDIO    = (1 << 4), /* DEPRECATED */
	TIME_SEQ               = (1 << 5),
	TIME_ALL_IMAGE_WIN     = (1 << 6),
	TIME_CONTINUE_PHYSICS  = (1 << 7),
	TIME_NODES             = (1 << 8),
	TIME_CLIPS             = (1 << 9),
} eScreen_Redraws_Flag;

/* time->cache */
typedef enum eTimeline_Cache_Flag {
	TIME_CACHE_DISPLAY       = (1 << 0),
	TIME_CACHE_SOFTBODY      = (1 << 1),
	TIME_CACHE_PARTICLES     = (1 << 2),
	TIME_CACHE_CLOTH         = (1 << 3),
	TIME_CACHE_SMOKE         = (1 << 4),
	TIME_CACHE_DYNAMICPAINT  = (1 << 5),
} eTimeline_Cache_Flag;


/* Sequence Editor ======================================= */

/* Sequencer */
typedef struct SpaceSeq {
	SpaceLink *next, *prev;
	ListBase regionbase;		/* storage of regions for inactive spaces */
	int spacetype;
	float blockscale  DNA_DEPRECATED;

	short blockhandler[8]  DNA_DEPRECATED;

	View2D v2d  DNA_DEPRECATED; /* deprecated, copied to region */
	
	float xof  DNA_DEPRECATED, yof  DNA_DEPRECATED;	/* deprecated: offset for drawing the image preview */
	short mainb;	/* weird name for the sequencer subtype (seq, image, luma... etc) */
	short render_size;
	short chanshown;
	short zebra;
	int flag;
	float zoom  DNA_DEPRECATED; /* deprecated, handled by View2D now */
	int view; /* see SEQ_VIEW_* below */
	int pad;

	struct bGPdata *gpd;		/* grease-pencil data */
} SpaceSeq;


/* sseq->mainb */
typedef enum eSpaceSeq_RegionType {
	SEQ_DRAW_SEQUENCE = 0,
	SEQ_DRAW_IMG_IMBUF,
	SEQ_DRAW_IMG_WAVEFORM,
	SEQ_DRAW_IMG_VECTORSCOPE,
	SEQ_DRAW_IMG_HISTOGRAM,
} eSpaceSeq_RegionType;

/* sseq->flag */
typedef enum eSpaceSeq_Flag {
	SEQ_DRAWFRAMES              = (1 << 0),
	SEQ_MARKER_TRANS            = (1 << 1),
	SEQ_DRAW_COLOR_SEPARATED    = (1 << 2),
	SEQ_DRAW_SAFE_MARGINS       = (1 << 3),
	SEQ_DRAW_GPENCIL            = (1 << 4),	/* DEPRECATED */
	SEQ_NO_DRAW_CFRANUM         = (1 << 5),
} eSpaceSeq_Flag;

/* sseq->view */
typedef enum eSpaceSeq_Displays {
	SEQ_VIEW_SEQUENCE = 1,
	SEQ_VIEW_PREVIEW,
	SEQ_VIEW_SEQUENCE_PREVIEW,
} eSpaceSeq_Dispays;

/* sseq->render_size */
typedef enum eSpaceSeq_Proxy_RenderSize {
	SEQ_PROXY_RENDER_SIZE_NONE      =  -1,
	SEQ_PROXY_RENDER_SIZE_SCENE     =   0,
	SEQ_PROXY_RENDER_SIZE_25        =  25,
	SEQ_PROXY_RENDER_SIZE_50        =  50,
	SEQ_PROXY_RENDER_SIZE_75        =  75,
	SEQ_PROXY_RENDER_SIZE_100       =  99,
	SEQ_PROXY_RENDER_SIZE_FULL      = 100
} eSpaceSeq_Proxy_RenderSize;


/* File Selector ========================================== */

/* Config and Input for File Selector */
typedef struct FileSelectParams {
	char title[32]; /* title, also used for the text of the execute button */
	char dir[1056]; /* directory, FILE_MAX_LIBEXTRA, 1024 + 32, this is for extreme case when 1023 length path
	                 * needs to be linked in, where foo.blend/Armature need adding  */
	char file[256]; /* file */
	char renamefile[256];
	char renameedit[256]; /* annoying but the first is only used for initialization */

	char filter_glob[64]; /* list of filetypes to filter */

	int	active_file;
	int sel_first;
	int sel_last;

	/* short */
	short type; /* XXXXX for now store type here, should be moved to the operator */
	short flag; /* settings for filter, hiding dots files,...  */
	short sort; /* sort order */
	short display; /* display mode flag */
	short filter; /* filter when (flags & FILE_FILTER) is true */

	/* XXX --- still unused -- */
	short f_fp; /* show font preview */
	char fp_str[8]; /* string to use for font preview */

	/* XXX --- end unused -- */
} FileSelectParams;

/* File Browser */
typedef struct SpaceFile {
	SpaceLink *next, *prev;
	ListBase regionbase;		/* storage of regions for inactive spaces */
	int spacetype;
	
	int scroll_offset;

	struct FileSelectParams *params; /* config and input for file select */
	
	struct FileList *files; /* holds the list of files to show */

	ListBase *folders_prev; /* holds the list of previous directories to show */
	ListBase *folders_next; /* holds the list of next directories (pushed from previous) to show */

	/* operator that is invoking fileselect 
	 * op->exec() will be called on the 'Load' button.
	 * if operator provides op->cancel(), then this will be invoked
	 * on the cancel button.
	 */
	struct wmOperator *op; 

	struct wmTimer *smoothscroll_timer;

	struct FileLayout *layout;
	
	short recentnr, bookmarknr;
	short systemnr, pad2;
} SpaceFile;


/* FileSelectParams.display */
enum FileDisplayTypeE {
	FILE_DEFAULTDISPLAY = 0,
	FILE_SHORTDISPLAY,
	FILE_LONGDISPLAY,
	FILE_IMGDISPLAY
};

/* FileSelectParams.sort */
enum FileSortTypeE {
	FILE_SORT_NONE = 0,
	FILE_SORT_ALPHA = 1,
	FILE_SORT_EXTENSION,
	FILE_SORT_TIME,
	FILE_SORT_SIZE
};

/* these values need to be hardcoded in structs, dna does not recognize defines */
/* also defined in BKE */
#define FILE_MAXDIR			768
#define FILE_MAXFILE		256
#define FILE_MAX			1024

#define FILE_MAX_LIBEXTRA   (FILE_MAX + 32)

/* filesel types */
#define FILE_UNIX			8
#define FILE_BLENDER		8 /* don't display relative paths */
#define FILE_SPECIAL		9

#define FILE_LOADLIB		1
#define FILE_MAIN			2
#define FILE_LOADFONT		3

/* filesel op property -> action */
typedef enum eFileSel_Action {
	FILE_OPENFILE = 0,
	FILE_SAVE,
} eFileSel_Action;

/* sfile->params->flag and simasel->flag */
typedef enum eFileSel_Params_Flag {
	FILE_SHOWSHORT      = (1 << 0),
	FILE_RELPATH        = (1 << 1), /* was FILE_STRINGCODE */
	FILE_LINK           = (1 << 2),
	FILE_HIDE_DOT       = (1 << 3),
	FILE_AUTOSELECT     = (1 << 4),
	FILE_ACTIVELAY      = (1 << 5),
/* 	FILE_ATCURSOR       = (1 << 6), */ /* deprecated */
	FILE_DIRSEL_ONLY    = (1 << 7),
	FILE_FILTER         = (1 << 8),
	FILE_BOOKMARKS      = (1 << 9),
	FILE_GROUP_INSTANCE = (1 << 10),
} eFileSel_Params_Flag;


/* files in filesel list: file types */
typedef enum eFileSel_File_Types {
	BLENDERFILE         = (1 << 2),
	BLENDERFILE_BACKUP  = (1 << 3),
	IMAGEFILE           = (1 << 4),
	MOVIEFILE           = (1 << 5),
	PYSCRIPTFILE        = (1 << 6),
	FTFONTFILE          = (1 << 7),
	SOUNDFILE           = (1 << 8),
	TEXTFILE            = (1 << 9),
	MOVIEFILE_ICON      = (1 << 10), /* movie file that preview can't load */
	FOLDERFILE          = (1 << 11), /* represents folders for filtering */
	BTXFILE             = (1 << 12),
	COLLADAFILE         = (1 << 13),
	OPERATORFILE        = (1 << 14), /* from filter_glob operator property */
} eFileSel_File_Types;

/* Selection Flags in filesel: struct direntry, unsigned char selflag */
typedef enum eDirEntry_SelectFlag {
/* 	ACTIVE_FILE         = (1 << 1), */ /* UNUSED */
	HILITED_FILE        = (1 << 2),
	SELECTED_FILE       = (1 << 3),
	EDITING_FILE        = (1 << 4),
} eDirEntry_SelectFlag;

/* Image/UV Editor ======================================== */

/* Image/UV Editor */
typedef struct SpaceImage {
	SpaceLink *next, *prev;
	ListBase regionbase;		/* storage of regions for inactive spaces */
	int spacetype;

	int flag;

	struct Image *image;
	struct ImageUser iuser;
	struct CurveMapping *cumap;		
	
	struct Scopes scopes;			/* histogram waveform and vectorscope */
	struct Histogram sample_line_hist;	/* sample line histogram */

	struct bGPdata *gpd;			/* grease pencil data */

	float cursor[2];				/* UV editor 2d cursor */
	float xof, yof;					/* user defined offset, image is centered */
	float zoom;						/* user defined zoom level */
	float centx, centy;				/* storage for offset while render drawing */

	short curtile; /* the currently active tile of the image when tile is enabled, is kept in sync with the active faces tile */
	short pad;
	short lock;
	short pin;
	char dt_uv; /* UV draw type */
	char sticky; /* sticky selection type */
	char dt_uvstretch;
	char around;
} SpaceImage;


/* SpaceImage->dt_uv */
typedef enum eSpaceImage_UVDT {
	SI_UVDT_OUTLINE = 0,
	SI_UVDT_DASH,
	SI_UVDT_BLACK,
	SI_UVDT_WHITE,
} eSpaceImage_UVDT;

/* SpaceImage->dt_uvstretch */
typedef enum eSpaceImage_UVDT_Stretch {
	SI_UVDT_STRETCH_ANGLE = 0,
	SI_UVDT_STRETCH_AREA,
} eSpaceImage_UVDT_Stretch;

/* SpaceImage->sticky
 * Note DISABLE should be 0, however would also need to re-arrange icon order,
 * also, sticky loc is the default mode so this means we don't need to 'do_versons' */
typedef enum eSpaceImage_Sticky {
	SI_STICKY_LOC      = 0,
	SI_STICKY_DISABLE  = 1,
	SI_STICKY_VERTEX   = 2,
} eSpaceImage_Sticky;

/* SpaceImage->flag */
typedef enum eSpaceImage_Flag {
	SI_BE_SQUARE	      = (1 << 0),
	SI_EDITTILE		      = (1 << 1),
	SI_CLIP_UV		      = (1 << 2),
	SI_DRAWTOOL		      = (1 << 3),
	SI_NO_DRAWFACES	      = (1 << 4),
	SI_DRAWSHADOW         = (1 << 5),
/* 	SI_SELACTFACE         = (1 << 6), */ /* deprecated */
	SI_DEPRECATED2        = (1 << 7),
	SI_DEPRECATED3        = (1 << 8),	/* stick UV selection to mesh vertex (UVs wont always be touching) */
	SI_COORDFLOATS        = (1 << 9),
	SI_PIXELSNAP          = (1 << 10),
	SI_LIVE_UNWRAP        = (1 << 11),
	SI_USE_ALPHA          = (1 << 12),
	SI_SHOW_ALPHA         = (1 << 13),
	SI_SHOW_ZBUF          = (1 << 14),
	
		/* next two for render window display */
	SI_PREVSPACE          = (1 << 15),
	SI_FULLWINDOW         = (1 << 16),
	
	SI_DEPRECATED4        = (1 << 17),
	SI_DEPRECATED5        = (1 << 18),
	
		/* this means that the image is drawn until it reaches the view edge,
		 * in the image view, its unrelated to the 'tile' mode for texface 
		 */
	SI_DRAW_TILE          = (1 << 19),
	SI_SMOOTH_UV          = (1 << 20),
	SI_DRAW_STRETCH       = (1 << 21),
	SI_DISPGP             = (1 << 22), /* DEPRECATED */
	SI_DRAW_OTHER         = (1 << 23),

	SI_COLOR_CORRECTION   = (1 << 24),
} eSpaceImage_Flag;

/* Text Editor ============================================ */

/* Text Editor */
typedef struct SpaceText {
	SpaceLink *next, *prev;
	ListBase regionbase;		/* storage of regions for inactive spaces */
	int spacetype;
	float blockscale  DNA_DEPRECATED;
	short blockhandler[8]  DNA_DEPRECATED;

	struct Text *text;	

	int top, viewlines;
	short flags, menunr;	

	short lheight;		/* user preference */
	char cwidth, linenrs_tot;		/* runtime computed, character width and the number of chars to use when showing line numbers */
	int left;
	int showlinenrs;
	int tabnumber;

	short showsyntax;
	short line_hlight;
	short overwrite;
	short live_edit; /* run python while editing, evil */
	float pix_per_line;

	struct rcti txtscroll, txtbar;

	int wordwrap, doplugins;

	char findstr[256];		/* ST_MAX_FIND_STR */
	char replacestr[256];	/* ST_MAX_FIND_STR */

	short margin_column; /* column number to show right margin at */
	char pad[6];

	void *drawcache; /* cache for faster drawing */
} SpaceText;


/* SpaceText flags (moved from DNA_text_types.h) */
typedef enum eSpaceText_Flags {
	/* scrollable */
	ST_SCROLL_SELECT        = (1 << 0),
	/* clear namespace after script execution (BPY_main.c) */
	ST_CLEAR_NAMESPACE      = (1 << 4), 
	
	ST_FIND_WRAP            = (1 << 5),
	ST_FIND_ALL             = (1 << 6),
	ST_SHOW_MARGIN          = (1 << 7),
	ST_MATCH_CASE           = (1 << 8),
} eSpaceText_Flags;

/* stext->findstr/replacestr */
#define ST_MAX_FIND_STR		256

/* Script View (Obsolete) ================================== */

/* Script Runtime Data - Obsolete (pre 2.5) */
typedef struct Script {
	ID id;

	void *py_draw;
	void *py_event;
	void *py_button;
	void *py_browsercallback;
	void *py_globaldict;

	int flags, lastspace;
	/* store the script file here so we can re-run it on loading blender, if "Enable Scripts" is on */
	char scriptname[1024]; /* 1024 = FILE_MAX */
	char scriptarg[256]; /* 1024 = FILE_MAX */
} Script;
#define SCRIPT_SET_NULL(_script) _script->py_draw = _script->py_event = _script->py_button = _script->py_browsercallback = _script->py_globaldict = NULL; _script->flags = 0

/* Script View - Obsolete (pre 2.5) */
typedef struct SpaceScript {
	SpaceLink *next, *prev;
	ListBase regionbase;		/* storage of regions for inactive spaces */
	int spacetype;
	float blockscale  DNA_DEPRECATED;
	struct Script *script;

	short flags, menunr;
	int pad1;
	
	void *but_refs;
} SpaceScript;

/* Nodes Editor =========================================== */

/* Node Editor */
typedef struct SpaceNode {
	SpaceLink *next, *prev;
	ListBase regionbase;		/* storage of regions for inactive spaces */
	int spacetype;
	float blockscale  DNA_DEPRECATED;
	short blockhandler[8]  DNA_DEPRECATED;
	
	View2D v2d  DNA_DEPRECATED; /* deprecated, copied to region */
	
	struct ID *id, *from;		/* context, no need to save in file? well... pinning... */
	short flag, pad1;			/* menunr: browse id block in header */
	float aspect;
	
	float xof, yof;		/* offset for drawing the backdrop */
	float zoom, padf;	/* zoom for backdrop */
	float mx, my;		/* mousepos for drawing socketless link */
	
	struct bNodeTree *nodetree, *edittree;
	int treetype;		/* treetype: as same nodetree->type */
	short texfrom;		/* texfrom object, world or brush */
	short shaderfrom;	/* shader from object or world */
	short recalc;		/* currently on 0/1, for auto compo */
	short pad[3];
	ListBase linkdrag;	/* temporary data for modal linking operator */
	
	struct bGPdata *gpd;		/* grease-pencil data */
} SpaceNode;

/* snode->flag */
typedef enum eSpaceNode_Flag {
	SNODE_BACKDRAW     = (1 << 1),
	SNODE_DISPGP       = (1 << 2), /* XXX: Grease Pencil - deprecated? */
	SNODE_USE_ALPHA    = (1 << 3),
	SNODE_SHOW_ALPHA   = (1 << 4),
	SNODE_AUTO_RENDER  = (1 << 5),
} eSpaceNode_Flag;

/* snode->texfrom */
typedef enum eSpaceNode_TexFrom {
	SNODE_TEX_OBJECT   = 0,
	SNODE_TEX_WORLD,
	SNODE_TEX_BRUSH,
} eSpaceNode_TexFrom;

/* snode->shaderfrom */
typedef enum eSpaceNode_ShaderFrom {
	SNODE_SHADER_OBJECT	= 0,
	SNODE_SHADER_WORLD,
} eSpaceNode_ShaderFrom;

/* Game Logic Editor ===================================== */

/* Logic Editor */
typedef struct SpaceLogic {
	SpaceLink *next, *prev;
	ListBase regionbase;		/* storage of regions for inactive spaces */
	int spacetype;
	float blockscale  DNA_DEPRECATED;
	
	short blockhandler[8]  DNA_DEPRECATED;
	
	short flag, scaflag;
	int pad;
	
	struct bGPdata *gpd;		/* grease-pencil data */
} SpaceLogic;

/* Console ================================================ */

/* Console content */
typedef struct ConsoleLine {
	struct ConsoleLine *next, *prev;
	
	/* keep these 3 vars so as to share free, realloc funcs */
	int len_alloc;	/* allocated length */
	int len;	/* real len - strlen() */
	char *line; 
	
	int cursor;
	int type; /* only for use when in the 'scrollback' listbase */
} ConsoleLine;

/* ConsoleLine.type */
typedef enum eConsoleLine_Type {
	CONSOLE_LINE_OUTPUT = 0,
	CONSOLE_LINE_INPUT,
	CONSOLE_LINE_INFO, /* autocomp feedback */
	CONSOLE_LINE_ERROR
} eConsoleLine_Type;


/* Console View */
typedef struct SpaceConsole {
	SpaceLink *next, *prev;
	ListBase regionbase;		/* storage of regions for inactive spaces */
	int spacetype;
	float blockscale  DNA_DEPRECATED;			// XXX are these needed?
	short blockhandler[8]  DNA_DEPRECATED;		// XXX are these needed?
	
	/* space vars */
	int lheight, pad;

	ListBase scrollback; /* ConsoleLine; output */
	ListBase history; /* ConsoleLine; command history, current edited line is the first */
	char prompt[256];
	char language[32]; /* multiple consoles are possible, not just python */
	
	int sel_start;
	int sel_end;
} SpaceConsole;


/* User Preferences ======================================= */

/* User Preferences View */
typedef struct SpaceUserPref {
	SpaceLink *next, *prev;
	ListBase regionbase;		/* storage of regions for inactive spaces */
	int spacetype;
	
	int pad;
	
	char filter[64];		/* search term for filtering in the UI */
} SpaceUserPref;

/* Motion Tracking ======================================== */

/* Clip Editor */
typedef struct SpaceClip {
	SpaceLink *next, *prev;
	ListBase regionbase;		/* storage of regions for inactive spaces */
	int spacetype;

	float xof, yof;				/* user defined offset, image is centered */
	float xlockof, ylockof;		/* user defined offset from locked position */
	float zoom;					/* user defined zoom level */

	struct MovieClipUser user;		/* user of clip */
	struct MovieClip *clip;			/* clip data */
	struct MovieClipScopes scopes;	/* different scoped displayed in space panels */

	int flag;					/* flags */
	short mode;					/* editor mode (editing context being displayed) */
	short view;					/* type of the clip editor view */

	int path_length;			/* length of displaying path, in frames */

	/* current stabilization data */
	float loc[2], scale, angle;	/* pre-composed stabilization data */
	int pad;
	float stabmat[4][4], unistabmat[4][4];  /* current stabilization matrix and the same matrix in unified space,
	                                         * defined when drawing and used for mouse position calculation */

	/* movie postprocessing */
	int postproc_flag;

	/* grease pencil */
	short gpencil_src, pad2;

	void *draw_context;

	/* dopesheet */
	short dope_sort;		/* sort order in dopesheet view */
	short dope_flag;		/* dopsheet view flags */

	int around;			/* pivot point for transforms */

	/* **** mask editing **** */
	struct Mask *mask;
} SpaceClip;

/* SpaceClip->flag */
typedef enum eSpaceClip_Flag {
	SC_SHOW_MARKER_PATTERN = (1 << 0),
	SC_SHOW_MARKER_SEARCH  = (1 << 1),
	SC_LOCK_SELECTION      = (1 << 2),
	SC_SHOW_TINY_MARKER    = (1 << 3),
	SC_SHOW_TRACK_PATH     = (1 << 4),
	SC_SHOW_BUNDLES        = (1 << 5),
	SC_MUTE_FOOTAGE        = (1 << 6),
	SC_HIDE_DISABLED       = (1 << 7),
	SC_SHOW_NAMES          = (1 << 8),
	SC_SHOW_GRID           = (1 << 9),
	SC_SHOW_STABLE         = (1 << 10),
	SC_MANUAL_CALIBRATION  = (1 << 11),
/*	SC_SHOW_GPENCIL        = (1 << 12),*/	/* UNUSED */
	SC_SHOW_FILTERS        = (1 << 13),
	SC_SHOW_GRAPH_FRAMES   = (1 << 14),
	SC_SHOW_GRAPH_TRACKS   = (1 << 15),
/*	SC_SHOW_PYRAMID_LEVELS = (1 << 16), */	/* UNUSED */
	SC_LOCK_TIMECURSOR     = (1 << 17),
	SC_SHOW_SECONDS        = (1 << 18),
} eSpaceClip_Flag;

/* SpaceClip->mode */
typedef enum eSpaceClip_Mode {
	SC_MODE_TRACKING = 0,
	SC_MODE_RECONSTRUCTION,
	SC_MODE_DISTORTION,
} eSpaceClip_Mode;

/* SpaceClip->view */
typedef enum eSpaceClip_View {
	SC_VIEW_CLIP = 0,
	SC_VIEW_GRAPH,
	SC_VIEW_DOPESHEET,
} eSpaceClip_View;

/* SpaceClip->dope_sort */
typedef enum eSpaceClip_Dopesheet_Sort {
	SC_DOPE_SORT_NAME = 0,
	SC_DOPE_SORT_LONGEST,
	SC_DOPE_SORT_TOTAL,
} eSpaceClip_Dopesheet_Sort;

/* SpaceClip->dope_flag */
typedef enum eSpaceClip_Dopesheet_Flag {
	SC_DOPE_SORT_INVERSE    = (1 << 0),
} eSpaceClip_Dopesheet_Flag;

/* **************** SPACE DEFINES ********************* */

/* headerbuttons: 450-499 */
#define B_IMASELHOME		451
#define B_IMASELREMOVEBIP	452

<<<<<<< HEAD
/* nla->flag */
/* flags (1<<0), (1<<1), and (1<<3) are depreceated flags from old blenders */
	/* draw timing in seconds instead of frames */
#define SNLA_DRAWTIME		(1<<2)
	/* don't draw frame number beside frame indicator */
#define SNLA_NODRAWCFRANUM	(1<<4)
	/* don't draw influence curves on strips */
#define SNLA_NOSTRIPCURVES	(1<<5)
	/* don't perform realtime updates */
#define SNLA_NOREALTIMEUPDATES	(1<<6)

/* time->flag */
	/* show timing in frames instead of in seconds */
#define TIME_DRAWFRAMES		1
	/* show time indicator box beside the frame number */
#define TIME_CFRA_NUM		2
	/* only keyframes from active/selected channels get shown */
#define TIME_ONLYACTSEL		4

/* time->redraws (now screen->redraws_flag) */
#define TIME_REGION				1
#define TIME_ALL_3D_WIN			2
#define TIME_ALL_ANIM_WIN		4
#define TIME_ALL_BUTS_WIN		8
#define TIME_WITH_SEQ_AUDIO		16		// deprecated
#define TIME_SEQ				32
#define TIME_ALL_IMAGE_WIN		64
#define TIME_CONTINUE_PHYSICS	128
#define TIME_NODES				256
#define TIME_CLIPS				512

/* time->cache */
#define TIME_CACHE_DISPLAY		1
#define TIME_CACHE_SOFTBODY		2
#define TIME_CACHE_PARTICLES	4
#define TIME_CACHE_CLOTH		8
#define TIME_CACHE_SMOKE		16
#define TIME_CACHE_DYNAMICPAINT	32

/* sseq->mainb */
#define SEQ_DRAW_SEQUENCE         0
#define SEQ_DRAW_IMG_IMBUF        1
#define SEQ_DRAW_IMG_WAVEFORM     2
#define SEQ_DRAW_IMG_VECTORSCOPE  3
#define SEQ_DRAW_IMG_HISTOGRAM    4

/* sseq->flag */
#define SEQ_DRAWFRAMES   1
#define SEQ_MARKER_TRANS 2
#define SEQ_DRAW_COLOR_SEPARATED     4
#define SEQ_DRAW_SAFE_MARGINS        8
#define SEQ_DRAW_GPENCIL			16
#define SEQ_NO_DRAW_CFRANUM			32

/* sseq->view */
#define SEQ_VIEW_SEQUENCE			1
#define SEQ_VIEW_PREVIEW			2
#define SEQ_VIEW_SEQUENCE_PREVIEW	3

/* sseq->render_size */
#define SEQ_PROXY_RENDER_SIZE_NONE      -1
#define SEQ_PROXY_RENDER_SIZE_SCENE     0
#define SEQ_PROXY_RENDER_SIZE_25        25
#define SEQ_PROXY_RENDER_SIZE_50        50
#define SEQ_PROXY_RENDER_SIZE_75        75
#define SEQ_PROXY_RENDER_SIZE_100       99
#define SEQ_PROXY_RENDER_SIZE_FULL      100

/* SpaceClip->flag */
#define SC_SHOW_MARKER_PATTERN	(1<<0)
#define SC_SHOW_MARKER_SEARCH	(1<<1)
#define SC_LOCK_SELECTION		(1<<2)
#define SC_SHOW_TINY_MARKER		(1<<3)
#define SC_SHOW_TRACK_PATH		(1<<4)
#define SC_SHOW_BUNDLES			(1<<5)
#define SC_MUTE_FOOTAGE			(1<<6)
#define SC_HIDE_DISABLED		(1<<7)
#define SC_SHOW_NAMES			(1<<8)
#define SC_SHOW_GRID			(1<<9)
#define SC_SHOW_STABLE			(1<<10)
#define SC_MANUAL_CALIBRATION	(1<<11)
/*#define SC_SHOW_GPENCIL			(1<<12)*/	/* UNUSED */
#define SC_SHOW_FILTERS			(1<<13)
#define SC_SHOW_GRAPH_FRAMES	(1<<14)
#define SC_SHOW_GRAPH_TRACKS	(1<<15)
/*#define SC_SHOW_PYRAMID_LEVELS	(1<<16) */	/* UNUSED */
#define SC_LOCK_TIMECURSOR		(1<<17)
#define SC_SHOW_SECONDS			(1<<18)

/* SpaceClip->mode */
#define SC_MODE_TRACKING		0
#define SC_MODE_RECONSTRUCTION	1
#define SC_MODE_DISTORTION		2
#define SC_MODE_MASKEDITING		3

/* SpaceClip->view */
#define SC_VIEW_CLIP		0
#define SC_VIEW_GRAPH		1
#define SC_VIEW_DOPESHEET	2

/* SpaceClip->dope_sort */
#define SC_DOPE_SORT_NAME		0
#define SC_DOPE_SORT_LONGEST		1
#define SC_DOPE_SORT_TOTAL		2

/* SpaceClip->dope_flag */
#define SC_DOPE_SORT_INVERSE		1
=======
>>>>>>> 5f677f99

/* SPaceClip->gpencil_src */
#define SC_GPENCIL_SRC_CLIP		0
#define SC_GPENCIL_SRC_TRACK		1

/* space types, moved from DNA_screen_types.h */
/* Do NOT change order, append on end. types are hardcoded needed */
typedef enum eSpace_Type {
	SPACE_EMPTY,
	SPACE_VIEW3D,
	SPACE_IPO,
	SPACE_OUTLINER,
	SPACE_BUTS,
	SPACE_FILE,
	SPACE_IMAGE,		
	SPACE_INFO,
	SPACE_SEQ,
	SPACE_TEXT,
	SPACE_IMASEL, /* deprecated */
	SPACE_SOUND, /* Deprecated */
	SPACE_ACTION,
	SPACE_NLA,
	SPACE_SCRIPT, /* Deprecated */
	SPACE_TIME,
	SPACE_NODE,
	SPACE_LOGIC,
	SPACE_CONSOLE,
	SPACE_USERPREF,
	SPACE_CLIP,
	
	SPACEICONMAX = SPACE_CLIP
} eSpace_Type;

#endif<|MERGE_RESOLUTION|>--- conflicted
+++ resolved
@@ -1044,6 +1044,7 @@
 	SC_MODE_TRACKING = 0,
 	SC_MODE_RECONSTRUCTION,
 	SC_MODE_DISTORTION,
+	SC_MODE_MASKEDITING,
 } eSpaceClip_Mode;
 
 /* SpaceClip->view */
@@ -1065,126 +1066,18 @@
 	SC_DOPE_SORT_INVERSE    = (1 << 0),
 } eSpaceClip_Dopesheet_Flag;
 
+/* SPaceClip->gpencil_src */
+typedef enum eSpaceClip_GPencil_Source {
+	SC_GPENCIL_SRC_CLIP = 0,
+	SC_GPENCIL_SRC_TRACK = 1,
+} eSpaceClip_GPencil_Source;
+
 /* **************** SPACE DEFINES ********************* */
 
 /* headerbuttons: 450-499 */
 #define B_IMASELHOME		451
 #define B_IMASELREMOVEBIP	452
 
-<<<<<<< HEAD
-/* nla->flag */
-/* flags (1<<0), (1<<1), and (1<<3) are depreceated flags from old blenders */
-	/* draw timing in seconds instead of frames */
-#define SNLA_DRAWTIME		(1<<2)
-	/* don't draw frame number beside frame indicator */
-#define SNLA_NODRAWCFRANUM	(1<<4)
-	/* don't draw influence curves on strips */
-#define SNLA_NOSTRIPCURVES	(1<<5)
-	/* don't perform realtime updates */
-#define SNLA_NOREALTIMEUPDATES	(1<<6)
-
-/* time->flag */
-	/* show timing in frames instead of in seconds */
-#define TIME_DRAWFRAMES		1
-	/* show time indicator box beside the frame number */
-#define TIME_CFRA_NUM		2
-	/* only keyframes from active/selected channels get shown */
-#define TIME_ONLYACTSEL		4
-
-/* time->redraws (now screen->redraws_flag) */
-#define TIME_REGION				1
-#define TIME_ALL_3D_WIN			2
-#define TIME_ALL_ANIM_WIN		4
-#define TIME_ALL_BUTS_WIN		8
-#define TIME_WITH_SEQ_AUDIO		16		// deprecated
-#define TIME_SEQ				32
-#define TIME_ALL_IMAGE_WIN		64
-#define TIME_CONTINUE_PHYSICS	128
-#define TIME_NODES				256
-#define TIME_CLIPS				512
-
-/* time->cache */
-#define TIME_CACHE_DISPLAY		1
-#define TIME_CACHE_SOFTBODY		2
-#define TIME_CACHE_PARTICLES	4
-#define TIME_CACHE_CLOTH		8
-#define TIME_CACHE_SMOKE		16
-#define TIME_CACHE_DYNAMICPAINT	32
-
-/* sseq->mainb */
-#define SEQ_DRAW_SEQUENCE         0
-#define SEQ_DRAW_IMG_IMBUF        1
-#define SEQ_DRAW_IMG_WAVEFORM     2
-#define SEQ_DRAW_IMG_VECTORSCOPE  3
-#define SEQ_DRAW_IMG_HISTOGRAM    4
-
-/* sseq->flag */
-#define SEQ_DRAWFRAMES   1
-#define SEQ_MARKER_TRANS 2
-#define SEQ_DRAW_COLOR_SEPARATED     4
-#define SEQ_DRAW_SAFE_MARGINS        8
-#define SEQ_DRAW_GPENCIL			16
-#define SEQ_NO_DRAW_CFRANUM			32
-
-/* sseq->view */
-#define SEQ_VIEW_SEQUENCE			1
-#define SEQ_VIEW_PREVIEW			2
-#define SEQ_VIEW_SEQUENCE_PREVIEW	3
-
-/* sseq->render_size */
-#define SEQ_PROXY_RENDER_SIZE_NONE      -1
-#define SEQ_PROXY_RENDER_SIZE_SCENE     0
-#define SEQ_PROXY_RENDER_SIZE_25        25
-#define SEQ_PROXY_RENDER_SIZE_50        50
-#define SEQ_PROXY_RENDER_SIZE_75        75
-#define SEQ_PROXY_RENDER_SIZE_100       99
-#define SEQ_PROXY_RENDER_SIZE_FULL      100
-
-/* SpaceClip->flag */
-#define SC_SHOW_MARKER_PATTERN	(1<<0)
-#define SC_SHOW_MARKER_SEARCH	(1<<1)
-#define SC_LOCK_SELECTION		(1<<2)
-#define SC_SHOW_TINY_MARKER		(1<<3)
-#define SC_SHOW_TRACK_PATH		(1<<4)
-#define SC_SHOW_BUNDLES			(1<<5)
-#define SC_MUTE_FOOTAGE			(1<<6)
-#define SC_HIDE_DISABLED		(1<<7)
-#define SC_SHOW_NAMES			(1<<8)
-#define SC_SHOW_GRID			(1<<9)
-#define SC_SHOW_STABLE			(1<<10)
-#define SC_MANUAL_CALIBRATION	(1<<11)
-/*#define SC_SHOW_GPENCIL			(1<<12)*/	/* UNUSED */
-#define SC_SHOW_FILTERS			(1<<13)
-#define SC_SHOW_GRAPH_FRAMES	(1<<14)
-#define SC_SHOW_GRAPH_TRACKS	(1<<15)
-/*#define SC_SHOW_PYRAMID_LEVELS	(1<<16) */	/* UNUSED */
-#define SC_LOCK_TIMECURSOR		(1<<17)
-#define SC_SHOW_SECONDS			(1<<18)
-
-/* SpaceClip->mode */
-#define SC_MODE_TRACKING		0
-#define SC_MODE_RECONSTRUCTION	1
-#define SC_MODE_DISTORTION		2
-#define SC_MODE_MASKEDITING		3
-
-/* SpaceClip->view */
-#define SC_VIEW_CLIP		0
-#define SC_VIEW_GRAPH		1
-#define SC_VIEW_DOPESHEET	2
-
-/* SpaceClip->dope_sort */
-#define SC_DOPE_SORT_NAME		0
-#define SC_DOPE_SORT_LONGEST		1
-#define SC_DOPE_SORT_TOTAL		2
-
-/* SpaceClip->dope_flag */
-#define SC_DOPE_SORT_INVERSE		1
-=======
->>>>>>> 5f677f99
-
-/* SPaceClip->gpencil_src */
-#define SC_GPENCIL_SRC_CLIP		0
-#define SC_GPENCIL_SRC_TRACK		1
 
 /* space types, moved from DNA_screen_types.h */
 /* Do NOT change order, append on end. types are hardcoded needed */
