--- conflicted
+++ resolved
@@ -155,41 +155,6 @@
 	struct CurveMapping *falloff_curve; /* falloff density curve */
 } PointDensity;
 
-<<<<<<< HEAD
-=======
-typedef struct VoxelData {
-	int resol[3];
-	int interp_type;
-	short file_format;
-	short flag;
-	short extend;
-	short smoked_type;
-	short hair_type;
-	short data_type;
-	int _pad;
-
-	struct Object *object; /* for rendering smoke sims */
-	float int_multiplier;
-	int still_frame;
-	char source_path[1024];  /* 1024 = FILE_MAX */
-
-	/* temporary data */
-	float *dataset;
-	int cachedframe;
-	int ok;
-
-} VoxelData;
-
-typedef struct OceanTex {
-	struct Object *object;
-	char oceanmod[64];
-
-	int output;
-	int pad;
-
-} OceanTex;
-
->>>>>>> a24b4e60
 typedef struct Tex {
 	ID id;
 	struct AnimData *adt;	/* animation data (must be immediately after id for utilities to use it) */
@@ -241,14 +206,7 @@
 	struct Image *ima;
 	struct ColorBand *coba;
 	struct PreviewImage *preview;
-<<<<<<< HEAD
-	
-=======
-	struct PointDensity *pd;
-	struct VoxelData *vd;
-	struct OceanTex *ot;
-
->>>>>>> a24b4e60
+
 	char use_nodes;
 	char pad[7];
 
@@ -586,58 +544,6 @@
 #define POINT_DATA_LIFE		2
 #define POINT_DATA_COLOR	4
 
-<<<<<<< HEAD
-=======
-/******************** Voxel Data *****************************/
-/* flag */
-#define TEX_VD_STILL			1
-
-/* interpolation */
-#define TEX_VD_NEARESTNEIGHBOR		0
-#define TEX_VD_LINEAR				1
-#define TEX_VD_QUADRATIC        2
-#define TEX_VD_TRICUBIC_CATROM  3
-#define TEX_VD_TRICUBIC_BSPLINE 4
-#define TEX_VD_TRICUBIC_SLOW    5
-
-/* file format */
-#define TEX_VD_BLENDERVOXEL		0
-#define TEX_VD_RAW_8BIT			1
-#define TEX_VD_RAW_16BIT		2
-#define TEX_VD_IMAGE_SEQUENCE	3
-#define TEX_VD_SMOKE			4
-#define TEX_VD_HAIR				5
-/* for voxels which use VoxelData->source_path */
-#define TEX_VD_IS_SOURCE_PATH(_format) (ELEM(_format, TEX_VD_BLENDERVOXEL, TEX_VD_RAW_8BIT, TEX_VD_RAW_16BIT))
-
-/* smoke data types */
-#define TEX_VD_SMOKEDENSITY		0
-#define TEX_VD_SMOKEHEAT		1
-#define TEX_VD_SMOKEVEL			2
-#define TEX_VD_SMOKEFLAME		3
-
-#define TEX_VD_HAIRDENSITY		0
-#define TEX_VD_HAIRVELOCITY		1
-#define TEX_VD_HAIRENERGY		2
-#define TEX_VD_HAIRRESTDENSITY	3
-
-/* data_type */
-#define TEX_VD_INTENSITY		0
-#define TEX_VD_RGBA_PREMUL		1
-
-/******************** Ocean *****************************/
-/* output */
-#define TEX_OCN_DISPLACEMENT	1
-#define TEX_OCN_FOAM			2
-#define TEX_OCN_JPLUS			3
-#define TEX_OCN_EMINUS			4
-#define TEX_OCN_EPLUS			5
-
-/* flag */
-#define TEX_OCN_GENERATE_NORMALS	1
-#define TEX_OCN_XZ				2
-
->>>>>>> a24b4e60
 #ifdef __cplusplus
 }
 #endif
