--- conflicted
+++ resolved
@@ -523,11 +523,8 @@
 #define GAME_IGNORE_DEPRECATION_WARNINGS	(1 << 12)
 #define GAME_ENABLE_ANIMATION_RECORD		(1 << 13)
 #define GAME_SHOW_MOUSE						(1 << 14)
-<<<<<<< HEAD
 #define GAME_SHOW_OBSTACLE_SIMULATION		(1 << 15)
-=======
 #define GAME_GLSL_NO_COLOR_MANAGEMENT		(1 << 15)
->>>>>>> 99ee18c6
 
 /* GameData.matmode */
 #define GAME_MAT_TEXFACE	0
