/* SPDX-License-Identifier: GPL-2.0-or-later */

#include "DNA_mesh_types.h"
#include "DNA_meshdata_types.h"

#include "BKE_material.h"
#include "BKE_mesh.h"

#include "UI_interface.h"
#include "UI_resources.h"

#include "node_geometry_util.hh"

namespace blender::nodes::node_geo_mesh_primitive_cylinder_cc {

NODE_STORAGE_FUNCS(NodeGeometryMeshCylinder)

static void node_declare(NodeDeclarationBuilder &b)
{
  b.add_input<decl::Int>(N_("Vertices"))
      .default_value(32)
      .min(3)
      .max(512)
      .description(N_("The number of vertices on the top and bottom circles"));
  b.add_input<decl::Int>(N_("Side Segments"))
      .default_value(1)
      .min(1)
      .max(512)
      .description(N_("The number of rectangular segments along each side"));
  b.add_input<decl::Int>(N_("Fill Segments"))
      .default_value(1)
      .min(1)
      .max(512)
      .description(N_("The number of concentric rings used to fill the round faces"));
  b.add_input<decl::Float>(N_("Radius"))
      .default_value(1.0f)
      .min(0.0f)
      .subtype(PROP_DISTANCE)
      .description(N_("The radius of the cylinder"));
  b.add_input<decl::Float>(N_("Depth"))
      .default_value(2.0f)
      .min(0.0f)
      .subtype(PROP_DISTANCE)
      .description(N_("The height of the cylinder"));
  b.add_output<decl::Geometry>(N_("Mesh"));
<<<<<<< HEAD
  b.add_output<decl::Bool>(N_("Top")).field_on_auto();
  b.add_output<decl::Bool>(N_("Side")).field_on_auto();
  b.add_output<decl::Bool>(N_("Bottom")).field_on_auto();
=======
  b.add_output<decl::Bool>(N_("Top")).field_source();
  b.add_output<decl::Bool>(N_("Side")).field_source();
  b.add_output<decl::Bool>(N_("Bottom")).field_source();
  b.add_output<decl::Vector>(N_("UV Map")).field_source();
>>>>>>> e5f139e9
}

static void node_layout(uiLayout *layout, bContext * /*C*/, PointerRNA *ptr)
{
  uiLayoutSetPropSep(layout, true);
  uiLayoutSetPropDecorate(layout, false);
  uiItemR(layout, ptr, "fill_type", 0, nullptr, ICON_NONE);
}

static void node_init(bNodeTree * /*tree*/, bNode *node)
{
  NodeGeometryMeshCylinder *node_storage = MEM_cnew<NodeGeometryMeshCylinder>(__func__);

  node_storage->fill_type = GEO_NODE_MESH_CIRCLE_FILL_NGON;

  node->storage = node_storage;
}

static void node_update(bNodeTree *ntree, bNode *node)
{
  bNodeSocket *vertices_socket = static_cast<bNodeSocket *>(node->inputs.first);
  bNodeSocket *rings_socket = vertices_socket->next;
  bNodeSocket *fill_subdiv_socket = rings_socket->next;

  const NodeGeometryMeshCylinder &storage = node_storage(*node);
  const GeometryNodeMeshCircleFillType fill = (GeometryNodeMeshCircleFillType)storage.fill_type;
  const bool has_fill = fill != GEO_NODE_MESH_CIRCLE_FILL_NONE;
  nodeSetSocketAvailability(ntree, fill_subdiv_socket, has_fill);
}

static void node_geo_exec(GeoNodeExecParams params)
{
  const NodeGeometryMeshCylinder &storage = node_storage(params.node());
  const GeometryNodeMeshCircleFillType fill = (GeometryNodeMeshCircleFillType)storage.fill_type;

  const float radius = params.extract_input<float>("Radius");
  const float depth = params.extract_input<float>("Depth");
  const int circle_segments = params.extract_input<int>("Vertices");
  if (circle_segments < 3) {
    params.error_message_add(NodeWarningType::Info, TIP_("Vertices must be at least 3"));
    params.set_default_remaining_outputs();
    return;
  }

  const int side_segments = params.extract_input<int>("Side Segments");
  if (side_segments < 1) {
    params.error_message_add(NodeWarningType::Info, TIP_("Side Segments must be at least 1"));
    params.set_default_remaining_outputs();
    return;
  }

  const bool no_fill = fill == GEO_NODE_MESH_CIRCLE_FILL_NONE;
  const int fill_segments = no_fill ? 1 : params.extract_input<int>("Fill Segments");
  if (fill_segments < 1) {
    params.error_message_add(NodeWarningType::Info, TIP_("Fill Segments must be at least 1"));
    params.set_default_remaining_outputs();
    return;
  }

  ConeAttributeOutputs attribute_outputs;
<<<<<<< HEAD
  attribute_outputs.top_id = params.get_data_reference_if_needed("Top");
  attribute_outputs.bottom_id = params.get_data_reference_if_needed("Bottom");
  attribute_outputs.side_id = params.get_data_reference_if_needed("Side");
=======
  if (params.output_is_required("Top")) {
    attribute_outputs.top_id = StrongAnonymousAttributeID("top_selection");
  }
  if (params.output_is_required("Bottom")) {
    attribute_outputs.bottom_id = StrongAnonymousAttributeID("bottom_selection");
  }
  if (params.output_is_required("Side")) {
    attribute_outputs.side_id = StrongAnonymousAttributeID("side_selection");
  }
  if (params.output_is_required("UV Map")) {
    attribute_outputs.uv_map_id = StrongAnonymousAttributeID("uv_map");
  }
>>>>>>> e5f139e9

  /* The cylinder is a special case of the cone mesh where the top and bottom radius are equal. */
  Mesh *mesh = create_cylinder_or_cone_mesh(radius,
                                            radius,
                                            depth,
                                            circle_segments,
                                            side_segments,
                                            fill_segments,
                                            fill,
                                            attribute_outputs);

  if (attribute_outputs.top_id) {
    params.set_output("Top",
                      AnonymousAttributeFieldInput::Create<bool>(
                          std::move(attribute_outputs.top_id), params.attribute_producer_name()));
  }
  if (attribute_outputs.bottom_id) {
    params.set_output(
        "Bottom",
        AnonymousAttributeFieldInput::Create<bool>(std::move(attribute_outputs.bottom_id),
                                                   params.attribute_producer_name()));
  }
  if (attribute_outputs.side_id) {
    params.set_output("Side",
                      AnonymousAttributeFieldInput::Create<bool>(
                          std::move(attribute_outputs.side_id), params.attribute_producer_name()));
  }
  if (attribute_outputs.uv_map_id) {
    params.set_output(
        "UV Map",
        AnonymousAttributeFieldInput::Create<float3>(std::move(attribute_outputs.uv_map_id),
                                                     params.attribute_producer_name()));
  }

  params.set_output("Mesh", GeometrySet::create_with_mesh(mesh));
}

}  // namespace blender::nodes::node_geo_mesh_primitive_cylinder_cc

void register_node_type_geo_mesh_primitive_cylinder()
{
  namespace file_ns = blender::nodes::node_geo_mesh_primitive_cylinder_cc;

  static bNodeType ntype;
  geo_node_type_base(&ntype, GEO_NODE_MESH_PRIMITIVE_CYLINDER, "Cylinder", NODE_CLASS_GEOMETRY);
  ntype.initfunc = file_ns::node_init;
  ntype.updatefunc = file_ns::node_update;
  node_type_storage(
      &ntype, "NodeGeometryMeshCylinder", node_free_standard_storage, node_copy_standard_storage);
  ntype.declare = file_ns::node_declare;
  ntype.geometry_node_execute = file_ns::node_geo_exec;
  ntype.draw_buttons = file_ns::node_layout;
  nodeRegisterType(&ntype);
}<|MERGE_RESOLUTION|>--- conflicted
+++ resolved
@@ -43,16 +43,10 @@
       .subtype(PROP_DISTANCE)
       .description(N_("The height of the cylinder"));
   b.add_output<decl::Geometry>(N_("Mesh"));
-<<<<<<< HEAD
   b.add_output<decl::Bool>(N_("Top")).field_on_auto();
   b.add_output<decl::Bool>(N_("Side")).field_on_auto();
   b.add_output<decl::Bool>(N_("Bottom")).field_on_auto();
-=======
-  b.add_output<decl::Bool>(N_("Top")).field_source();
-  b.add_output<decl::Bool>(N_("Side")).field_source();
-  b.add_output<decl::Bool>(N_("Bottom")).field_source();
-  b.add_output<decl::Vector>(N_("UV Map")).field_source();
->>>>>>> e5f139e9
+  b.add_output<decl::Vector>(N_("UV Map")).field_on_auto();
 }
 
 static void node_layout(uiLayout *layout, bContext * /*C*/, PointerRNA *ptr)
@@ -113,24 +107,10 @@
   }
 
   ConeAttributeOutputs attribute_outputs;
-<<<<<<< HEAD
   attribute_outputs.top_id = params.get_data_reference_if_needed("Top");
   attribute_outputs.bottom_id = params.get_data_reference_if_needed("Bottom");
   attribute_outputs.side_id = params.get_data_reference_if_needed("Side");
-=======
-  if (params.output_is_required("Top")) {
-    attribute_outputs.top_id = StrongAnonymousAttributeID("top_selection");
-  }
-  if (params.output_is_required("Bottom")) {
-    attribute_outputs.bottom_id = StrongAnonymousAttributeID("bottom_selection");
-  }
-  if (params.output_is_required("Side")) {
-    attribute_outputs.side_id = StrongAnonymousAttributeID("side_selection");
-  }
-  if (params.output_is_required("UV Map")) {
-    attribute_outputs.uv_map_id = StrongAnonymousAttributeID("uv_map");
-  }
->>>>>>> e5f139e9
+  attribute_outputs.uv_map_id = params.get_data_reference_if_needed("UV Map");
 
   /* The cylinder is a special case of the cone mesh where the top and bottom radius are equal. */
   Mesh *mesh = create_cylinder_or_cone_mesh(radius,
