--- conflicted
+++ resolved
@@ -49,11 +49,7 @@
   b.add_output<decl::Vector>("Pivot Point").field_on_all();
 }
 
-<<<<<<< HEAD
 static void node_draw_layout(DrawNodeLayoutParams &params)
-=======
-static void node_layout(uiLayout *layout, bContext *C, PointerRNA *ptr)
->>>>>>> 887faf83
 {
   const bContext *C = params.C;
   uiLayout *layout = params.layout;
@@ -407,12 +403,8 @@
   ntype.geometry_node_execute = file_ns::node_geo_exec;
   ntype.initfunc = file_ns::node_init;
   ntype.updatefunc = file_ns::node_update;
-<<<<<<< HEAD
   ntype.draw_layout = file_ns::node_draw_layout;
-  node_type_size(&ntype, 190, 120, 700);
-=======
   blender::bke::node_type_size(&ntype, 190, 120, 700);
->>>>>>> 887faf83
   node_type_storage(&ntype,
                     "NodeGeometryStringToCurves",
                     node_free_standard_storage,
