/* SPDX-License-Identifier: GPL-2.0-or-later */

/**
 * This file mainly converts a #bNodeTree into a lazy-function graph. This generally works by
 * creating a lazy-function for every node, which is then put into the lazy-function graph. Then
 * the nodes in the new graph are linked based on links in the original #bNodeTree. Some additional
 * nodes are inserted for things like type conversions and multi-input sockets.
 *
 * Currently, lazy-functions are even created for nodes that don't strictly require it, like
 * reroutes or muted nodes. In the future we could avoid that at the cost of additional code
 * complexity. So far, this does not seem to be a performance issue.
 */

#include "NOD_geometry_exec.hh"
#include "NOD_geometry_nodes_lazy_function.hh"
#include "NOD_multi_function.hh"
#include "NOD_node_declaration.hh"

#include "BLI_cpp_types.hh"
#include "BLI_hash.h"
#include "BLI_lazy_threading.hh"
#include "BLI_map.hh"

#include "DNA_ID.h"

#include "BKE_compute_contexts.hh"
#include "BKE_geometry_set.hh"
#include "BKE_type_conversions.hh"

#include "FN_field_cpp_type.hh"
#include "FN_lazy_function_graph_executor.hh"

#include "DEG_depsgraph_query.h"

namespace blender::nodes {

using fn::ValueOrField;
using fn::ValueOrFieldCPPType;
using namespace fn::multi_function_types;

static const CPPType *get_socket_cpp_type(const bNodeSocketType &typeinfo)
{
  const CPPType *type = typeinfo.geometry_nodes_cpp_type;
  if (type == nullptr) {
    return nullptr;
  }
  BLI_assert(type->has_special_member_functions());
  return type;
}

static const CPPType *get_socket_cpp_type(const bNodeSocket &socket)
{
  return get_socket_cpp_type(*socket.typeinfo);
}

static const CPPType *get_vector_type(const CPPType &type)
{
  const VectorCPPType *vector_type = VectorCPPType::get_from_value(type);
  if (vector_type == nullptr) {
    return nullptr;
  }
  return &vector_type->self;
}

/**
 * Checks which sockets of the node are available and creates corresponding inputs/outputs on the
 * lazy-function.
 */
static void lazy_function_interface_from_node(const bNode &node,
                                              Vector<const bNodeSocket *> &r_used_inputs,
                                              Vector<const bNodeSocket *> &r_used_outputs,
                                              Vector<lf::Input> &r_inputs,
                                              Vector<lf::Output> &r_outputs)
{
  const bool is_muted = node.is_muted();
  const bool supports_laziness = node.typeinfo->geometry_node_execute_supports_laziness ||
                                 node.is_group();
  const lf::ValueUsage input_usage = supports_laziness ? lf::ValueUsage::Maybe :
                                                         lf::ValueUsage::Used;
  for (const bNodeSocket *socket : node.input_sockets()) {
    if (!socket->is_available()) {
      continue;
    }
    const CPPType *type = get_socket_cpp_type(*socket);
    if (type == nullptr) {
      continue;
    }
    if (socket->is_multi_input() && !is_muted) {
      type = get_vector_type(*type);
    }
    r_inputs.append({socket->identifier, *type, input_usage});
    r_used_inputs.append(socket);
  }
  for (const bNodeSocket *socket : node.output_sockets()) {
    if (!socket->is_available()) {
      continue;
    }
    const CPPType *type = get_socket_cpp_type(*socket);
    if (type == nullptr) {
      continue;
    }
    r_outputs.append({socket->identifier, *type});
    r_used_outputs.append(socket);
  }
}

/**
 * Used for most normal geometry nodes like Subdivision Surface and Set Position.
 */
class LazyFunctionForGeometryNode : public LazyFunction {
 private:
  const bNode &node_;

 public:
  LazyFunctionForGeometryNode(const bNode &node,
                              Vector<const bNodeSocket *> &r_used_inputs,
                              Vector<const bNodeSocket *> &r_used_outputs)
      : node_(node)
  {
    BLI_assert(node.typeinfo->geometry_node_execute != nullptr);
    debug_name_ = node.name;
    lazy_function_interface_from_node(node, r_used_inputs, r_used_outputs, inputs_, outputs_);
  }

  void execute_impl(lf::Params &params, const lf::Context &context) const override
  {
    GeoNodesLFUserData *user_data = dynamic_cast<GeoNodesLFUserData *>(context.user_data);
    BLI_assert(user_data != nullptr);

    GeoNodeExecParams geo_params{node_, params, context};

    geo_eval_log::TimePoint start_time = geo_eval_log::Clock::now();
    node_.typeinfo->geometry_node_execute(geo_params);
    geo_eval_log::TimePoint end_time = geo_eval_log::Clock::now();

    if (geo_eval_log::GeoModifierLog *modifier_log = user_data->modifier_data->eval_log) {
      geo_eval_log::GeoTreeLogger &tree_logger = modifier_log->get_local_tree_logger(
          *user_data->compute_context);
      tree_logger.node_execution_times.append({node_.identifier, start_time, end_time});
    }
  }
};

/**
 * Used to gather all inputs of a multi-input socket. A separate node is necessary because
 * multi-inputs are not supported in lazy-function graphs.
 */
class LazyFunctionForMultiInput : public LazyFunction {
 private:
  const CPPType *base_type_;

 public:
  LazyFunctionForMultiInput(const bNodeSocket &socket)
  {
    debug_name_ = "Multi Input";
    base_type_ = get_socket_cpp_type(socket);
    BLI_assert(base_type_ != nullptr);
    BLI_assert(socket.is_multi_input());
    const bNodeTree &btree = socket.owner_tree();
    for (const bNodeLink *link : socket.directly_linked_links()) {
      if (link->is_muted() || !link->fromsock->is_available() ||
          nodeIsDanglingReroute(&btree, link->fromnode)) {
        continue;
      }
      inputs_.append({"Input", *base_type_});
    }
    const CPPType *vector_type = get_vector_type(*base_type_);
    BLI_assert(vector_type != nullptr);
    outputs_.append({"Output", *vector_type});
  }

  void execute_impl(lf::Params &params, const lf::Context & /*context*/) const override
  {
    /* Currently we only have multi-inputs for geometry and string sockets. This could be
     * generalized in the future. */
    base_type_->to_static_type_tag<GeometrySet, ValueOrField<std::string>>([&](auto type_tag) {
      using T = typename decltype(type_tag)::type;
      if constexpr (std::is_void_v<T>) {
        /* This type is not supported in this node for now. */
        BLI_assert_unreachable();
      }
      else {
        void *output_ptr = params.get_output_data_ptr(0);
        Vector<T> &values = *new (output_ptr) Vector<T>();
        for (const int i : inputs_.index_range()) {
          values.append(params.extract_input<T>(i));
        }
        params.output_set(0);
      }
    });
  }
};

/**
 * Simple lazy-function that just forwards the input.
 */
class LazyFunctionForRerouteNode : public LazyFunction {
 public:
  LazyFunctionForRerouteNode(const CPPType &type)
  {
    debug_name_ = "Reroute";
    inputs_.append({"Input", type});
    outputs_.append({"Output", type});
  }

  void execute_impl(lf::Params &params, const lf::Context & /*context*/) const override
  {
    void *input_value = params.try_get_input_data_ptr(0);
    void *output_value = params.get_output_data_ptr(0);
    BLI_assert(input_value != nullptr);
    BLI_assert(output_value != nullptr);
    const CPPType &type = *inputs_[0].type;
    type.move_construct(input_value, output_value);
    params.output_set(0);
  }
};

/**
 * Lazy functions for nodes whose type cannot be found. An undefined function just outputs default
 * values. It's useful to have so other parts of the conversion don't have to care about undefined
 * nodes.
 */
class LazyFunctionForUndefinedNode : public LazyFunction {
 public:
  LazyFunctionForUndefinedNode(const bNode &node, Vector<const bNodeSocket *> &r_used_outputs)
  {
    debug_name_ = "Undefined";
    Vector<const bNodeSocket *> dummy_used_inputs;
    Vector<lf::Input> dummy_inputs;
    lazy_function_interface_from_node(
        node, dummy_used_inputs, r_used_outputs, dummy_inputs, outputs_);
  }

  void execute_impl(lf::Params &params, const lf::Context & /*context*/) const override
  {
    params.set_default_remaining_outputs();
  }
};

/**
 * Executes a multi-function. If all inputs are single values, the results will also be single
 * values. If any input is a field, the outputs will also be fields.
 */
static void execute_multi_function_on_value_or_field(
    const MultiFunction &fn,
    const std::shared_ptr<MultiFunction> &owned_fn,
    const Span<const ValueOrFieldCPPType *> input_types,
    const Span<const ValueOrFieldCPPType *> output_types,
    const Span<const void *> input_values,
    const Span<void *> output_values)
{
  BLI_assert(fn.param_amount() == input_types.size() + output_types.size());
  BLI_assert(input_types.size() == input_values.size());
  BLI_assert(output_types.size() == output_values.size());

  /* Check if any input is a field. */
  bool any_input_is_field = false;
  for (const int i : input_types.index_range()) {
    const ValueOrFieldCPPType &type = *input_types[i];
    const void *value_or_field = input_values[i];
    if (type.is_field(value_or_field)) {
      any_input_is_field = true;
      break;
    }
  }

  if (any_input_is_field) {
    /* Convert all inputs into fields, so that they can be used as input in the new field. */
    Vector<GField> input_fields;
    for (const int i : input_types.index_range()) {
      const ValueOrFieldCPPType &type = *input_types[i];
      const void *value_or_field = input_values[i];
      input_fields.append(type.as_field(value_or_field));
    }

    /* Construct the new field node. */
    std::shared_ptr<fn::FieldOperation> operation;
    if (owned_fn) {
      operation = std::make_shared<fn::FieldOperation>(owned_fn, std::move(input_fields));
    }
    else {
      operation = std::make_shared<fn::FieldOperation>(fn, std::move(input_fields));
    }

    /* Store the new fields in the output. */
    for (const int i : output_types.index_range()) {
      const ValueOrFieldCPPType &type = *output_types[i];
      void *value_or_field = output_values[i];
      type.construct_from_field(value_or_field, GField{operation, i});
    }
  }
  else {
    /* In this case, the multi-function is evaluated directly. */
    MFParamsBuilder params{fn, 1};
    MFContextBuilder context;

    for (const int i : input_types.index_range()) {
      const ValueOrFieldCPPType &type = *input_types[i];
      const void *value_or_field = input_values[i];
      const void *value = type.get_value_ptr(value_or_field);
      params.add_readonly_single_input(GVArray::ForSingleRef(type.value, 1, value));
    }
    for (const int i : output_types.index_range()) {
      const ValueOrFieldCPPType &type = *output_types[i];
      void *value_or_field = output_values[i];
      type.self.default_construct(value_or_field);
      void *value = type.get_value_ptr(value_or_field);
      type.value.destruct(value);
      params.add_uninitialized_single_output(GMutableSpan{type.value, value, 1});
    }
    fn.call(IndexRange(1), params, context);
  }
}

/**
 * Behavior of muted nodes:
 * - Some inputs are forwarded to outputs without changes.
 * - Some inputs are converted to a different type which becomes the output.
 * - Some outputs are value initialized because they don't have a corresponding input.
 */
class LazyFunctionForMutedNode : public LazyFunction {
 private:
  Array<int> input_by_output_index_;

 public:
  LazyFunctionForMutedNode(const bNode &node,
                           Vector<const bNodeSocket *> &r_used_inputs,
                           Vector<const bNodeSocket *> &r_used_outputs)
  {
    debug_name_ = "Muted";
    lazy_function_interface_from_node(node, r_used_inputs, r_used_outputs, inputs_, outputs_);
    for (lf::Input &fn_input : inputs_) {
      fn_input.usage = lf::ValueUsage::Maybe;
    }

    for (lf::Input &fn_input : inputs_) {
      fn_input.usage = lf::ValueUsage::Unused;
    }

    input_by_output_index_.reinitialize(outputs_.size());
    input_by_output_index_.fill(-1);
    for (const bNodeLink *internal_link : node.internal_links()) {
      const int input_i = r_used_inputs.first_index_of_try(internal_link->fromsock);
      const int output_i = r_used_outputs.first_index_of_try(internal_link->tosock);
      if (ELEM(-1, input_i, output_i)) {
        continue;
      }
      input_by_output_index_[output_i] = input_i;
      inputs_[input_i].usage = lf::ValueUsage::Maybe;
    }
  }

  void execute_impl(lf::Params &params, const lf::Context & /*context*/) const override
  {
    for (const int output_i : outputs_.index_range()) {
      if (params.output_was_set(output_i)) {
        continue;
      }
      const CPPType &output_type = *outputs_[output_i].type;
      void *output_value = params.get_output_data_ptr(output_i);
      const int input_i = input_by_output_index_[output_i];
      if (input_i == -1) {
        /* The output does not have a corresponding input. */
        output_type.value_initialize(output_value);
        params.output_set(output_i);
        continue;
      }
      const void *input_value = params.try_get_input_data_ptr_or_request(input_i);
      if (input_value == nullptr) {
        continue;
      }
      const CPPType &input_type = *inputs_[input_i].type;
      if (input_type == output_type) {
        /* Forward the value as is. */
        input_type.copy_construct(input_value, output_value);
        params.output_set(output_i);
        continue;
      }
      /* Perform a type conversion and then format the value. */
      const bke::DataTypeConversions &conversions = bke::get_implicit_type_conversions();
      const auto *from_type = ValueOrFieldCPPType::get_from_self(input_type);
      const auto *to_type = ValueOrFieldCPPType::get_from_self(output_type);
      if (from_type != nullptr && to_type != nullptr) {
        if (conversions.is_convertible(from_type->value, to_type->value)) {
          const MultiFunction &multi_fn = *conversions.get_conversion_multi_function(
              MFDataType::ForSingle(from_type->value), MFDataType::ForSingle(to_type->value));
          execute_multi_function_on_value_or_field(
              multi_fn, {}, {from_type}, {to_type}, {input_value}, {output_value});
        }
        params.output_set(output_i);
        continue;
      }
      /* Use a value initialization if the conversion does not work. */
      output_type.value_initialize(output_value);
      params.output_set(output_i);
    }
  }
};

/**
 * Type conversions are generally implemented as multi-functions. This node checks if the input is
 * a field or single value and outputs a field or single value respectively.
 */
class LazyFunctionForMultiFunctionConversion : public LazyFunction {
 private:
  const MultiFunction &fn_;
  const ValueOrFieldCPPType &from_type_;
  const ValueOrFieldCPPType &to_type_;

 public:
  LazyFunctionForMultiFunctionConversion(const MultiFunction &fn,
                                         const ValueOrFieldCPPType &from,
                                         const ValueOrFieldCPPType &to)
      : fn_(fn), from_type_(from), to_type_(to)
  {
    debug_name_ = "Convert";
    inputs_.append({"From", from.self});
    outputs_.append({"To", to.self});
  }

  void execute_impl(lf::Params &params, const lf::Context & /*context*/) const override
  {
    const void *from_value = params.try_get_input_data_ptr(0);
    void *to_value = params.get_output_data_ptr(0);
    BLI_assert(from_value != nullptr);
    BLI_assert(to_value != nullptr);

    execute_multi_function_on_value_or_field(
        fn_, {}, {&from_type_}, {&to_type_}, {from_value}, {to_value});

    params.output_set(0);
  }
};

/**
 * This lazy-function wraps nodes that are implemented as multi-function (mostly math nodes).
 */
class LazyFunctionForMultiFunctionNode : public LazyFunction {
 private:
  const NodeMultiFunctions::Item fn_item_;
  Vector<const ValueOrFieldCPPType *> input_types_;
  Vector<const ValueOrFieldCPPType *> output_types_;

 public:
  LazyFunctionForMultiFunctionNode(const bNode &node,
                                   NodeMultiFunctions::Item fn_item,
                                   Vector<const bNodeSocket *> &r_used_inputs,
                                   Vector<const bNodeSocket *> &r_used_outputs)
      : fn_item_(std::move(fn_item))
  {
    BLI_assert(fn_item_.fn != nullptr);
    debug_name_ = node.name;
    lazy_function_interface_from_node(node, r_used_inputs, r_used_outputs, inputs_, outputs_);
    for (const lf::Input &fn_input : inputs_) {
      input_types_.append(ValueOrFieldCPPType::get_from_self(*fn_input.type));
    }
    for (const lf::Output &fn_output : outputs_) {
      output_types_.append(ValueOrFieldCPPType::get_from_self(*fn_output.type));
    }
  }

  void execute_impl(lf::Params &params, const lf::Context & /*context*/) const override
  {
    Vector<const void *> input_values(inputs_.size());
    Vector<void *> output_values(outputs_.size());
    for (const int i : inputs_.index_range()) {
      input_values[i] = params.try_get_input_data_ptr(i);
    }
    for (const int i : outputs_.index_range()) {
      output_values[i] = params.get_output_data_ptr(i);
    }
    execute_multi_function_on_value_or_field(
        *fn_item_.fn, fn_item_.owned_fn, input_types_, output_types_, input_values, output_values);
    for (const int i : outputs_.index_range()) {
      params.output_set(i);
    }
  }
};

/**
 * Some sockets have non-trivial implicit inputs (e.g. the Position input of the Set Position
 * node). Those are implemented as a separate node that outputs the value.
 */
class LazyFunctionForImplicitInput : public LazyFunction {
 private:
  /**
   * The function that generates the implicit input. The passed in memory is uninitialized.
   */
  std::function<void(void *)> init_fn_;

 public:
  LazyFunctionForImplicitInput(const CPPType &type, std::function<void(void *)> init_fn)
      : init_fn_(std::move(init_fn))
  {
    debug_name_ = "Input";
    outputs_.append({"Output", type});
  }

  void execute_impl(lf::Params &params, const lf::Context & /*context*/) const override
  {
    void *value = params.get_output_data_ptr(0);
    init_fn_(value);
    params.output_set(0);
  }
};

/**
 * The viewer node does not have outputs. Instead it is executed because the executor knows that it
 * has side effects. The side effect is that the inputs to the viewer are logged.
 */
class LazyFunctionForViewerNode : public LazyFunction {
 private:
  const bNode &bnode_;
  /** The field is only logged when it is linked. */
  bool use_field_input_ = true;

 public:
  LazyFunctionForViewerNode(const bNode &bnode, Vector<const bNodeSocket *> &r_used_inputs)
      : bnode_(bnode)
  {
    debug_name_ = "Viewer";
    Vector<const bNodeSocket *> dummy_used_outputs;
    lazy_function_interface_from_node(bnode, r_used_inputs, dummy_used_outputs, inputs_, outputs_);
    const Span<const bNodeLink *> links = r_used_inputs[1]->directly_linked_links();
    if (links.is_empty() || nodeIsDanglingReroute(&bnode.owner_tree(), links.first()->fromnode)) {
      use_field_input_ = false;
      r_used_inputs.pop_last();
      inputs_.pop_last();
    }
  }

  void execute_impl(lf::Params &params, const lf::Context &context) const override
  {
    GeoNodesLFUserData *user_data = dynamic_cast<GeoNodesLFUserData *>(context.user_data);
    BLI_assert(user_data != nullptr);
    if (user_data->modifier_data == nullptr) {
      return;
    }
    if (user_data->modifier_data->eval_log == nullptr) {
      return;
    }

    GeometrySet geometry = params.extract_input<GeometrySet>(0);
    const NodeGeometryViewer *storage = static_cast<NodeGeometryViewer *>(bnode_.storage);

    if (use_field_input_) {
      const void *value_or_field = params.try_get_input_data_ptr(1);
      BLI_assert(value_or_field != nullptr);
      const auto &value_or_field_type = *ValueOrFieldCPPType::get_from_self(*inputs_[1].type);
      GField field = value_or_field_type.as_field(value_or_field);
      const eAttrDomain domain = eAttrDomain(storage->domain);
      const StringRefNull viewer_attribute_name = ".viewer";
      if (domain == ATTR_DOMAIN_INSTANCE) {
        if (geometry.has_instances()) {
          GeometryComponent &component = geometry.get_component_for_write(
              GEO_COMPONENT_TYPE_INSTANCES);
          bke::try_capture_field_on_geometry(
              component, viewer_attribute_name, ATTR_DOMAIN_INSTANCE, field);
        }
      }
      else {
        geometry.modify_geometry_sets([&](GeometrySet &geometry) {
          for (const GeometryComponentType type : {GEO_COMPONENT_TYPE_MESH,
                                                   GEO_COMPONENT_TYPE_POINT_CLOUD,
                                                   GEO_COMPONENT_TYPE_CURVE}) {
            if (geometry.has(type)) {
              GeometryComponent &component = geometry.get_component_for_write(type);
              eAttrDomain used_domain = domain;
              if (used_domain == ATTR_DOMAIN_AUTO) {
                if (const std::optional<eAttrDomain> detected_domain =
                        bke::try_detect_field_domain(component, field)) {
                  used_domain = *detected_domain;
                }
                else {
                  used_domain = ATTR_DOMAIN_POINT;
                }
              }
              bke::try_capture_field_on_geometry(
                  component, viewer_attribute_name, used_domain, field);
            }
          }
        });
      }
    }

    geo_eval_log::GeoTreeLogger &tree_logger =
        user_data->modifier_data->eval_log->get_local_tree_logger(*user_data->compute_context);
    tree_logger.log_viewer_node(bnode_, std::move(geometry));
  }
};

/**
 * This lazy-function wraps a group node. Internally it just executes the lazy-function graph of
 * the referenced group.
 */
class LazyFunctionForGroupNode : public LazyFunction {
 private:
  const bNode &group_node_;
  bool has_many_nodes_ = false;
  bool use_fallback_outputs_ = false;
  std::optional<GeometryNodesLazyFunctionLogger> lf_logger_;
  std::optional<GeometryNodesLazyFunctionSideEffectProvider> lf_side_effect_provider_;
  std::optional<lf::GraphExecutor> graph_executor_;

 public:
  LazyFunctionForGroupNode(const bNode &group_node,
                           const GeometryNodesLazyFunctionGraphInfo &lf_graph_info,
                           Vector<const bNodeSocket *> &r_used_inputs,
                           Vector<const bNodeSocket *> &r_used_outputs)
      : group_node_(group_node)
  {
    debug_name_ = group_node.name;
    lazy_function_interface_from_node(
        group_node, r_used_inputs, r_used_outputs, inputs_, outputs_);

    bNodeTree *group_btree = reinterpret_cast<bNodeTree *>(group_node_.id);
    BLI_assert(group_btree != nullptr);

    has_many_nodes_ = lf_graph_info.num_inline_nodes_approximate > 1000;

    Vector<const lf::OutputSocket *> graph_inputs;
    for (const lf::OutputSocket *socket : lf_graph_info.mapping.group_input_sockets) {
      if (socket != nullptr) {
        graph_inputs.append(socket);
      }
    }
    Vector<const lf::InputSocket *> graph_outputs;
    if (const bNode *group_output_bnode = group_btree->group_output_node()) {
      for (const bNodeSocket *bsocket : group_output_bnode->input_sockets().drop_back(1)) {
        const lf::Socket *socket = lf_graph_info.mapping.dummy_socket_map.lookup_default(bsocket,
                                                                                         nullptr);
        if (socket != nullptr) {
          graph_outputs.append(&socket->as_input());
        }
      }
    }
    else {
      use_fallback_outputs_ = true;
    }

    lf_logger_.emplace(lf_graph_info);
    lf_side_effect_provider_.emplace();
    graph_executor_.emplace(lf_graph_info.graph,
                            std::move(graph_inputs),
                            std::move(graph_outputs),
                            &*lf_logger_,
                            &*lf_side_effect_provider_);
  }

  void execute_impl(lf::Params &params, const lf::Context &context) const override
  {
    GeoNodesLFUserData *user_data = dynamic_cast<GeoNodesLFUserData *>(context.user_data);
    BLI_assert(user_data != nullptr);

    if (has_many_nodes_) {
      /* If the called node group has many nodes, it's likely that executing it takes a while even
       * if every individual node is very small. */
      lazy_threading::send_hint();
    }
    if (use_fallback_outputs_) {
      /* The node group itself does not have an output node, so use default values as outputs.
       * The group should still be executed in case it has side effects. */
      params.set_default_remaining_outputs();
    }

    /* The compute context changes when entering a node group. */
    bke::NodeGroupComputeContext compute_context{user_data->compute_context,
                                                 group_node_.identifier};
    GeoNodesLFUserData group_user_data = *user_data;
    group_user_data.compute_context = &compute_context;

    lf::Context group_context = context;
    group_context.user_data = &group_user_data;

    graph_executor_->execute(params, group_context);
  }

  void *init_storage(LinearAllocator<> &allocator) const override
  {
    return graph_executor_->init_storage(allocator);
  }

  void destruct_storage(void *storage) const override
  {
    graph_executor_->destruct_storage(storage);
  }
};

static GMutablePointer get_socket_default_value(LinearAllocator<> &allocator,
                                                const bNodeSocket &bsocket)
{
  const bNodeSocketType &typeinfo = *bsocket.typeinfo;
  const CPPType *type = get_socket_cpp_type(typeinfo);
  if (type == nullptr) {
    return {};
  }
  void *buffer = allocator.allocate(type->size(), type->alignment());
  typeinfo.get_geometry_nodes_cpp_value(bsocket, buffer);
  return {type, buffer};
}

class GroupInputDebugInfo : public lf::DummyDebugInfo {
 public:
  Vector<StringRef> socket_names;

  std::string node_name() const override
  {
    return "Group Input";
  }

  std::string output_name(const int i) const override
  {
    return this->socket_names[i];
  }
};

class GroupOutputDebugInfo : public lf::DummyDebugInfo {
 public:
  Vector<StringRef> socket_names;

  std::string node_name() const
  {
    return "Group Output";
  }

  std::string input_name(const int i) const override
  {
    return this->socket_names[i];
  }
};

class OutputIsUsedDebugInfo : public lf::DummyDebugInfo {
 public:
  std::string name;

  std::string node_name() const override
  {
    return "Output Is Used";
  }

  std::string output_name(const int /*i*/) const override
  {
    return this->name;
  }
};

class InputIsUsedDebugInfo : public lf::DummyDebugInfo {
 public:
  std::string name;

  std::string node_name() const override
  {
    return "Input Is Used";
  }

  std::string input_name(const int /*i*/) const override
  {
    return this->name;
  }
};

class LazyFunctionForLogicalOr : public lf::LazyFunction {
 public:
  LazyFunctionForLogicalOr(const int inputs_num)
  {
    debug_name_ = "Logical Or";
    for ([[maybe_unused]] const int i : IndexRange(inputs_num)) {
      inputs_.append_as("Input", CPPType::get<bool>(), lf::ValueUsage::Maybe);
    }
    outputs_.append_as("Output", CPPType::get<bool>());
  }

  void execute_impl(lf::Params &params, const lf::Context & /*context*/) const override
  {
    int first_unavailable_input = -1;
    for (const int i : inputs_.index_range()) {
      if (const bool *value = params.try_get_input_data_ptr<bool>(i)) {
        if (*value) {
          params.set_output(0, true);
          return;
        }
      }
      else {
        first_unavailable_input = i;
      }
    }
    if (first_unavailable_input == -1) {
      params.set_output(0, false);
      return;
    }
    params.try_get_input_data_ptr_or_request(first_unavailable_input);
  }
};

class LazyFunctionForLogicalAnd : public lf::LazyFunction {
 public:
  LazyFunctionForLogicalAnd(const int inputs_num)
  {
    debug_name_ = "Logical And";
    for ([[maybe_unused]] const int i : IndexRange(inputs_num)) {
      inputs_.append_as("Input", CPPType::get<bool>(), lf::ValueUsage::Maybe);
    }
    outputs_.append_as("Output", CPPType::get<bool>());
  }

  void execute_impl(lf::Params &params, const lf::Context & /*context*/) const override
  {
    int first_unavailable_input = -1;
    for (const int i : inputs_.index_range()) {
      if (const bool *value = params.try_get_input_data_ptr<bool>(i)) {
        if (!*value) {
          params.set_output(0, false);
          return;
        }
      }
      else {
        first_unavailable_input = i;
      }
    }
    if (first_unavailable_input == -1) {
      params.set_output(0, true);
      return;
    }
    params.try_get_input_data_ptr_or_request(first_unavailable_input);
  }
};

class LazyFunctionForLogicalNot : public lf::LazyFunction {
 public:
  LazyFunctionForLogicalNot()
  {
    debug_name_ = "Logical Not";
    inputs_.append_as("Input", CPPType::get<bool>());
    outputs_.append_as("Output", CPPType::get<bool>());
  }

  void execute_impl(lf::Params &params, const lf::Context & /*context*/) const override
  {
    const bool value = params.get_input<bool>(0);
    params.set_output(0, !value);
  }
};

/**
 * Utility class to build a lazy-function graph based on a geometry nodes tree.
 * This is mainly a separate class because it makes it easier to have variables that can be
 * accessed by many functions.
 */
struct GeometryNodesLazyFunctionGraphBuilder {
 private:
  const bNodeTree &btree_;
  GeometryNodesLazyFunctionGraphInfo *lf_graph_info_;
  lf::Graph *lf_graph_;
  GeometryNodeLazyFunctionGraphMapping *mapping_;
  MultiValueMap<const bNodeSocket *, lf::InputSocket *> input_socket_map_;
  Map<const bNodeSocket *, lf::OutputSocket *> output_socket_map_;
  Map<const bNodeSocket *, lf::Node *> multi_input_socket_nodes_;
  const bke::DataTypeConversions *conversions_;
  Map<const bNodeSocket *, lf::OutputSocket *> socket_is_used_map_;
  Map<int, lf::OutputSocket *> group_output_is_used_map_;
  Map<int, lf::InputSocket *> group_input_is_used_map_;

  /**
   * All group input nodes are combined into one dummy node in the lazy-function graph.
   */
  lf::DummyNode *group_input_lf_node_;

<<<<<<< HEAD
  /**
   * The output types or null if an output is invalid. Each group output node gets a separate
   * corresponding dummy node in the new graph.
   */
  Vector<const CPPType *> group_output_types_;
  Vector<int> group_output_indices_;

  friend class UsedSocketVisualizeOptions;

=======
>>>>>>> 3aca0bc6
 public:
  GeometryNodesLazyFunctionGraphBuilder(const bNodeTree &btree,
                                        GeometryNodesLazyFunctionGraphInfo &lf_graph_info)
      : btree_(btree), lf_graph_info_(&lf_graph_info)
  {
  }

  void build()
  {
    btree_.ensure_topology_cache();

    lf_graph_ = &lf_graph_info_->graph;
    mapping_ = &lf_graph_info_->mapping;
    conversions_ = &bke::get_implicit_type_conversions();

    this->prepare_node_multi_functions();
    this->build_group_input_node();
    this->handle_nodes();
    this->handle_links();
    this->add_default_inputs();

    Map<Vector<lf::OutputSocket *>, lf::OutputSocket *> or_map;
    MultiValueMap<int, lf::OutputSocket *> inputs_used_map;

    auto or_socket_usages = [&](MutableSpan<lf::OutputSocket *> usages) -> lf::OutputSocket * {
      if (usages.is_empty()) {
        return nullptr;
      }
      if (usages.size() == 1) {
        return usages[0];
      }

      std::sort(usages.begin(), usages.end());
      return or_map.lookup_or_add_cb_as(usages, [&]() {
        auto logical_or_fn = std::make_unique<LazyFunctionForLogicalOr>(usages.size());
        lf::Node &logical_or_node = lf_graph_->add_function(*logical_or_fn);
        lf_graph_info_->functions.append(std::move(logical_or_fn));

        for (const int i : usages.index_range()) {
          lf_graph_->add_link(*usages[i], logical_or_node.input(i));
        }
        return &logical_or_node.output(0);
      });
    };

    for (const bNode *bnode : btree_.toposort_right_to_left()) {
      const bNodeType *node_type = bnode->typeinfo;
      /* TODO: Handle case when node type is null. */

      for (const bNodeSocket *socket : bnode->output_sockets()) {
        if (!socket->is_available()) {
          continue;
        }
        Vector<lf::OutputSocket *> target_usages;
        for (const bNodeLink *link : socket->directly_linked_links()) {
          if (link->is_muted()) {
            continue;
          }
          const bNodeSocket *target_socket = link->tosock;
          if (!target_socket->is_available()) {
            continue;
          }
          if (lf::OutputSocket *is_used_socket = socket_is_used_map_.lookup_default(target_socket,
                                                                                    nullptr)) {
            target_usages.append_non_duplicates(is_used_socket);
          }
        }
        if (lf::OutputSocket *usage = or_socket_usages(target_usages)) {
          socket_is_used_map_.add_new(socket, usage);
        }
      }

      switch (node_type->type) {
        case NODE_FRAME: {
          /* Ignored. */
          break;
        }
        case NODE_REROUTE: {
          if (lf::OutputSocket *is_used_socket = socket_is_used_map_.lookup_default(
                  &bnode->output_socket(0), nullptr)) {
            socket_is_used_map_.add_new(&bnode->input_socket(0), is_used_socket);
          }
          break;
        }
        case NODE_GROUP_OUTPUT: {
          for (const bNodeSocket *bsocket : bnode->input_sockets().drop_back(1)) {
            const int index = bsocket->index();
            if (group_output_types_[index] == nullptr) {
              continue;
            }
            socket_is_used_map_.add_new(bsocket, group_output_is_used_map_.lookup(index));
          }
          break;
        }
        case NODE_GROUP_INPUT: {
          for (const bNodeSocket *bsocket : bnode->output_sockets().drop_back(1)) {
            if (lf::OutputSocket *lf_socket = socket_is_used_map_.lookup_default(bsocket,
                                                                                 nullptr)) {
              const Span<lf::OutputSocket *> previous_lf_sockets = inputs_used_map.lookup(
                  bsocket->index());
              if (!previous_lf_sockets.contains(lf_socket)) {
                inputs_used_map.add(bsocket->index(), lf_socket);
              }
            }
          }
          break;
        }
        case GEO_NODE_SWITCH: {
          const bNodeSocket *switch_input_bsocket;
          const bNodeSocket *false_input_bsocket;
          const bNodeSocket *true_input_bsocket;
          const bNodeSocket *output_bsocket;
          for (const bNodeSocket *socket : bnode->input_sockets()) {
            if (!socket->is_available()) {
              continue;
            }
            if (socket->name == StringRef("Switch")) {
              switch_input_bsocket = socket;
            }
            else if (socket->name == StringRef("False")) {
              false_input_bsocket = socket;
            }
            else if (socket->name == StringRef("True")) {
              true_input_bsocket = socket;
            }
          }
          for (const bNodeSocket *socket : bnode->output_sockets()) {
            if (socket->is_available()) {
              output_bsocket = socket;
              break;
            }
          }
          if (lf::OutputSocket *output_is_used_socket = socket_is_used_map_.lookup_default(
                  output_bsocket, nullptr)) {
            socket_is_used_map_.add_new(switch_input_bsocket, output_is_used_socket);
            lf::InputSocket *lf_switch_input = input_socket_map_.lookup(switch_input_bsocket)[0];
            if (lf::OutputSocket *lf_switch_origin = lf_switch_input->origin()) {
              auto invert_fn = std::make_unique<LazyFunctionForLogicalNot>();
              auto and_fn = std::make_unique<LazyFunctionForLogicalAnd>(2);

              {
                lf::Node &and_node = lf_graph_->add_function(*and_fn);
                lf_graph_->add_link(*output_is_used_socket, and_node.input(0));
                lf_graph_->add_link(*lf_switch_origin, and_node.input(1));
                socket_is_used_map_.add_new(true_input_bsocket, &and_node.output(0));
              }
              {
                lf::Node &invert_node = lf_graph_->add_function(*invert_fn);
                lf::Node &and_node = lf_graph_->add_function(*and_fn);

                lf_graph_->add_link(*lf_switch_origin, invert_node.input(0));
                lf_graph_->add_link(*output_is_used_socket, and_node.input(0));
                lf_graph_->add_link(invert_node.output(0), and_node.input(1));
                socket_is_used_map_.add_new(false_input_bsocket, &and_node.output(0));
              }

              lf_graph_info_->functions.append(std::move(invert_fn));
              lf_graph_info_->functions.append(std::move(and_fn));
            }
            else {
              if (switch_input_bsocket->default_value_typed<bNodeSocketValueBoolean>()->value) {
                socket_is_used_map_.add_new(true_input_bsocket, output_is_used_socket);
              }
              else {
                socket_is_used_map_.add(false_input_bsocket, output_is_used_socket);
              }
            }
          }
          break;
        }
        default: {
          for (const bNodeSocket *input_socket : bnode->input_sockets()) {
            if (!input_socket->is_available()) {
              continue;
            }
            Vector<lf::OutputSocket *> output_usages;
            for (const bNodeSocket *output_socket : bnode->output_sockets()) {
              if (!output_socket->is_available()) {
                continue;
              }
              if (lf::OutputSocket *is_used_socket = socket_is_used_map_.lookup_default(
                      output_socket, nullptr)) {
                output_usages.append_non_duplicates(is_used_socket);
              }
            }
            if (lf::OutputSocket *usage = or_socket_usages(output_usages)) {
              socket_is_used_map_.add_new(input_socket, usage);
            }
          }
          break;
        }
      }
    }

    {
      int input_index;
      LISTBASE_FOREACH_INDEX (
          const bNodeSocket *, interface_bsocket, &btree_.inputs, input_index) {
        if (group_input_types_[input_index] == nullptr) {
          continue;
        }
        lf::OutputSocket *lf_socket = or_socket_usages(inputs_used_map.lookup(input_index));
        auto debug_info = std::make_unique<InputIsUsedDebugInfo>();
        debug_info->name = interface_bsocket->name;
        lf::DummyNode &node = lf_graph_->add_dummy({&CPPType::get<bool>()}, {}, debug_info.get());
        lf_graph_info_->dummy_debug_infos_.append(std::move(debug_info));
        group_input_is_used_map_.add_new(input_index, &node.input(0));
        if (lf_socket == nullptr) {
          static const bool static_false = false;
          node.input(0).set_default_value(&static_false);
        }
        else {
          lf_graph_->add_link(*lf_socket, node.input(0));
        }
      }
    }

    this->print_graph();

    lf_graph_->update_node_indices();
    lf_graph_info_->num_inline_nodes_approximate += lf_graph_->nodes().size();
  }

 private:
  void prepare_node_multi_functions()
  {
    lf_graph_info_->node_multi_functions = std::make_unique<NodeMultiFunctions>(btree_);
  }

  void build_group_input_node()
  {
<<<<<<< HEAD
    LISTBASE_FOREACH (const bNodeSocket *, interface_bsocket, &btree_.outputs) {
      const CPPType *type = get_socket_cpp_type(*interface_bsocket->typeinfo);
      if (type != nullptr) {
        const int index = group_output_types_.append_and_get_index(type);
        const int socket_index = group_output_indices_.append_and_get_index(index);
        auto debug_info = std::make_unique<OutputIsUsedDebugInfo>();
        debug_info->name = interface_bsocket->name;
        lf::DummyNode &node = lf_graph_->add_dummy({}, {&CPPType::get<bool>()}, debug_info.get());
        lf_graph_info_->dummy_debug_infos_.append(std::move(debug_info));
        group_output_is_used_map_.add(socket_index, &node.output(0));
      }
      else {
        group_output_indices_.append(-1);
      }
=======
    Vector<const CPPType *, 16> input_cpp_types;
    const Span<const bNodeSocket *> interface_inputs = btree_.interface_inputs();
    for (const bNodeSocket *interface_input : interface_inputs) {
      input_cpp_types.append(interface_input->typeinfo->geometry_nodes_cpp_type);
>>>>>>> 3aca0bc6
    }

    /* Create a dummy node for the group inputs. */
    auto debug_info = std::make_unique<GroupInputDebugInfo>();
    group_input_lf_node_ = &lf_graph_->add_dummy({}, input_cpp_types, debug_info.get());

    for (const int i : interface_inputs.index_range()) {
      mapping_->group_input_sockets.append(&group_input_lf_node_->output(i));
      debug_info->socket_names.append(interface_inputs[i]->name);
    }
    lf_graph_info_->dummy_debug_infos_.append(std::move(debug_info));
  }

  void handle_nodes()
  {
    /* Insert all nodes into the lazy function graph. */
    for (const bNode *bnode : btree_.all_nodes()) {
      const bNodeType *node_type = bnode->typeinfo;
      if (node_type == nullptr) {
        continue;
      }
      if (bnode->is_muted()) {
        this->handle_muted_node(*bnode);
        continue;
      }
      switch (node_type->type) {
        case NODE_FRAME: {
          /* Ignored. */
          break;
        }
        case NODE_REROUTE: {
          this->handle_reroute_node(*bnode);
          break;
        }
        case NODE_GROUP_INPUT: {
          this->handle_group_input_node(*bnode);
          break;
        }
        case NODE_GROUP_OUTPUT: {
          this->handle_group_output_node(*bnode);
          break;
        }
        case NODE_CUSTOM_GROUP:
        case NODE_GROUP: {
          this->handle_group_node(*bnode);
          break;
        }
        case GEO_NODE_VIEWER: {
          this->handle_viewer_node(*bnode);
          break;
        }
        default: {
          if (node_type->geometry_node_execute) {
            this->handle_geometry_node(*bnode);
            break;
          }
          const NodeMultiFunctions::Item &fn_item = lf_graph_info_->node_multi_functions->try_get(
              *bnode);
          if (fn_item.fn != nullptr) {
            this->handle_multi_function_node(*bnode, fn_item);
            break;
          }
          if (node_type == &NodeTypeUndefined) {
            this->handle_undefined_node(*bnode);
            break;
          }
          /* Nodes that don't match any of the criteria above are just ignored. */
          break;
        }
      }
    }
  }

  void handle_muted_node(const bNode &bnode)
  {
    Vector<const bNodeSocket *> used_inputs;
    Vector<const bNodeSocket *> used_outputs;
    auto lazy_function = std::make_unique<LazyFunctionForMutedNode>(
        bnode, used_inputs, used_outputs);
    lf::Node &lf_node = lf_graph_->add_function(*lazy_function);
    lf_graph_info_->functions.append(std::move(lazy_function));
    for (const int i : used_inputs.index_range()) {
      const bNodeSocket &bsocket = *used_inputs[i];
      lf::InputSocket &lf_socket = lf_node.input(i);
      input_socket_map_.add(&bsocket, &lf_socket);
      mapping_->bsockets_by_lf_socket_map.add(&lf_socket, &bsocket);
    }
    for (const int i : used_outputs.index_range()) {
      const bNodeSocket &bsocket = *used_outputs[i];
      lf::OutputSocket &lf_socket = lf_node.output(i);
      output_socket_map_.add_new(&bsocket, &lf_socket);
      mapping_->bsockets_by_lf_socket_map.add(&lf_socket, &bsocket);
    }
  }

  void handle_reroute_node(const bNode &bnode)
  {
    const bNodeSocket &input_bsocket = bnode.input_socket(0);
    const bNodeSocket &output_bsocket = bnode.output_socket(0);
    const CPPType *type = get_socket_cpp_type(input_bsocket);
    if (type == nullptr) {
      return;
    }

    auto lazy_function = std::make_unique<LazyFunctionForRerouteNode>(*type);
    lf::Node &lf_node = lf_graph_->add_function(*lazy_function);
    lf_graph_info_->functions.append(std::move(lazy_function));

    lf::InputSocket &lf_input = lf_node.input(0);
    lf::OutputSocket &lf_output = lf_node.output(0);
    input_socket_map_.add(&input_bsocket, &lf_input);
    output_socket_map_.add_new(&output_bsocket, &lf_output);
    mapping_->bsockets_by_lf_socket_map.add(&lf_input, &input_bsocket);
    mapping_->bsockets_by_lf_socket_map.add(&lf_output, &output_bsocket);
  }

  void handle_group_input_node(const bNode &bnode)
  {
    for (const int i : btree_.interface_inputs().index_range()) {
      const bNodeSocket &bsocket = bnode.output_socket(i);
      lf::OutputSocket &lf_socket = group_input_lf_node_->output(i);
      output_socket_map_.add_new(&bsocket, &lf_socket);
      mapping_->dummy_socket_map.add_new(&bsocket, &lf_socket);
      mapping_->bsockets_by_lf_socket_map.add(&lf_socket, &bsocket);
    }
  }

  void handle_group_output_node(const bNode &bnode)
  {
    Vector<const CPPType *, 16> output_cpp_types;
    const Span<const bNodeSocket *> interface_outputs = btree_.interface_outputs();
    for (const bNodeSocket *interface_input : interface_outputs) {
      output_cpp_types.append(interface_input->typeinfo->geometry_nodes_cpp_type);
    }

    auto debug_info = std::make_unique<GroupOutputDebugInfo>();
    lf::DummyNode &group_output_lf_node = lf_graph_->add_dummy(
        output_cpp_types, {}, debug_info.get());

    for (const int i : interface_outputs.index_range()) {
      const bNodeSocket &bsocket = bnode.input_socket(i);
      lf::InputSocket &lf_socket = group_output_lf_node.input(i);
      input_socket_map_.add(&bsocket, &lf_socket);
      mapping_->dummy_socket_map.add(&bsocket, &lf_socket);
      mapping_->bsockets_by_lf_socket_map.add(&lf_socket, &bsocket);
      debug_info->socket_names.append(interface_outputs[i]->name);
    }

    lf_graph_info_->dummy_debug_infos_.append(std::move(debug_info));
  }

  void handle_group_node(const bNode &bnode)
  {
    const bNodeTree *group_btree = reinterpret_cast<bNodeTree *>(bnode.id);
    if (group_btree == nullptr) {
      return;
    }
    const GeometryNodesLazyFunctionGraphInfo *group_lf_graph_info =
        ensure_geometry_nodes_lazy_function_graph(*group_btree);
    if (group_lf_graph_info == nullptr) {
      return;
    }

    Vector<const bNodeSocket *> used_inputs;
    Vector<const bNodeSocket *> used_outputs;
    auto lazy_function = std::make_unique<LazyFunctionForGroupNode>(
        bnode, *group_lf_graph_info, used_inputs, used_outputs);
    lf::FunctionNode &lf_node = lf_graph_->add_function(*lazy_function);
    lf_graph_info_->functions.append(std::move(lazy_function));
    for (const int i : used_inputs.index_range()) {
      const bNodeSocket &bsocket = *used_inputs[i];
      BLI_assert(!bsocket.is_multi_input());
      lf::InputSocket &lf_socket = lf_node.input(i);
      input_socket_map_.add(&bsocket, &lf_socket);
      mapping_->bsockets_by_lf_socket_map.add(&lf_socket, &bsocket);
    }
    for (const int i : used_outputs.index_range()) {
      const bNodeSocket &bsocket = *used_outputs[i];
      lf::OutputSocket &lf_socket = lf_node.output(i);
      output_socket_map_.add_new(&bsocket, &lf_socket);
      mapping_->bsockets_by_lf_socket_map.add(&lf_socket, &bsocket);
    }
    mapping_->group_node_map.add(&bnode, &lf_node);
    lf_graph_info_->num_inline_nodes_approximate +=
        group_lf_graph_info->num_inline_nodes_approximate;
  }

  void handle_geometry_node(const bNode &bnode)
  {
    Vector<const bNodeSocket *> used_inputs;
    Vector<const bNodeSocket *> used_outputs;
    auto lazy_function = std::make_unique<LazyFunctionForGeometryNode>(
        bnode, used_inputs, used_outputs);
    lf::Node &lf_node = lf_graph_->add_function(*lazy_function);
    lf_graph_info_->functions.append(std::move(lazy_function));

    for (const int i : used_inputs.index_range()) {
      const bNodeSocket &bsocket = *used_inputs[i];
      lf::InputSocket &lf_socket = lf_node.input(i);

      if (bsocket.is_multi_input()) {
        auto multi_input_lazy_function = std::make_unique<LazyFunctionForMultiInput>(bsocket);
        lf::Node &lf_multi_input_node = lf_graph_->add_function(*multi_input_lazy_function);
        lf_graph_info_->functions.append(std::move(multi_input_lazy_function));
        lf_graph_->add_link(lf_multi_input_node.output(0), lf_socket);
        multi_input_socket_nodes_.add_new(&bsocket, &lf_multi_input_node);
        for (lf::InputSocket *lf_multi_input_socket : lf_multi_input_node.inputs()) {
          mapping_->bsockets_by_lf_socket_map.add(lf_multi_input_socket, &bsocket);
        }
      }
      else {
        input_socket_map_.add(&bsocket, &lf_socket);
        mapping_->bsockets_by_lf_socket_map.add(&lf_socket, &bsocket);
      }
    }
    for (const int i : used_outputs.index_range()) {
      const bNodeSocket &bsocket = *used_outputs[i];
      lf::OutputSocket &lf_socket = lf_node.output(i);
      output_socket_map_.add_new(&bsocket, &lf_socket);
      mapping_->bsockets_by_lf_socket_map.add(&lf_socket, &bsocket);
    }
  }

  void handle_multi_function_node(const bNode &bnode, const NodeMultiFunctions::Item &fn_item)
  {
    Vector<const bNodeSocket *> used_inputs;
    Vector<const bNodeSocket *> used_outputs;
    auto lazy_function = std::make_unique<LazyFunctionForMultiFunctionNode>(
        bnode, fn_item, used_inputs, used_outputs);
    lf::Node &lf_node = lf_graph_->add_function(*lazy_function);
    lf_graph_info_->functions.append(std::move(lazy_function));

    for (const int i : used_inputs.index_range()) {
      const bNodeSocket &bsocket = *used_inputs[i];
      BLI_assert(!bsocket.is_multi_input());
      lf::InputSocket &lf_socket = lf_node.input(i);
      input_socket_map_.add(&bsocket, &lf_socket);
      mapping_->bsockets_by_lf_socket_map.add(&lf_socket, &bsocket);
    }
    for (const int i : used_outputs.index_range()) {
      const bNodeSocket &bsocket = *used_outputs[i];
      lf::OutputSocket &lf_socket = lf_node.output(i);
      output_socket_map_.add(&bsocket, &lf_socket);
      mapping_->bsockets_by_lf_socket_map.add(&lf_socket, &bsocket);
    }
  }

  void handle_viewer_node(const bNode &bnode)
  {
    Vector<const bNodeSocket *> used_inputs;
    auto lazy_function = std::make_unique<LazyFunctionForViewerNode>(bnode, used_inputs);
    lf::FunctionNode &lf_node = lf_graph_->add_function(*lazy_function);
    lf_graph_info_->functions.append(std::move(lazy_function));

    for (const int i : used_inputs.index_range()) {
      const bNodeSocket &bsocket = *used_inputs[i];
      lf::InputSocket &lf_socket = lf_node.input(i);
      input_socket_map_.add(&bsocket, &lf_socket);
      mapping_->bsockets_by_lf_socket_map.add(&lf_socket, &bsocket);
    }

    mapping_->viewer_node_map.add(&bnode, &lf_node);
  }

  void handle_undefined_node(const bNode &bnode)
  {
    Vector<const bNodeSocket *> used_outputs;
    auto lazy_function = std::make_unique<LazyFunctionForUndefinedNode>(bnode, used_outputs);
    lf::FunctionNode &lf_node = lf_graph_->add_function(*lazy_function);
    lf_graph_info_->functions.append(std::move(lazy_function));

    for (const int i : used_outputs.index_range()) {
      const bNodeSocket &bsocket = *used_outputs[i];
      lf::OutputSocket &lf_socket = lf_node.output(i);
      output_socket_map_.add(&bsocket, &lf_socket);
      mapping_->bsockets_by_lf_socket_map.add(&lf_socket, &bsocket);
    }
  }

  void handle_links()
  {
    for (const auto item : output_socket_map_.items()) {
      this->insert_links_from_socket(*item.key, *item.value);
    }
  }

  void insert_links_from_socket(const bNodeSocket &from_bsocket, lf::OutputSocket &from_lf_socket)
  {
    if (nodeIsDanglingReroute(&btree_, &from_bsocket.owner_node())) {
      return;
    }

    const Span<const bNodeLink *> links_from_bsocket = from_bsocket.directly_linked_links();

    struct TypeWithLinks {
      const CPPType *type;
      Vector<const bNodeLink *> links;
    };

    /* Group available target sockets by type so that they can be handled together. */
    Vector<TypeWithLinks> types_with_links;
    for (const bNodeLink *link : links_from_bsocket) {
      if (link->is_muted()) {
        continue;
      }
      if (!link->is_available()) {
        continue;
      }
      const bNodeSocket &to_bsocket = *link->tosock;
      const CPPType *to_type = get_socket_cpp_type(to_bsocket);
      if (to_type == nullptr) {
        continue;
      }
      bool inserted = false;
      for (TypeWithLinks &types_with_links : types_with_links) {
        if (types_with_links.type == to_type) {
          types_with_links.links.append(link);
          inserted = true;
          break;
        }
      }
      if (inserted) {
        continue;
      }
      types_with_links.append({to_type, {link}});
    }

    for (const TypeWithLinks &type_with_links : types_with_links) {
      const CPPType &to_type = *type_with_links.type;
      const Span<const bNodeLink *> links = type_with_links.links;

      lf::OutputSocket *converted_from_lf_socket = this->insert_type_conversion_if_necessary(
          from_lf_socket, to_type);

      auto make_input_link_or_set_default = [&](lf::InputSocket &to_lf_socket) {
        if (converted_from_lf_socket == nullptr) {
          const void *default_value = to_type.default_value();
          to_lf_socket.set_default_value(default_value);
        }
        else {
          lf_graph_->add_link(*converted_from_lf_socket, to_lf_socket);
        }
      };

      for (const bNodeLink *link : links) {
        const bNodeSocket &to_bsocket = *link->tosock;
        if (to_bsocket.is_multi_input()) {
          /* TODO: Cache this index on the link. */
          int link_index = 0;
          for (const bNodeLink *multi_input_link : to_bsocket.directly_linked_links()) {
            if (multi_input_link == link) {
              break;
            }
            if (multi_input_link->is_muted() || !multi_input_link->fromsock->is_available() ||
                nodeIsDanglingReroute(&btree_, multi_input_link->fromnode)) {
              continue;
            }
            link_index++;
          }
          if (to_bsocket.owner_node().is_muted()) {
            if (link_index == 0) {
              for (lf::InputSocket *to_lf_socket : input_socket_map_.lookup(&to_bsocket)) {
                make_input_link_or_set_default(*to_lf_socket);
              }
            }
          }
          else {
            lf::Node *multi_input_lf_node = multi_input_socket_nodes_.lookup_default(&to_bsocket,
                                                                                     nullptr);
            if (multi_input_lf_node == nullptr) {
              continue;
            }
            make_input_link_or_set_default(multi_input_lf_node->input(link_index));
          }
        }
        else {
          for (lf::InputSocket *to_lf_socket : input_socket_map_.lookup(&to_bsocket)) {
            make_input_link_or_set_default(*to_lf_socket);
          }
        }
      }
    }
  }

  lf::OutputSocket *insert_type_conversion_if_necessary(lf::OutputSocket &from_socket,
                                                        const CPPType &to_type)
  {
    const CPPType &from_type = from_socket.type();
    if (from_type == to_type) {
      return &from_socket;
    }
    const auto *from_field_type = ValueOrFieldCPPType::get_from_self(from_type);
    const auto *to_field_type = ValueOrFieldCPPType::get_from_self(to_type);
    if (from_field_type != nullptr && to_field_type != nullptr) {
      if (conversions_->is_convertible(from_field_type->value, to_field_type->value)) {
        const MultiFunction &multi_fn = *conversions_->get_conversion_multi_function(
            MFDataType::ForSingle(from_field_type->value),
            MFDataType::ForSingle(to_field_type->value));
        auto fn = std::make_unique<LazyFunctionForMultiFunctionConversion>(
            multi_fn, *from_field_type, *to_field_type);
        lf::Node &conversion_node = lf_graph_->add_function(*fn);
        lf_graph_info_->functions.append(std::move(fn));
        lf_graph_->add_link(from_socket, conversion_node.input(0));
        return &conversion_node.output(0);
      }
    }
    return nullptr;
  }

  void add_default_inputs()
  {
    for (auto item : input_socket_map_.items()) {
      const bNodeSocket &bsocket = *item.key;
      const Span<lf::InputSocket *> lf_sockets = item.value;
      for (lf::InputSocket *lf_socket : lf_sockets) {
        if (lf_socket->origin() != nullptr) {
          /* Is linked already. */
          continue;
        }
        this->add_default_input(bsocket, *lf_socket);
      }
    }
  }

  void add_default_input(const bNodeSocket &input_bsocket, lf::InputSocket &input_lf_socket)
  {
    if (this->try_add_implicit_input(input_bsocket, input_lf_socket)) {
      return;
    }
    GMutablePointer value = get_socket_default_value(lf_graph_info_->allocator, input_bsocket);
    if (value.get() == nullptr) {
      /* Not possible to add a default value. */
      return;
    }
    input_lf_socket.set_default_value(value.get());
    if (!value.type()->is_trivially_destructible()) {
      lf_graph_info_->values_to_destruct.append(value);
    }
  }

  bool try_add_implicit_input(const bNodeSocket &input_bsocket, lf::InputSocket &input_lf_socket)
  {
    const bNode &bnode = input_bsocket.owner_node();
    const SocketDeclaration *socket_decl = input_bsocket.runtime->declaration;
    if (socket_decl == nullptr) {
      return false;
    }
    if (socket_decl->input_field_type() != InputSocketFieldType::Implicit) {
      return false;
    }
    const ImplicitInputValueFn *implicit_input_fn = socket_decl->implicit_input_fn();
    if (implicit_input_fn == nullptr) {
      return false;
    }
    std::function<void(void *)> init_fn = [&bnode, implicit_input_fn](void *r_value) {
      (*implicit_input_fn)(bnode, r_value);
    };
    const CPPType &type = input_lf_socket.type();
    auto lazy_function = std::make_unique<LazyFunctionForImplicitInput>(type, std::move(init_fn));
    lf::Node &lf_node = lf_graph_->add_function(*lazy_function);
    lf_graph_info_->functions.append(std::move(lazy_function));
    lf_graph_->add_link(lf_node.output(0), input_lf_socket);
    return true;
  }

  void print_graph();
};

class UsedSocketVisualizeOptions : public lf::Graph::ToDotOptions {
 private:
  const GeometryNodesLazyFunctionGraphBuilder &builder_;
  Map<const lf::Socket *, std::string> socket_font_colors_;
  Map<const lf::Socket *, std::string> socket_name_suffixes_;

 public:
  UsedSocketVisualizeOptions(const GeometryNodesLazyFunctionGraphBuilder &builder)
      : builder_(builder)
  {
    VectorSet<lf::OutputSocket *> found;
    for (const auto [bsocket, lf_used_socket] : builder_.socket_is_used_map_.items()) {
      const float hue = BLI_hash_int_01(uintptr_t(lf_used_socket));
      std::stringstream ss;
      ss << hue << " 0.9 0.5";
      const std::string color_str = ss.str();
      const std::string suffix = " (" + std::to_string(found.index_of_or_add(lf_used_socket)) +
                                 ")";
      socket_font_colors_.add(lf_used_socket, color_str);
      socket_name_suffixes_.add(lf_used_socket, suffix);

      if (bsocket->is_input()) {
        for (const lf::InputSocket *lf_socket : builder_.input_socket_map_.lookup(bsocket)) {
          socket_font_colors_.add(lf_socket, color_str);
          socket_name_suffixes_.add(lf_socket, suffix);
        }
      }
      else if (lf::OutputSocket *lf_socket = builder_.output_socket_map_.lookup(bsocket)) {
        socket_font_colors_.add(lf_socket, color_str);
        socket_name_suffixes_.add(lf_socket, suffix);
      }
    }
  }

  std::optional<std::string> socket_font_color(const lf::Socket &socket) const override
  {
    if (const std::string *color = socket_font_colors_.lookup_ptr(&socket)) {
      return *color;
    }
    return std::nullopt;
  }

  std::string socket_name(const lf::Socket &socket) const override
  {
    return socket.name() + socket_name_suffixes_.lookup_default(&socket, "");
  }
};

void GeometryNodesLazyFunctionGraphBuilder::print_graph()
{
  UsedSocketVisualizeOptions options{*this};
  std::cout << "\n\n" << lf_graph_->to_dot(options) << "\n\n";
}

const GeometryNodesLazyFunctionGraphInfo *ensure_geometry_nodes_lazy_function_graph(
    const bNodeTree &btree)
{
  btree.ensure_topology_cache();
  if (btree.has_available_link_cycle()) {
    return nullptr;
  }
  if (const ID *id_orig = DEG_get_original_id(const_cast<ID *>(&btree.id))) {
    if (id_orig->tag & LIB_TAG_MISSING) {
      return nullptr;
    }
  }
  for (const bNodeSocket *interface_bsocket : btree.interface_inputs()) {
    if (interface_bsocket->typeinfo->geometry_nodes_cpp_type == nullptr) {
      return nullptr;
    }
  }
  for (const bNodeSocket *interface_bsocket : btree.interface_outputs()) {
    if (interface_bsocket->typeinfo->geometry_nodes_cpp_type == nullptr) {
      return nullptr;
    }
  }

  std::unique_ptr<GeometryNodesLazyFunctionGraphInfo> &lf_graph_info_ptr =
      btree.runtime->geometry_nodes_lazy_function_graph_info;

  if (lf_graph_info_ptr) {
    return lf_graph_info_ptr.get();
  }
  std::lock_guard lock{btree.runtime->geometry_nodes_lazy_function_graph_info_mutex};
  if (lf_graph_info_ptr) {
    return lf_graph_info_ptr.get();
  }

  auto lf_graph_info = std::make_unique<GeometryNodesLazyFunctionGraphInfo>();
  GeometryNodesLazyFunctionGraphBuilder builder{btree, *lf_graph_info};
  builder.build();

  lf_graph_info_ptr = std::move(lf_graph_info);
  return lf_graph_info_ptr.get();
}

GeometryNodesLazyFunctionLogger::GeometryNodesLazyFunctionLogger(
    const GeometryNodesLazyFunctionGraphInfo &lf_graph_info)
    : lf_graph_info_(lf_graph_info)
{
}

void GeometryNodesLazyFunctionLogger::log_socket_value(
    const fn::lazy_function::Socket &lf_socket,
    const GPointer value,
    const fn::lazy_function::Context &context) const
{
  const Span<const bNodeSocket *> bsockets =
      lf_graph_info_.mapping.bsockets_by_lf_socket_map.lookup(&lf_socket);
  if (bsockets.is_empty()) {
    return;
  }

  GeoNodesLFUserData *user_data = dynamic_cast<GeoNodesLFUserData *>(context.user_data);
  BLI_assert(user_data != nullptr);
  if (user_data->modifier_data->eval_log == nullptr) {
    return;
  }
  geo_eval_log::GeoTreeLogger &tree_logger =
      user_data->modifier_data->eval_log->get_local_tree_logger(*user_data->compute_context);
  for (const bNodeSocket *bsocket : bsockets) {
    /* Avoid logging to some sockets when the same value will also be logged to a linked socket.
     * This reduces the number of logged values without losing information. */
    if (bsocket->is_input() && bsocket->is_directly_linked()) {
      continue;
    }
    const bNode &bnode = bsocket->owner_node();
    if (bnode.is_reroute()) {
      continue;
    }
    tree_logger.log_value(bsocket->owner_node(), *bsocket, value);
  }
}

static std::mutex dump_error_context_mutex;

void GeometryNodesLazyFunctionLogger::dump_when_outputs_are_missing(
    const lf::FunctionNode &node,
    Span<const lf::OutputSocket *> missing_sockets,
    const lf::Context &context) const
{
  std::lock_guard lock{dump_error_context_mutex};

  GeoNodesLFUserData *user_data = dynamic_cast<GeoNodesLFUserData *>(context.user_data);
  BLI_assert(user_data != nullptr);
  user_data->compute_context->print_stack(std::cout, node.name());
  std::cout << "Missing outputs:\n";
  for (const lf::OutputSocket *socket : missing_sockets) {
    std::cout << "  " << socket->name() << "\n";
  }
}

void GeometryNodesLazyFunctionLogger::dump_when_input_is_set_twice(
    const lf::InputSocket &target_socket,
    const lf::OutputSocket &from_socket,
    const lf::Context &context) const
{
  std::lock_guard lock{dump_error_context_mutex};

  std::stringstream ss;
  ss << from_socket.node().name() << ":" << from_socket.name() << " -> "
     << target_socket.node().name() << ":" << target_socket.name();

  GeoNodesLFUserData *user_data = dynamic_cast<GeoNodesLFUserData *>(context.user_data);
  BLI_assert(user_data != nullptr);
  user_data->compute_context->print_stack(std::cout, ss.str());
}

Vector<const lf::FunctionNode *> GeometryNodesLazyFunctionSideEffectProvider::
    get_nodes_with_side_effects(const lf::Context &context) const
{
  GeoNodesLFUserData *user_data = dynamic_cast<GeoNodesLFUserData *>(context.user_data);
  BLI_assert(user_data != nullptr);
  const ComputeContextHash &context_hash = user_data->compute_context->hash();
  const GeoNodesModifierData &modifier_data = *user_data->modifier_data;
  return modifier_data.side_effect_nodes->lookup(context_hash);
}

GeometryNodesLazyFunctionGraphInfo::GeometryNodesLazyFunctionGraphInfo() = default;
GeometryNodesLazyFunctionGraphInfo::~GeometryNodesLazyFunctionGraphInfo()
{
  for (GMutablePointer &p : this->values_to_destruct) {
    p.destruct();
  }
}

[[maybe_unused]] static void add_thread_id_debug_message(
    const GeometryNodesLazyFunctionGraphInfo &lf_graph_info,
    const lf::FunctionNode &node,
    const lf::Context &context)
{
  static std::atomic<int> thread_id_source = 0;
  static thread_local const int thread_id = thread_id_source.fetch_add(1);
  static thread_local const std::string thread_id_str = "Thread: " + std::to_string(thread_id);

  GeoNodesLFUserData *user_data = dynamic_cast<GeoNodesLFUserData *>(context.user_data);
  BLI_assert(user_data != nullptr);
  if (user_data->modifier_data->eval_log == nullptr) {
    return;
  }
  geo_eval_log::GeoTreeLogger &tree_logger =
      user_data->modifier_data->eval_log->get_local_tree_logger(*user_data->compute_context);

  /* Find corresponding node based on the socket mapping. */
  auto check_sockets = [&](const Span<const lf::Socket *> lf_sockets) {
    for (const lf::Socket *lf_socket : lf_sockets) {
      const Span<const bNodeSocket *> bsockets =
          lf_graph_info.mapping.bsockets_by_lf_socket_map.lookup(lf_socket);
      if (!bsockets.is_empty()) {
        const bNodeSocket &bsocket = *bsockets[0];
        const bNode &bnode = bsocket.owner_node();
        tree_logger.debug_messages.append({bnode.identifier, thread_id_str});
        return true;
      }
    }
    return false;
  };

  if (check_sockets(node.inputs().cast<const lf::Socket *>())) {
    return;
  }
  check_sockets(node.outputs().cast<const lf::Socket *>());
}

void GeometryNodesLazyFunctionLogger::log_before_node_execute(const lf::FunctionNode &node,
                                                              const lf::Params & /*params*/,
                                                              const lf::Context &context) const
{
  /* Enable this to see the threads that invoked a node. */
  if constexpr (false) {
    add_thread_id_debug_message(lf_graph_info_, node, context);
  }
}

}  // namespace blender::nodes<|MERGE_RESOLUTION|>--- conflicted
+++ resolved
@@ -865,18 +865,8 @@
    */
   lf::DummyNode *group_input_lf_node_;
 
-<<<<<<< HEAD
-  /**
-   * The output types or null if an output is invalid. Each group output node gets a separate
-   * corresponding dummy node in the new graph.
-   */
-  Vector<const CPPType *> group_output_types_;
-  Vector<int> group_output_indices_;
-
   friend class UsedSocketVisualizeOptions;
 
-=======
->>>>>>> 3aca0bc6
  public:
   GeometryNodesLazyFunctionGraphBuilder(const bNodeTree &btree,
                                         GeometryNodesLazyFunctionGraphInfo &lf_graph_info)
@@ -921,6 +911,16 @@
         return &logical_or_node.output(0);
       });
     };
+
+    for (const int i : btree_.interface_outputs().index_range()) {
+      const bNodeSocket &interface_bsocket = *btree_.interface_outputs()[i];
+      const CPPType *type = interface_bsocket.typeinfo->geometry_nodes_cpp_type;
+      auto debug_info = std::make_unique<OutputIsUsedDebugInfo>();
+      debug_info->name = interface_bsocket.name;
+      lf::DummyNode &node = lf_graph_->add_dummy({}, {&CPPType::get<bool>()}, debug_info.get());
+      lf_graph_info_->dummy_debug_infos_.append(std::move(debug_info));
+      group_output_is_used_map_.add(i, &node.output(0));
+    }
 
     for (const bNode *bnode : btree_.toposort_right_to_left()) {
       const bNodeType *node_type = bnode->typeinfo;
@@ -964,9 +964,6 @@
         case NODE_GROUP_OUTPUT: {
           for (const bNodeSocket *bsocket : bnode->input_sockets().drop_back(1)) {
             const int index = bsocket->index();
-            if (group_output_types_[index] == nullptr) {
-              continue;
-            }
             socket_is_used_map_.add_new(bsocket, group_output_is_used_map_.lookup(index));
           }
           break;
@@ -1075,9 +1072,6 @@
       int input_index;
       LISTBASE_FOREACH_INDEX (
           const bNodeSocket *, interface_bsocket, &btree_.inputs, input_index) {
-        if (group_input_types_[input_index] == nullptr) {
-          continue;
-        }
         lf::OutputSocket *lf_socket = or_socket_usages(inputs_used_map.lookup(input_index));
         auto debug_info = std::make_unique<InputIsUsedDebugInfo>();
         debug_info->name = interface_bsocket->name;
@@ -1108,27 +1102,10 @@
 
   void build_group_input_node()
   {
-<<<<<<< HEAD
-    LISTBASE_FOREACH (const bNodeSocket *, interface_bsocket, &btree_.outputs) {
-      const CPPType *type = get_socket_cpp_type(*interface_bsocket->typeinfo);
-      if (type != nullptr) {
-        const int index = group_output_types_.append_and_get_index(type);
-        const int socket_index = group_output_indices_.append_and_get_index(index);
-        auto debug_info = std::make_unique<OutputIsUsedDebugInfo>();
-        debug_info->name = interface_bsocket->name;
-        lf::DummyNode &node = lf_graph_->add_dummy({}, {&CPPType::get<bool>()}, debug_info.get());
-        lf_graph_info_->dummy_debug_infos_.append(std::move(debug_info));
-        group_output_is_used_map_.add(socket_index, &node.output(0));
-      }
-      else {
-        group_output_indices_.append(-1);
-      }
-=======
     Vector<const CPPType *, 16> input_cpp_types;
     const Span<const bNodeSocket *> interface_inputs = btree_.interface_inputs();
     for (const bNodeSocket *interface_input : interface_inputs) {
       input_cpp_types.append(interface_input->typeinfo->geometry_nodes_cpp_type);
->>>>>>> 3aca0bc6
     }
 
     /* Create a dummy node for the group inputs. */
