--- conflicted
+++ resolved
@@ -1253,10 +1253,7 @@
       logger_(logger),
       side_effect_provider_(side_effect_provider)
 {
-<<<<<<< HEAD
-=======
   /* The graph executor can handle partial execution when there are still missing inputs. */
->>>>>>> b6ca942e
   allow_missing_requested_inputs_ = true;
 
   for (const OutputSocket *socket : graph_inputs_) {
