--- conflicted
+++ resolved
@@ -141,13 +141,8 @@
     return;
   }
 
-<<<<<<< HEAD
-  const MFNetwork &network = m_outputs[0]->node().network();
+  const MFNetwork &network = outputs_[0]->node().network();
   Storage storage(mask, network.socket_id_amount());
-=======
-  const MFNetwork &network = outputs_[0]->node().network();
-  Storage storage(mask, network.max_socket_id());
->>>>>>> 9f157129
 
   Vector<const MFInputSocket *> outputs_to_initialize_in_the_end;
 
@@ -512,17 +507,10 @@
 /** \name Storage methods
  * \{ */
 
-<<<<<<< HEAD
 MFNetworkEvaluationStorage::MFNetworkEvaluationStorage(IndexMask mask, uint socket_id_amount)
-    : m_mask(mask),
-      m_value_per_output_id(socket_id_amount, nullptr),
-      m_min_array_size(mask.min_array_size())
-=======
-MFNetworkEvaluationStorage::MFNetworkEvaluationStorage(IndexMask mask, uint max_socket_id)
     : mask_(mask),
-      value_per_output_id_(max_socket_id + 1, nullptr),
+      value_per_output_id_(socket_id_amount, nullptr),
       min_array_size_(mask.min_array_size())
->>>>>>> 9f157129
 {
 }
 
