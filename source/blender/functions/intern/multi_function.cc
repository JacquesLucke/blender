--- conflicted
+++ resolved
@@ -21,7 +21,6 @@
 
 namespace blender::fn {
 
-<<<<<<< HEAD
 using ExecutionHints = MultiFunction::ExecutionHints;
 
 ExecutionHints MultiFunction::execution_hints() const
@@ -143,11 +142,11 @@
 
     this->call(offset_mask, offset_params, context);
   });
-=======
+}
+
 std::string MultiFunction::debug_name() const
 {
   return signature_ref_->function_name;
->>>>>>> e206a0ae
 }
 
 }  // namespace blender::fn