# SPDX-License-Identifier: GPL-2.0-or-later

set(INC
  .
  ../blenlib
  ../makesdna
  ../../../intern/guardedalloc
)

set(INC_SYS
)

set(SRC
  intern/cpp_types.cc
  intern/field.cc
<<<<<<< HEAD
  intern/field2.cc
=======
  intern/field_cpp_type.cc
>>>>>>> 2654c523
  intern/lazy_function.cc
  intern/lazy_function_execute.cc
  intern/lazy_function_graph.cc
  intern/lazy_function_graph_executor.cc
  intern/multi_function.cc
  intern/multi_function_builder.cc
  intern/multi_function_params.cc
  intern/multi_function_procedure.cc
  intern/multi_function_procedure_builder.cc
  intern/multi_function_procedure_executor.cc
  intern/multi_function_procedure_optimization.cc

  FN_field.hh
  FN_field2.hh
  FN_field_cpp_type.hh
  FN_field_cpp_type_make.hh
  FN_init.h
  FN_lazy_function.hh
  FN_lazy_function_execute.hh
  FN_lazy_function_graph.hh
  FN_lazy_function_graph_executor.hh
  FN_multi_function.hh
  FN_multi_function_builder.hh
  FN_multi_function_context.hh
  FN_multi_function_data_type.hh
  FN_multi_function_param_type.hh
  FN_multi_function_params.hh
  FN_multi_function_procedure.hh
  FN_multi_function_procedure_builder.hh
  FN_multi_function_procedure_executor.hh
  FN_multi_function_procedure_optimization.hh
  FN_multi_function_signature.hh
)

set(LIB
  bf_blenlib
)

if(WITH_TBB)
  add_definitions(-DWITH_TBB)
  if(WIN32)
    # TBB includes Windows.h which will define min/max macros
    # that will collide with the stl versions.
    add_definitions(-DNOMINMAX)
  endif()
  list(APPEND INC_SYS
    ${TBB_INCLUDE_DIRS}
  )

  list(APPEND LIB
    ${TBB_LIBRARIES}
  )
endif()

blender_add_lib(bf_functions "${SRC}" "${INC}" "${INC_SYS}" "${LIB}")

if(WITH_GTESTS)
  set(TEST_SRC
    tests/FN_field_test.cc
    tests/FN_field2_test.cc
    tests/FN_lazy_function_test.cc
    tests/FN_multi_function_procedure_test.cc
    tests/FN_multi_function_test.cc

    tests/FN_multi_function_test_common.hh
  )
  set(TEST_LIB
    bf_functions
  )
  include(GTestTesting)
  blender_add_test_lib(bf_functions_tests "${TEST_SRC}" "${INC};${TEST_INC}" "${INC_SYS}" "${LIB};${TEST_LIB}")
endif()<|MERGE_RESOLUTION|>--- conflicted
+++ resolved
@@ -13,11 +13,8 @@
 set(SRC
   intern/cpp_types.cc
   intern/field.cc
-<<<<<<< HEAD
+  intern/field_cpp_type.cc
   intern/field2.cc
-=======
-  intern/field_cpp_type.cc
->>>>>>> 2654c523
   intern/lazy_function.cc
   intern/lazy_function_execute.cc
   intern/lazy_function_graph.cc
