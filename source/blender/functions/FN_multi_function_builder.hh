--- conflicted
+++ resolved
@@ -203,12 +203,9 @@
   }
 };
 
-<<<<<<< HEAD
-=======
 /**
  * Generates a multi-function that outputs a constant value.
  */
->>>>>>> 9693163e
 template<typename T> class CustomMF_Constant : public MultiFunction {
  private:
   T m_value;
