--- conflicted
+++ resolved
@@ -225,18 +225,17 @@
   }
 };
 
-<<<<<<< HEAD
 /**
  * The value is not owned by this function. The caller has to make sure that the value lives longer
  * than this multi-function.
  */
 class CustomMF_GenericConstant : public MultiFunction {
  private:
-  const CPPType &m_type;
-  const void *m_value;
-
- public:
-  CustomMF_GenericConstant(const CPPType &type, const void *value) : m_type(type), m_value(value)
+  const CPPType &type_;
+  const void *value_;
+
+ public:
+  CustomMF_GenericConstant(const CPPType &type, const void *value) : type_(type), value_(value)
   {
     MFSignatureBuilder signature = this->get_builder("Constant");
     signature.single_output("Value", type);
@@ -245,14 +244,10 @@
   void call(IndexMask mask, MFParams params, MFContext UNUSED(context)) const override
   {
     GMutableSpan output = params.uninitialized_single_output(0);
-    m_type.fill_uninitialized_indices(m_value, output.buffer(), mask);
-  }
-};
-
-}  // namespace fn
-}  // namespace blender
-=======
+    type_.fill_uninitialized_indices(value_, output.buffer(), mask);
+  }
+};
+
 }  // namespace blender::fn
->>>>>>> 9f157129
 
 #endif /* __FN_MULTI_FUNCTION_BUILDER_HH__ */