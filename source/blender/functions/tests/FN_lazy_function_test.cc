/* SPDX-License-Identifier: Apache-2.0 */

#include "testing/testing.h"

#include "FN_lazy_function_execute.hh"
#include "FN_lazy_function_graph.hh"
#include "FN_lazy_function_graph_executor.hh"

#include "BLI_task.h"
#include "BLI_timeit.hh"

namespace blender::fn::lazy_function::tests {

class AddLazyFunction : public LazyFunction {
 public:
  AddLazyFunction()
  {
    debug_name_ = "Add";
    inputs_.append({"A", CPPType::get<int>()});
    inputs_.append({"B", CPPType::get<int>()});
    outputs_.append({"Result", CPPType::get<int>()});
  }

  void execute_impl(Params &params, const Context & /*context*/) const override
  {
    const int a = params.get_input<int>(0);
    const int b = params.get_input<int>(1);
    params.set_output(0, a + b);
  }
};

class StoreValueFunction : public LazyFunction {
 private:
  int *dst1_;
  int *dst2_;

 public:
  StoreValueFunction(int *dst1, int *dst2) : dst1_(dst1), dst2_(dst2)
  {
    debug_name_ = "Store Value";
    inputs_.append({"A", CPPType::get<int>()});
    inputs_.append({"B", CPPType::get<int>(), ValueUsage::Maybe});
  }

  void execute_impl(Params &params, const Context & /*context*/) const override
  {
    *dst1_ = params.get_input<int>(0);
    if (int *value = params.try_get_input_data_ptr_or_request<int>(1)) {
      *dst2_ = *value;
    }
  }
};

class SimpleSideEffectProvider : public GraphExecutor::SideEffectProvider {
 private:
  Vector<const FunctionNode *> side_effect_nodes_;

 public:
  SimpleSideEffectProvider(Span<const FunctionNode *> side_effect_nodes)
      : side_effect_nodes_(side_effect_nodes)
  {
  }

  Vector<const FunctionNode *> get_nodes_with_side_effects(
      const Context & /*context*/) const override
  {
    return side_effect_nodes_;
  }
};

TEST(lazy_function, SimpleAdd)
{
  const AddLazyFunction add_fn;
  int result = 0;
  execute_lazy_function_eagerly(add_fn, nullptr, std::make_tuple(30, 5), std::make_tuple(&result));
  EXPECT_EQ(result, 35);
}

TEST(lazy_function, SideEffects)
{
  BLI_task_scheduler_init();
  int dst1 = 0;
  int dst2 = 0;

  const AddLazyFunction add_fn;
  const StoreValueFunction store_fn{&dst1, &dst2};

  Graph graph;
  FunctionNode &add_node_1 = graph.add_function(add_fn);
  FunctionNode &add_node_2 = graph.add_function(add_fn);
  FunctionNode &store_node = graph.add_function(store_fn);
  DummyNode &input_node = graph.add_dummy({}, {&CPPType::get<int>()});

  graph.add_link(input_node.output(0), add_node_1.input(0));
  graph.add_link(input_node.output(0), add_node_2.input(0));
  graph.add_link(add_node_1.output(0), store_node.input(0));
  graph.add_link(add_node_2.output(0), store_node.input(1));

  const int value_10 = 10;
  const int value_100 = 100;
  add_node_1.input(1).set_default_value(&value_10);
  add_node_2.input(1).set_default_value(&value_100);

  graph.update_node_indices();

  SimpleSideEffectProvider side_effect_provider{{&store_node}};

  GraphExecutor executor_fn{graph, {&input_node.output(0)}, {}, nullptr, &side_effect_provider};
  execute_lazy_function_eagerly(executor_fn, nullptr, std::make_tuple(5), std::make_tuple());

  EXPECT_EQ(dst1, 15);
  EXPECT_EQ(dst2, 105);
}

class PartialEvaluationTestFunction : public LazyFunction {
 public:
  PartialEvaluationTestFunction()
  {
    debug_name_ = "Partial Evaluation";
    allow_missing_requested_inputs_ = true;

    inputs_.append_as("A", CPPType::get<int>(), ValueUsage::Used);
    inputs_.append_as("B", CPPType::get<int>(), ValueUsage::Used);

    outputs_.append_as("A*2", CPPType::get<int>());
    outputs_.append_as("B*5", CPPType::get<int>());
  }

  void execute_impl(Params &params, const Context & /*context*/) const override
  {
    if (!params.output_was_set(0)) {
      if (int *a = params.try_get_input_data_ptr<int>(0)) {
        params.set_output(0, *a * 2);
      }
    }
    if (!params.output_was_set(1)) {
      if (int *b = params.try_get_input_data_ptr<int>(1)) {
        params.set_output(1, *b * 5);
      }
    }
  }

  void possible_output_dependencies(const int output_index,
                                    FunctionRef<void(Span<int>)> fn) const override
  {
    /* Each output only depends on the input with the same index. */
    const int input_index = output_index;
    fn({input_index});
  }
};

<<<<<<< HEAD
TEST(lazy_function, PartialEvaluation)
=======
TEST(lazy_function, GraphWithCycle)
>>>>>>> b6ca942e
{
  const PartialEvaluationTestFunction fn;

  Graph graph;
  FunctionNode &fn_node = graph.add_function(fn);

  DummyNode &input_node = graph.add_dummy({}, {&CPPType::get<int>()});
  DummyNode &output_node = graph.add_dummy({&CPPType::get<int>()}, {});

  graph.add_link(input_node.output(0), fn_node.input(0));
  /* Note: This creates a cycle in the graph. However, it should still be possible to evaluate it,
   * because there is no actual data dependency in the cycle. */
  graph.add_link(fn_node.output(0), fn_node.input(1));
  graph.add_link(fn_node.output(1), output_node.input(0));

  graph.update_node_indices();

  GraphExecutor executor_fn{
      graph, {&input_node.output(0)}, {&output_node.input(0)}, nullptr, nullptr};
  int result = 0;
  execute_lazy_function_eagerly(
      executor_fn, nullptr, std::make_tuple(10), std::make_tuple(&result));

  EXPECT_EQ(result, 10 * 2 * 5);
}

}  // namespace blender::fn::lazy_function::tests<|MERGE_RESOLUTION|>--- conflicted
+++ resolved
@@ -149,11 +149,7 @@
   }
 };
 
-<<<<<<< HEAD
-TEST(lazy_function, PartialEvaluation)
-=======
 TEST(lazy_function, GraphWithCycle)
->>>>>>> b6ca942e
 {
   const PartialEvaluationTestFunction fn;
 
