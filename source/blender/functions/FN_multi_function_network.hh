--- conflicted
+++ resolved
@@ -95,13 +95,6 @@
   Span<MFOutputSocket *> outputs();
   Span<const MFOutputSocket *> outputs() const;
 
-<<<<<<< HEAD
-  template<typename FuncT> void foreach_origin_socket(const FuncT &func) const;
-  template<typename FuncT> void foreach_origin_node(const FuncT &func);
-  template<typename FuncT> void foreach_target_node(const FuncT &func);
-
-=======
->>>>>>> 902ee4d1
   bool all_inputs_have_origin() const;
 
  private:
@@ -338,38 +331,6 @@
   return outputs_;
 }
 
-<<<<<<< HEAD
-template<typename FuncT> inline void MFNode::foreach_origin_socket(const FuncT &func) const
-{
-  for (const MFInputSocket *socket : inputs_) {
-    const MFOutputSocket *origin = socket->origin();
-    if (origin != nullptr) {
-      func(*origin);
-    }
-  }
-}
-
-template<typename FuncT> inline void MFNode::foreach_origin_node(const FuncT &func)
-{
-  for (MFInputSocket *socket : inputs_) {
-    MFOutputSocket *origin = socket->origin();
-    if (origin != nullptr) {
-      func(origin->node());
-    }
-  }
-}
-
-template<typename FuncT> inline void MFNode::foreach_target_node(const FuncT &func)
-{
-  for (MFOutputSocket *socket : outputs_) {
-    for (MFInputSocket *other_socket : socket->targets()) {
-      func(other_socket->node());
-    }
-  }
-}
-
-=======
->>>>>>> 902ee4d1
 inline bool MFNode::all_inputs_have_origin() const
 {
   for (const MFInputSocket *socket : inputs_) {
