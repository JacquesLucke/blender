--- conflicted
+++ resolved
@@ -333,10 +333,7 @@
 {
   int value = 42;
   CustomMF_GenericConstant fn{CPPType_int32, (const void *)&value};
-<<<<<<< HEAD
-=======
   EXPECT_EQ(fn.param_name(0), "42");
->>>>>>> 22158162
 
   Array<int> outputs(4, 0);
 
@@ -357,10 +354,7 @@
 {
   std::array<int, 4> values = {3, 4, 5, 6};
   CustomMF_GenericConstantArray fn{GSpan(Span(values))};
-<<<<<<< HEAD
-=======
   EXPECT_EQ(fn.param_name(0), "[3, 4, 5, 6, ]");
->>>>>>> 22158162
 
   GVectorArray g_vector_array{CPPType_int32, 4};
   GVectorArrayRef<int> vector_array = g_vector_array;
