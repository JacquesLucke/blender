--- conflicted
+++ resolved
@@ -640,7 +640,6 @@
     def edge_keys(self):
         return [ed.key for ed in self.edges]
 
-<<<<<<< HEAD
     @property
     def vertex_creases(self):
         """
@@ -666,13 +665,13 @@
 
     def edge_creases_remove(self):
         _name_convention_attribute_remove(self.attributes, "crease_edge")
-=======
+
     def shade_flat(self):
         """
         Render and display faces uniform, using face normals,
         setting the "sharp_face" attribute true for every face
         """
-        sharp_faces = self.attributes.new("sharp_face", 'BOOLEAN', 'FACE')
+        sharp_faces = _name_convention_attribute_ensure(self.attributes, "sharp_face", 'FACE', 'BOOLEAN')
         for value in sharp_faces.data:
             value.value = True
 
@@ -681,12 +680,7 @@
         Render and display faces smooth, using interpolated vertex normals,
         removing the "sharp_face" attribute
         """
-        try:
-            attribute = self.attributes["sharp_face"]
-            self.attributes.remove(attribute)
-        except KeyError:
-            pass
->>>>>>> ee352c96
+        _name_convention_attribute_remove(self.attributes, "sharp_face")
 
 
 class MeshEdge(StructRNA):
